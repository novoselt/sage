#!/usr/bin/env python

import os
from distutils.extension import Extension
from sage.env import SAGE_LOCAL

SAGE_INC = os.path.join(SAGE_LOCAL, 'include')

#########################################################
### BLAS setup
#########################################################

## Choose cblas library -- note -- make sure to update sage/misc/cython.py
## if you change this!!
if os.environ.has_key('SAGE_BLAS'):
    BLAS=os.environ['SAGE_BLAS']
    BLAS2=os.environ['SAGE_BLAS']
elif os.path.exists('%s/lib/libatlas.so'%os.environ['SAGE_LOCAL']):
    BLAS='cblas'
    BLAS2='atlas'
elif os.path.exists('/usr/lib/libcblas.dylib') or \
     os.path.exists('/usr/lib/libcblas.so'):
    BLAS='cblas'
    BLAS2='cblas'
elif os.path.exists('/usr/lib/libblas.dll.a'):
    BLAS='gslcblas'
    BLAS2='gslcblas'
else:
    # This is very slow  (?), but *guaranteed* to be available.
    BLAS='gslcblas'
    BLAS2='gslcblas'


#########################################################
### Commonly used definitions
#########################################################

flint_depends = [SAGE_INC + '/flint/flint.h']
singular_depends = [SAGE_INC + '/libsingular.h']
givaro_depends = [SAGE_INC + '/givaro/givconfig.h']

singular_incs = [SAGE_INC + '/singular', SAGE_INC + '/factory']

#########################################################
### M4RI flags
#########################################################

import ast
m4ri_extra_compile_args = ["-std=c99"]
for line in open(SAGE_INC + "/m4ri/m4ri_config.h"):
    if not line.startswith("#define __M4RI_SIMD_CFLAGS"):
        continue
    m4ri_sse2_cflags = ast.literal_eval(line[len("#define __M4RI_SIMD_CFLAGS"):].strip())
    m4ri_extra_compile_args.extend( [flag.strip() for flag in m4ri_sse2_cflags.split(" ") if flag.strip()] )
    break

singular_libs = ['singular', 'flint', 'ntl', 'gmpxx', 'gmp', 'readline', 'm']

#########################################################
### Givaro flags
#########################################################

givaro_extra_compile_args =['-D__STDC_LIMIT_MACROS']

#########################################################
### PolyBoRi settings
#########################################################

polybori_extra_compile_args = []
polybori_major_version = '0.8'

#############################################################
### List of modules
###
### Note that the list of modules is sorted alphabetically
### by extension name. Please keep this list sorted when
### adding new modules!
###
#############################################################

from sage_setup.optional_extension import OptionalExtension
UNAME = os.uname()

def uname_specific(name, value, alternative):
    if name in UNAME[0]:
        return value
    else:
        return alternative


ext_modules = [

    ################################
    ##
    ## sage.algebras
    ##
    ################################

    Extension('sage.algebras.quatalg.quaternion_algebra_element',
               sources = ['sage/algebras/quatalg/quaternion_algebra_element.pyx'],
               language='c++',
               libraries = ["flint", "gmp", "gmpxx", "m", "stdc++", "ntl"],
               depends = flint_depends),

    Extension('sage.algebras.letterplace.free_algebra_letterplace',
              sources = ['sage/algebras/letterplace/free_algebra_letterplace.pyx'],
              libraries = singular_libs,
              language="c++",
              include_dirs = singular_incs,
              depends = singular_depends),

    Extension('sage.algebras.letterplace.free_algebra_element_letterplace',
              sources = ['sage/algebras/letterplace/free_algebra_element_letterplace.pyx'],
              libraries = singular_libs,
              language="c++",
              include_dirs = singular_incs,
              depends = singular_depends),

    Extension('sage.algebras.letterplace.letterplace_ideal',
              sources = ['sage/algebras/letterplace/letterplace_ideal.pyx'],
              libraries = singular_libs,
              language="c++",
              include_dirs = singular_incs,
              depends = singular_depends),

    Extension('sage.algebras.quatalg.quaternion_algebra_cython',
               sources = ['sage/algebras/quatalg/quaternion_algebra_cython.pyx'],
               language='c++',
               depends = flint_depends,
               libraries = ["flint", "gmp", "gmpxx", "m", "stdc++", "ntl"]),

    ################################
    ##
    ## sage.calculus
    ##
    ################################

    Extension('sage.calculus.var',
              sources = ['sage/calculus/var.pyx']),

    Extension('sage.calculus.riemann',
              sources = ['sage/calculus/riemann.pyx']),

    Extension('sage.calculus.interpolators',
              sources = ['sage/calculus/interpolators.pyx']),


    ################################
    ##
    ## sage.categories
    ##
    ################################

    Extension('*', ['sage/categories/**/*.pyx']),

    ################################
    ##
    ## sage.coding
    ##
    ################################

    Extension('sage.coding.codecan.codecan',
              sources = ['sage/coding/codecan/codecan.pyx'],
              libraries = ['gmp', 'flint'],
              include_dirs = ['sage/groups/perm_gps/partn_ref2/'],
              depends = flint_depends),

    Extension('*', ['sage/coding/**/*.pyx']),

    ################################
    ##
    ## sage.combinat
    ##
    ################################

    Extension('sage.combinat.expnums',
              sources = ['sage/combinat/expnums.pyx'],
              libraries = ['gmp']),

    Extension('sage.combinat.matrices.dancing_links',
              sources = ['sage/combinat/matrices/dancing_links.pyx'],
              language='c++'),

    Extension('sage.structure.list_clone',
              sources=['sage/structure/list_clone.pyx']),

    Extension('sage.structure.list_clone_demo',
              sources=['sage/structure/list_clone_demo.pyx']),

    Extension('sage.structure.list_clone_timings_cy',
              sources=['sage/structure/list_clone_timings_cy.pyx']),

    Extension('sage.sets.finite_set_map_cy',
              sources=['sage/sets/finite_set_map_cy.pyx']),

    Extension('sage.combinat.partitions',
              sources = ['sage/combinat/partitions.pyx',
                         'sage/combinat/partitions_c.cc'],
              libraries = ['gmp', 'mpfr'],
              depends = ['sage/combinat/partitions_c.h'],
              language='c++'),

    Extension('sage.combinat.words.word_datatypes',
            sources=['sage/combinat/words/word_datatypes.pyx']),

    Extension('sage.combinat.words.word_char',
            sources=['sage/combinat/words/word_char.pyx']),

    Extension('sage.combinat.permutation_cython',
              sources=['sage/combinat/permutation_cython.pyx']),

    Extension('sage.combinat.dict_addition',
              sources=['sage/combinat/dict_addition.pyx']),

    Extension('sage.combinat.debruijn_sequence',
              sources=['sage/combinat/debruijn_sequence.pyx']),

    Extension('sage.combinat.degree_sequences',
              sources = ['sage/combinat/degree_sequences.pyx']),

    Extension('sage.combinat.combinat_cython',
              sources=['sage/combinat/combinat_cython.pyx'],
              libraries=['gmp']),

    Extension('sage.combinat.enumeration_mod_permgroup',
              sources=['sage/combinat/enumeration_mod_permgroup.pyx']),

    Extension('sage.combinat.q_bernoulli',
              sources = ['sage/combinat/q_bernoulli.pyx']),

    Extension('sage.combinat.crystals.letters',
              sources=['sage/combinat/crystals/letters.pyx']),

    Extension('sage.combinat.designs.subhypergraph_search',
              sources=['sage/combinat/designs/subhypergraph_search.pyx']),

    Extension('sage.combinat.designs.designs_pyx',
              sources=['sage/combinat/designs/designs_pyx.pyx'],
              libraries=['gmp']),

    Extension('sage.combinat.designs.orthogonal_arrays_find_recursive',
              sources=['sage/combinat/designs/orthogonal_arrays_find_recursive.pyx']),

    ################################
    ##
    ## sage.crypto
    ##
    ################################

    Extension('sage.crypto.boolean_function',
              sources = ['sage/crypto/boolean_function.pyx'],
              libraries=['gmp']),


    ################################
    ##
    ## sage.data_structures
    ##
    ################################

    Extension('sage.data_structures.bounded_integer_sequences',
              sources = ['sage/data_structures/bounded_integer_sequences.pyx'],
              libraries = ['gmp']),

    Extension('sage.data_structures.bitset',
              sources = ['sage/data_structures/bitset.pyx'],
              libraries = ['gmp']),

    ################################
    ##
    ## sage.ext
    ##
    ################################

    Extension('*', ['sage/ext/*.pyx']),

    ################################
    ##
    ## sage.finance
    ##
    ################################

    Extension('sage.finance.fractal',
              sources = ['sage/finance/fractal.pyx']),

    Extension('sage.finance.markov_multifractal_cython',
              sources = ['sage/finance/markov_multifractal_cython.pyx']),

    Extension('sage.finance.option',
              sources = ['sage/finance/option.pyx']),

    Extension('sage.finance.time_series',
              sources = ['sage/finance/time_series.pyx']),


    ################################
    ##
    ## sage.functions
    ##
    ################################

    Extension('sage.functions.prime_pi',
        sources = ['sage/functions/prime_pi.pyx'],
        libraries = ['pari', 'gmp'],
        extra_compile_args = ['-std=c99']),

     ################################
     ##
     ## sage.games
     ##
     ################################

     Extension('sage.games.sudoku_backtrack',
               sources = ['sage/games/sudoku_backtrack.pyx']),

     ################################
     ##
     ## sage.geometry
     ##
     ################################

     Extension('sage.geometry.point_collection',
               sources = ['sage/geometry/point_collection.pyx']),

     Extension('sage.geometry.toric_lattice_element',
               sources = ['sage/geometry/toric_lattice_element.pyx'],
               libraries=['gmp']),

     Extension('sage.geometry.integral_points',
               sources = ['sage/geometry/integral_points.pyx']),

     Extension('sage.geometry.triangulation.base',
               sources = ['sage/geometry/triangulation/base.pyx',
                          'sage/geometry/triangulation/functions.cc',
                          'sage/geometry/triangulation/data.cc',
                          'sage/geometry/triangulation/triangulations.cc'],
               depends = ['sage/geometry/triangulation/functions.h',
                          'sage/geometry/triangulation/data.h',
                          'sage/geometry/triangulation/triangulations.h'],
               language="c++"),

    ################################
    ##
    ## sage.graphs
    ##
    ################################

    Extension('sage.graphs.asteroidal_triples',
              sources = ['sage/graphs/asteroidal_triples.pyx']),

    Extension('sage.graphs.chrompoly',
              sources = ['sage/graphs/chrompoly.pyx'],
              libraries = ['gmp']),

    Extension('sage.graphs.cliquer',
              sources = ['sage/graphs/cliquer.pyx', 'sage/graphs/cliquer/cl.c'],
              libraries = ['cliquer']),

    Extension('sage.graphs.centrality',
              sources = ['sage/graphs/centrality.pyx']),

    Extension('sage.graphs.independent_sets',
              sources = ['sage/graphs/independent_sets.pyx'],
              libraries=['gmp']),

    Extension('sage.graphs.graph_decompositions.vertex_separation',
              sources = ['sage/graphs/graph_decompositions/vertex_separation.pyx']),

    Extension('sage.graphs.graph_decompositions.graph_products',
              sources = ['sage/graphs/graph_decompositions/graph_products.pyx']),

    Extension('sage.graphs.convexity_properties',
              sources = ['sage/graphs/convexity_properties.pyx'],
              libraries = ['gmp']),

    Extension('sage.graphs.comparability',
              sources = ['sage/graphs/comparability.pyx']),

    Extension('sage.graphs.generic_graph_pyx',
              sources = ['sage/graphs/generic_graph_pyx.pyx'],
              libraries = ['gmp']),

    Extension('sage.graphs.graph_generators_pyx',
              sources = ['sage/graphs/graph_generators_pyx.pyx']),

    Extension('sage.graphs.distances_all_pairs',
              sources = ['sage/graphs/distances_all_pairs.pyx'],
              libraries = ['gmp']),

    Extension('sage.graphs.base.static_dense_graph',
              sources = ['sage/graphs/base/static_dense_graph.pyx'],
              libraries = ['gmp']),

    Extension('sage.graphs.base.static_sparse_graph',
              sources = ['sage/graphs/base/static_sparse_graph.pyx'],
              libraries = ['gmp']),

    Extension('sage.graphs.base.static_sparse_backend',
              sources = ['sage/graphs/base/static_sparse_backend.pyx']),

    Extension('sage.graphs.weakly_chordal',
              sources = ['sage/graphs/weakly_chordal.pyx']),

    Extension('sage.graphs.matchpoly',
              sources = ['sage/graphs/matchpoly.pyx'],
              libraries = ['gmp', 'flint'],
              extra_compile_args = ['-std=c99'],
              depends = flint_depends),

    OptionalExtension("sage.graphs.mcqd",
              ["sage/graphs/mcqd.pyx"],
              language = "c++",
              package = 'mcqd'),

    OptionalExtension('sage.graphs.modular_decomposition',
              sources = ['sage/graphs/modular_decomposition.pyx'],
              libraries = ['modulardecomposition'],
              package = 'modular_decomposition'),

    Extension('sage.graphs.planarity',
              sources = ['sage/graphs/planarity.pyx',
                         'sage/graphs/planarity_c/graphColorVertices.c',
                         'sage/graphs/planarity_c/graphColorVertices_Extensions.c',
                         'sage/graphs/planarity_c/graphDrawPlanar.c',
                         'sage/graphs/planarity_c/graphDrawPlanar_Extensions.c',
                         'sage/graphs/planarity_c/graphEmbed.c',
                         'sage/graphs/planarity_c/graphExtensions.c',
                         'sage/graphs/planarity_c/graphIO.c',
                         'sage/graphs/planarity_c/graphIsolator.c',
                         'sage/graphs/planarity_c/graphK23Search.c',
                         'sage/graphs/planarity_c/graphK23Search_Extensions.c',
                         'sage/graphs/planarity_c/graphK33Search.c',
                         'sage/graphs/planarity_c/graphK33Search_Extensions.c',
                         'sage/graphs/planarity_c/graphK4Search.c',
                         'sage/graphs/planarity_c/graphK4Search_Extensions.c',
                         'sage/graphs/planarity_c/graphNonplanar.c',
                         'sage/graphs/planarity_c/graphOuterplanarObstruction.c',
                         'sage/graphs/planarity_c/graphPreprocess.c',
                         'sage/graphs/planarity_c/graphTests.c',
                         'sage/graphs/planarity_c/graphUtils.c',
                         'sage/graphs/planarity_c/listcoll.c',
                         'sage/graphs/planarity_c/planarity.c',
                         'sage/graphs/planarity_c/planarityCommandLine.c',
                         'sage/graphs/planarity_c/planarityRandomGraphs.c',
                         'sage/graphs/planarity_c/planaritySpecificGraph.c',
                         'sage/graphs/planarity_c/planarityUtils.c',
                         'sage/graphs/planarity_c/stack.c'],
              depends = ['sage/graphs/planarity_c/appconst.h',
                         'sage/graphs/planarity_c/graphColorVertices.h',
                         'sage/graphs/planarity_c/graphColorVertices.private.h',
                         'sage/graphs/planarity_c/graphDrawPlanar.h',
                         'sage/graphs/planarity_c/graphDrawPlanar.private.h',
                         'sage/graphs/planarity_c/graphExtensions.h',
                         'sage/graphs/planarity_c/graphExtensions.private.h',
                         'sage/graphs/planarity_c/graphFunctionTable.h',
                         'sage/graphs/planarity_c/graph.h',
                         'sage/graphs/planarity_c/graphK23Search.h',
                         'sage/graphs/planarity_c/graphK23Search.private.h',
                         'sage/graphs/planarity_c/graphK33Search.h',
                         'sage/graphs/planarity_c/graphK33Search.private.h',
                         'sage/graphs/planarity_c/graphK4Search.h',
                         'sage/graphs/planarity_c/graphK4Search.private.h',
                         'sage/graphs/planarity_c/graphStructures.h',
                         'sage/graphs/planarity_c/listcoll.h',
                         'sage/graphs/planarity_c/planarity.h',
                         'sage/graphs/planarity_c/platformTime.h',
                         'sage/graphs/planarity_c/stack.h']),

    Extension('sage.graphs.graph_decompositions.rankwidth',
              sources = ['sage/graphs/graph_decompositions/rankwidth.pyx',
                         'sage/graphs/graph_decompositions/rankwidth_c/rw.c']),

    Extension('sage.graphs.graph_decompositions.bandwidth',
              sources = ['sage/graphs/graph_decompositions/bandwidth.pyx']),

    Extension('sage.graphs.spanning_tree',
              sources = ['sage/graphs/spanning_tree.pyx']),

    Extension('sage.graphs.trees',
              sources = ['sage/graphs/trees.pyx']),

    Extension('sage.graphs.genus',
              sources = ['sage/graphs/genus.pyx']),

    Extension('sage.graphs.hyperbolicity',
              sources = ['sage/graphs/hyperbolicity.pyx'],
              libraries = ['gmp']),

        ################################
        ##
        ## sage.graphs.base
        ##
        ################################

    Extension('sage.graphs.base.c_graph',
              sources = ['sage/graphs/base/c_graph.pyx'],
              libraries=['gmp']),

    Extension('sage.graphs.base.sparse_graph',
              sources = ['sage/graphs/base/sparse_graph.pyx'],
              libraries=['gmp']),

    Extension('sage.graphs.base.dense_graph',
              sources = ['sage/graphs/base/dense_graph.pyx'],
              libraries=['gmp']),

    ################################
    ##
    ## sage.groups
    ##
    ################################

    Extension('sage.groups.group',
              sources = ['sage/groups/group.pyx']),

    Extension('sage.groups.old',
              sources = ['sage/groups/old.pyx']),

    Extension('sage.groups.libgap_wrapper',
              sources = ['sage/groups/libgap_wrapper.pyx']),

    Extension('sage.groups.perm_gps.permgroup_element',
              sources = ['sage/groups/perm_gps/permgroup_element.pyx']),

    Extension('sage.groups.semimonomial_transformations.semimonomial_transformation',
              sources = ['sage/groups/semimonomial_transformations/semimonomial_transformation.pyx']),

        ###################################
        ##
        ## sage.groups.perm_gps.partn_ref
        ##
        ###################################

    Extension('sage.groups.perm_gps.partn_ref.automorphism_group_canonical_label',
              sources = ['sage/groups/perm_gps/partn_ref/automorphism_group_canonical_label.pyx'],
              libraries = ['gmp', 'flint'],
              extra_compile_args = ['-std=c99'],
              depends = flint_depends),

    Extension('sage.groups.perm_gps.partn_ref.canonical_augmentation',
              sources = ['sage/groups/perm_gps/partn_ref/canonical_augmentation.pyx'],
              libraries = ['gmp', 'flint'],
              extra_compile_args = ['-std=c99'],
              depends = flint_depends),

    Extension('sage.groups.perm_gps.partn_ref.double_coset',
              sources = ['sage/groups/perm_gps/partn_ref/double_coset.pyx'],
              libraries = ['gmp', 'flint'],
              extra_compile_args = ['-std=c99'],
              depends = flint_depends),

    Extension('sage.groups.perm_gps.partn_ref.refinement_binary',
              sources = ['sage/groups/perm_gps/partn_ref/refinement_binary.pyx'],
              libraries = ['gmp', 'flint'],
              extra_compile_args = ['-std=c99'],
              depends = flint_depends),

    Extension('sage.groups.perm_gps.partn_ref.refinement_graphs',
              sources = ['sage/groups/perm_gps/partn_ref/refinement_graphs.pyx'],
              libraries = ['gmp', 'flint'],
              extra_compile_args = ['-std=c99'],
              depends = flint_depends),

    Extension('sage.groups.perm_gps.partn_ref.refinement_lists',
              sources = ['sage/groups/perm_gps/partn_ref/refinement_lists.pyx'],
              libraries = ['gmp', 'flint'],
              extra_compile_args = ['-std=c99'],
              depends = flint_depends),

    Extension('sage.groups.perm_gps.partn_ref.refinement_matrices',
              sources = ['sage/groups/perm_gps/partn_ref/refinement_matrices.pyx'],
              libraries = ['gmp', 'flint'],
              extra_compile_args = ['-std=c99'],
              depends = flint_depends),

    Extension('sage.groups.perm_gps.partn_ref.refinement_python',
              sources = ['sage/groups/perm_gps/partn_ref/refinement_python.pyx'],
              libraries = ['gmp', 'flint'],
              extra_compile_args = ['-std=c99'],
              depends = flint_depends),

    Extension('sage.groups.perm_gps.partn_ref.refinement_sets',
              sources = ['sage/groups/perm_gps/partn_ref/refinement_sets.pyx'],
              libraries = ['gmp', 'flint'],
              extra_compile_args = ['-std=c99'],
              depends = flint_depends),

        ###################################
        ##
        ## sage.groups.perm_gps.partn_ref2
        ##
        ###################################

    Extension('sage.groups.perm_gps.partn_ref2.refinement_generic',
              sources = ['sage/groups/perm_gps/partn_ref2/refinement_generic.pyx'],
              libraries = ["flint", "gmp", "gmpxx", "stdc++"],
              extra_compile_args=["-std=c99"],
              depends = flint_depends +
                  ['sage/groups/perm_gps/partn_ref2/refinement_generic.h']),

    ################################
    ##
    ## sage.gsl
    ##
    ################################

    Extension('sage.gsl.callback',
              sources = ['sage/gsl/callback.pyx'],
              libraries = ['gsl', BLAS, BLAS2],
              define_macros=[('GSL_DISABLE_DEPRECATED','1')]),

    Extension('sage.gsl.dwt',
              sources = ['sage/gsl/dwt.pyx'],
              libraries=['gsl',BLAS],
              define_macros=[('GSL_DISABLE_DEPRECATED','1')]),

    Extension('sage.gsl.fft',
              sources = ['sage/gsl/fft.pyx'],
              libraries = ['gsl', BLAS, BLAS2],
              define_macros=[('GSL_DISABLE_DEPRECATED','1')]),

    Extension('sage.gsl.gsl_array',
              sources = ['sage/gsl/gsl_array.pyx'],
              libraries=['gsl', BLAS, BLAS2],
              define_macros=[('GSL_DISABLE_DEPRECATED','1')]),

    Extension('sage.gsl.integration',
              sources = ['sage/gsl/integration.pyx'],
              define_macros=[('GSL_DISABLE_DEPRECATED','1')],
              libraries=['gsl',BLAS, BLAS2]),

    Extension('sage.gsl.interpolation',
              sources = ['sage/gsl/interpolation.pyx'],
              libraries = ['gsl', BLAS, BLAS2],
              define_macros=[('GSL_DISABLE_DEPRECATED','1')]),

    Extension('sage.gsl.ode',
              sources = ['sage/gsl/ode.pyx'],
              libraries=['gsl',BLAS, BLAS2],
              define_macros=[('GSL_DISABLE_DEPRECATED','1')]),

    Extension('sage.gsl.probability_distribution',
              sources = ['sage/gsl/probability_distribution.pyx'],
              libraries=['gsl', BLAS, BLAS2],
              define_macros=[('GSL_DISABLE_DEPRECATED','1')]),

    ################################
    ##
    ## sage.interacts
    ##
    ################################

    Extension('sage.interacts.library_cython',
              sources = ['sage/interacts/library_cython.pyx'],
              libraries = []),

    ################################
    ##
    ## sage.libs
    ##
    ################################

    OptionalExtension('sage.libs.coxeter3.coxeter',
              sources = ['sage/libs/coxeter3/coxeter.pyx'],
              include_dirs = [os.path.join(SAGE_INC, 'coxeter')],
              language="c++",
              libraries = ['coxeter3'],
              package = 'coxeter3'),

    Extension('sage.libs.ecl',
              sources = ["sage/libs/ecl.pyx"],
              libraries = ["ecl", "gmp"],
              include_dirs = [SAGE_INC + '/ecl'],
              depends = [SAGE_INC + '/ecl/ecl.h']),

    OptionalExtension("sage.libs.fes",
             ["sage/libs/fes.pyx"],
             language = "c",
             libraries = ['fes'],
             package = 'fes'),

    Extension('sage.libs.flint.flint',
              sources = ["sage/libs/flint/flint.pyx"],
              libraries = ["flint", "gmp", "gmpxx", "m", "stdc++"],
              extra_compile_args = ["-std=c99", "-D_XPG6"],
              depends = flint_depends),

    Extension('sage.libs.flint.fmpz_poly',
              sources = ["sage/libs/flint/fmpz_poly.pyx"],
              libraries = ["flint", "gmp", "gmpxx", "m", "stdc++"],
              extra_compile_args = ["-std=c99", "-D_XPG6"],
              depends = flint_depends),

    Extension('sage.libs.flint.arith',
              sources = ["sage/libs/flint/arith.pyx"],
              libraries = ["flint", "gmp", "gmpxx", "m", "stdc++"],
              extra_compile_args = ["-std=c99", "-D_XPG6"],
              depends = flint_depends),

    Extension('sage.libs.fplll.fplll',
              sources = ['sage/libs/fplll/fplll.pyx'],
              libraries = ['gmp', 'mpfr', 'stdc++', 'fplll'],
              language="c++",
              include_dirs = [SAGE_INC + '/fplll'],
              extra_compile_args=["-DFPLLL_V3_COMPAT"],
              depends = [SAGE_INC + "/fplll/fplll.h"] + flint_depends),

    Extension('sage.libs.gmp.pylong',
              sources = ['sage/libs/gmp/pylong.pyx'],
              libraries = ['gmp']),

    Extension('sage.libs.gmp.rational_reconstruction',
              sources = ['sage/libs/gmp/rational_reconstruction.pyx'],
              libraries = ['gmp']),

    Extension('sage.libs.linbox.linbox',
              sources = ['sage/libs/linbox/linbox.pyx'],
              # For this to work on cygwin, linboxsage *must* be
              # before ntl.
              libraries = ['linboxsage', 'ntl', 'iml', 'linbox',
                           'stdc++', 'givaro', 'mpfr', 'gmp', 'gmpxx', BLAS, BLAS2],
              language = 'c++',
              extra_compile_args = givaro_extra_compile_args,
              depends = givaro_depends),

    Extension('sage.libs.lcalc.lcalc_Lfunction',
              sources = ['sage/libs/lcalc/lcalc_Lfunction.pyx'],
              libraries = ['m', 'ntl', 'mpfr', 'gmp', 'gmpxx',
                           'Lfunction'],
              include_dirs = [SAGE_INC + "/libLfunction"],
              extra_compile_args=["-O3", "-ffast-math"],
              language = 'c++'),

    Extension('sage.libs.libecm',
              sources = ['sage/libs/libecm.pyx'],
              libraries = ['ecm', 'gmp'],
              extra_link_args = uname_specific("Linux", ["-Wl,-z,noexecstack"],
                                                        []),
              depends = [SAGE_INC + "/ecm.h"]),

    Extension('sage.libs.lrcalc.lrcalc',
              sources = ["sage/libs/lrcalc/lrcalc.pyx"],
              include_dirs = [SAGE_INC + '/lrcalc/'],
              libraries = ["lrcalc"]),

    Extension('sage.libs.mwrank.mwrank',
              sources = ["sage/libs/mwrank/mwrank.pyx",
                         "sage/libs/mwrank/wrap.cc"],
              define_macros = [("NTL_ALL",None)],
              depends = ["sage/libs/mwrank/wrap.h"] +
                        [ SAGE_INC + "/eclib/" + h for h in
                          ["curve.h","egr.h","descent.h","points.h","isogs.h",
                            "marith.h","htconst.h","interface.h"]
                        ],
              libraries = ["ec",
                           "ntl", "pari", "gmp", "gmpxx", "stdc++", "m"]),

    Extension('sage.libs.pari.gen',
              sources = ["sage/libs/pari/gen.pyx"],
              libraries = ['pari', 'gmp']),

    Extension('sage.libs.pari.handle_error',
              sources = ["sage/libs/pari/handle_error.pyx"],
              libraries = ['pari', 'gmp']),

    Extension('sage.libs.pari.pari_instance',
              sources = ["sage/libs/pari/pari_instance.pyx"],
              extra_compile_args = ["-std=c99", "-D_XPG6"],
              libraries = [ 'pari', 'gmp', 'flint'],
              depends = flint_depends),

    Extension('sage.libs.ppl',
              sources = ['sage/libs/ppl.pyx', 'sage/libs/ppl_shim.cc'],
              libraries = ['ppl', 'gmpxx', 'gmp', 'm'],
              language="c++",
              depends = [SAGE_INC + "/ppl.hh"]),

    Extension('sage.libs.ratpoints',
              sources = ["sage/libs/ratpoints.pyx"],
              depends = [SAGE_INC + '/ratpoints.h'],
              libraries = ["ratpoints", "gmp"]),

    Extension('sage.libs.readline',
              sources = ['sage/libs/readline.pyx'],
              libraries = ['readline']),

    Extension('sage.libs.singular.singular',
              sources = ['sage/libs/singular/singular.pyx'],
              libraries = ['givaro'] + singular_libs,
              language="c++",
              include_dirs = singular_incs,
              depends = singular_depends + givaro_depends,
              extra_compile_args = givaro_extra_compile_args),

    Extension('sage.libs.singular.polynomial',
              sources = ['sage/libs/singular/polynomial.pyx'],
              libraries = singular_libs,
              language="c++",
              include_dirs = singular_incs,
              depends = singular_depends),

    Extension('sage.libs.singular.ring',
              sources = ['sage/libs/singular/ring.pyx'],
              libraries = singular_libs,
              language="c++",
              include_dirs = singular_incs,
              depends = singular_depends),

    Extension('sage.libs.singular.groebner_strategy',
              sources = ['sage/libs/singular/groebner_strategy.pyx'],
              libraries = singular_libs,
              language="c++",
              include_dirs = singular_incs,
              depends = singular_depends),

    Extension('sage.libs.singular.function',
              sources = ['sage/libs/singular/function.pyx'],
              libraries = singular_libs,
              language="c++",
              include_dirs = singular_incs,
              depends = singular_depends,
              extra_compile_args = givaro_extra_compile_args),

    Extension('sage.libs.singular.option',
              sources = ['sage/libs/singular/option.pyx'],
              libraries = singular_libs,
              language="c++",
              include_dirs = singular_incs,
              depends = singular_depends),

    Extension('sage.libs.symmetrica.symmetrica',
              sources = ["sage/libs/symmetrica/%s"%s for s in ["symmetrica.pyx"]],
              include_dirs = ['/usr/include/malloc/'],
              libraries = ["symmetrica"],
              depends = [SAGE_INC + "/symmetrica/def.h"]),

    Extension('sage.libs.mpmath.utils',
              sources = ["sage/libs/mpmath/utils.pyx"],
              libraries = ['mpfr', 'gmp']),

    Extension('sage.libs.mpmath.ext_impl',
              sources = ["sage/libs/mpmath/ext_impl.pyx"],
              libraries = ['mpfr', 'gmp']),

    Extension('sage.libs.mpmath.ext_main',
              sources = ["sage/libs/mpmath/ext_main.pyx"],
              libraries = ['gmp']),

    Extension('sage.libs.mpmath.ext_libmp',
              sources = ["sage/libs/mpmath/ext_libmp.pyx"],
              libraries = ['gmp']),

        ################################
        ##
        ## sage.libs.gap
        ##
        ################################

    Extension('sage.libs.gap.util',
              sources = ["sage/libs/gap/util.pyx"],
              libraries = ['gmp', 'gap', 'm']),

    Extension('sage.libs.gap.element',
              sources = ["sage/libs/gap/element.pyx"],
              libraries = ['gmp', 'gap', 'm']),

    Extension('sage.libs.gap.libgap',
              sources = ["sage/libs/gap/libgap.pyx"],
              libraries = ['gmp', 'gap', 'm']),

        ###################################
        ##
        ## sage.libs.cremona
        ##
        ###################################

    Extension('sage.libs.cremona.homspace',
              sources = ["sage/libs/cremona/homspace.pyx"],
              libraries = ['ec', 'ntl', 'pari',
                           'gmpxx', 'gmp', 'm'],
              language='c++',
              define_macros = [("NTL_ALL",None)],
              depends = [ SAGE_INC + "/eclib/" + h for h in
                          ["interface.h","bigrat.h","rat.h","curve.h",
                           "moddata.h","symb.h","cusp.h","homspace.h","mat.h"]
                        ]),

    Extension('sage.libs.cremona.mat',
              sources = ["sage/libs/cremona/mat.pyx"],
              libraries = ['ec', 'ntl', 'pari',
                           'gmpxx', 'gmp', 'm'],
              language='c++',
              define_macros = [("NTL_ALL",None)],
              depends = [ SAGE_INC + "/eclib/" + h for h in
                          ["interface.h","bigrat.h","rat.h","curve.h",
                           "moddata.h","symb.h","cusp.h","homspace.h","mat.h"]
                        ]),

    Extension('sage.libs.cremona.newforms',
              sources = ["sage/libs/cremona/newforms.pyx"],
              libraries = ['ec', 'ntl', 'pari',
                           'gmpxx', 'gmp', 'm'],
              language='c++',
              define_macros = [("NTL_ALL",None)],
              depends = [ SAGE_INC + "/eclib/" + h for h in
                          ["interface.h","bigrat.h","rat.h","curve.h",
                           "moddata.h","symb.h","cusp.h","xsplit.h","method.h",
                           "oldforms.h","homspace.h","cperiods.h","newforms.h"]
                        ]),

        ###################################
        ##
        ## sage.libs.ntl
        ##
        ###################################

    Extension('sage.libs.ntl.error',
              sources = ["sage/libs/ntl/error.pyx"],
              libraries = ["ntl", "gmp", "gmpxx"],
              language='c++'),

    Extension('sage.libs.ntl.ntl_GF2',
              sources = ["sage/libs/ntl/ntl_GF2.pyx"],
              libraries = ["ntl", "gmp", "gmpxx"],
              language='c++'),

    Extension('sage.libs.ntl.ntl_GF2E',
              sources = ["sage/libs/ntl/ntl_GF2E.pyx"],
              libraries = ["ntl", "gmp", "gmpxx", "m"],
              language='c++'),

    Extension('sage.libs.ntl.ntl_GF2EContext',
              sources = ["sage/libs/ntl/ntl_GF2EContext.pyx"],
              libraries = ["ntl", "gmp", "gmpxx", "m"],
              language='c++'),

    Extension('sage.libs.ntl.ntl_GF2EX',
              sources = ["sage/libs/ntl/ntl_GF2EX.pyx"],
              libraries = ["ntl", "gmp", "gmpxx", "m"],
              language='c++'),

    Extension('sage.libs.ntl.ntl_GF2X',
              sources = ["sage/libs/ntl/ntl_GF2X.pyx"],
              libraries = ["ntl", "gmp", "gmpxx", "m"],
              language='c++'),

    Extension('sage.libs.ntl.ntl_lzz_p',
              sources = ["sage/libs/ntl/ntl_lzz_p.pyx"],
              libraries = ["ntl", "gmp", "gmpxx", "m"],
              language='c++'),

    Extension('sage.libs.ntl.ntl_lzz_pContext',
              sources = ["sage/libs/ntl/ntl_lzz_pContext.pyx"],
              libraries = ["ntl", "gmp", "gmpxx", "m"],
              language='c++'),

    Extension('sage.libs.ntl.ntl_lzz_pX',
              sources = ["sage/libs/ntl/ntl_lzz_pX.pyx"],
              libraries = ["ntl", "gmp", "gmpxx", "m"],
              language='c++'),

    Extension('sage.libs.ntl.ntl_mat_GF2',
              sources = ["sage/libs/ntl/ntl_mat_GF2.pyx"],
              libraries = ["ntl", "gmp", "gmpxx", "m"],
              language='c++'),

    Extension('sage.libs.ntl.ntl_mat_GF2E',
              sources = ["sage/libs/ntl/ntl_mat_GF2E.pyx"],
              libraries = ["ntl", "gmp", "gmpxx", "m"],
              language='c++'),

    Extension('sage.libs.ntl.ntl_mat_ZZ',
              sources = ["sage/libs/ntl/ntl_mat_ZZ.pyx"],
              libraries = ["ntl", "gmp", "gmpxx", "m"],
              language='c++'),

    Extension('sage.libs.ntl.ntl_ZZ',
              sources = ["sage/libs/ntl/ntl_ZZ.pyx"],
              libraries = ["ntl", "gmp", "gmpxx", "m"],
              language='c++'),

    Extension('sage.libs.ntl.ntl_ZZX',
              sources = ["sage/libs/ntl/ntl_ZZX.pyx"],
              libraries = ["ntl", "gmp", "gmpxx", "m"],
              language='c++'),

    Extension('sage.libs.ntl.ntl_ZZ_p',
              sources = ["sage/libs/ntl/ntl_ZZ_p.pyx"],
              libraries = ["ntl", "gmp", "gmpxx", "m"],
              language='c++'),

    Extension('sage.libs.ntl.ntl_ZZ_pContext',
              sources = ["sage/libs/ntl/ntl_ZZ_pContext.pyx"],
              libraries = ["ntl", "gmp", "gmpxx", "m"],
              language='c++'),

    Extension('sage.libs.ntl.ntl_ZZ_pE',
              sources = ["sage/libs/ntl/ntl_ZZ_pE.pyx"],
              libraries = ["ntl", "gmp", "gmpxx", "m"],
              language='c++'),

    Extension('sage.libs.ntl.ntl_ZZ_pEContext',
              sources = ["sage/libs/ntl/ntl_ZZ_pEContext.pyx"],
              libraries = ["ntl", "gmp", "gmpxx", "m"],
              language='c++'),

    Extension('sage.libs.ntl.ntl_ZZ_pEX',
              sources = ["sage/libs/ntl/ntl_ZZ_pEX.pyx"],
              libraries = ["ntl", "gmp", "gmpxx", "m"],
              language='c++'),

    Extension('sage.libs.ntl.ntl_ZZ_pX',
              sources = ["sage/libs/ntl/ntl_ZZ_pX.pyx"],
              libraries = ["ntl", "gmp", "gmpxx", "m"],
              language='c++'),

    ################################
    ##
    ## sage.matrix
    ##
    ################################

    Extension('sage.matrix.action',
              sources = ['sage/matrix/action.pyx']),

    Extension('sage.matrix.echelon_matrix',
              sources = ['sage/matrix/echelon_matrix.pyx']),

    Extension('sage.matrix.change_ring',
              sources = ['sage/matrix/change_ring.pyx'],
              libraries=[BLAS, BLAS2, 'gmp']),

    Extension('sage.matrix.matrix',
              sources = ['sage/matrix/matrix.pyx']),

    Extension('sage.matrix.matrix0',
              sources = ['sage/matrix/matrix0.pyx']),

    Extension('sage.matrix.matrix1',
              sources = ['sage/matrix/matrix1.pyx']),

    Extension('sage.matrix.matrix2',
              sources = ['sage/matrix/matrix2.pyx']),

    Extension('sage.matrix.matrix_complex_double_dense',
              sources = ['sage/matrix/matrix_complex_double_dense.pyx'],
              libraries=[BLAS, BLAS2]),

    Extension('sage.matrix.matrix_cyclo_dense',
              sources = ['sage/matrix/matrix_cyclo_dense.pyx'],
              language = "c++",
              libraries=['ntl', 'gmp']),

    Extension('sage.matrix.matrix_dense',
              sources = ['sage/matrix/matrix_dense.pyx']),

    Extension('sage.matrix.matrix_double_dense',
              sources = ['sage/matrix/matrix_double_dense.pyx'],
              libraries=[BLAS, BLAS2]),

    Extension('sage.matrix.matrix_generic_dense',
              sources = ['sage/matrix/matrix_generic_dense.pyx']),

    Extension('sage.matrix.matrix_generic_sparse',
              sources = ['sage/matrix/matrix_generic_sparse.pyx']),

    Extension('sage.matrix.matrix_integer_dense',
              sources = ['sage/matrix/matrix_integer_dense.pyx'],
              extra_compile_args = ['-std=c99'] + m4ri_extra_compile_args,
              # order matters for cygwin!!
              libraries = ['iml', 'pari', 'ntl', 'gmp', 'm', 'flint', BLAS, BLAS2],
              depends = [SAGE_INC + '/m4ri/m4ri.h'] + flint_depends),

    Extension('sage.matrix.matrix_integer_sparse',
              sources = ['sage/matrix/matrix_integer_sparse.pyx'],
              libraries = ['gmp']),

    Extension('sage.matrix.matrix_mod2_dense',
              sources = ['sage/matrix/matrix_mod2_dense.pyx'],
              libraries = ['gmp','m4ri', 'gd', 'png12', 'z'],
              extra_compile_args = m4ri_extra_compile_args,
              depends = [SAGE_INC + "/png.h", SAGE_INC + "/m4ri/m4ri.h"]),

    Extension('sage.matrix.matrix_mod2e_dense',
              sources = ['sage/matrix/matrix_mod2e_dense.pyx'],
              libraries = ['m4rie', 'm4ri', 'm'],
              depends = [SAGE_INC + "/m4rie/m4rie.h"],
              include_dirs = [SAGE_INC + '/m4rie'],
              extra_compile_args = m4ri_extra_compile_args),

    Extension('sage.matrix.matrix_modn_dense_float',
              sources = ['sage/matrix/matrix_modn_dense_float.pyx'],
              language="c++",
              libraries = ['linbox', 'givaro', 'mpfr', 'gmpxx', 'gmp', BLAS, BLAS2],
              extra_compile_args = ['-DDISABLE_COMMENTATOR'] + givaro_extra_compile_args),

    Extension('sage.matrix.matrix_modn_dense_double',
              sources = ['sage/matrix/matrix_modn_dense_double.pyx'],
              language="c++",
              libraries = ['linbox', 'givaro', 'mpfr', 'gmpxx', 'gmp', BLAS, BLAS2],
              extra_compile_args = ["-D_XPG6", "-DDISABLE_COMMENTATOR"]
                    + m4ri_extra_compile_args + givaro_extra_compile_args),

    Extension('sage.matrix.matrix_modn_sparse',
              sources = ['sage/matrix/matrix_modn_sparse.pyx'],
              libraries = ['gmp']),

    Extension('sage.matrix.matrix_mpolynomial_dense',
              sources = ['sage/matrix/matrix_mpolynomial_dense.pyx'],
              libraries = singular_libs,
              language="c++",
              include_dirs = singular_incs,
              depends = singular_depends),

    Extension('sage.matrix.matrix_rational_dense',
              sources = ['sage/matrix/matrix_rational_dense.pyx'],
              extra_compile_args = ["-std=c99", "-D_XPG6"] + m4ri_extra_compile_args,
              # order matters for cygwin!!
              libraries = ['iml', 'pari', 'ntl', 'gmp', 'm', 'flint', BLAS, BLAS2],
              depends = [SAGE_INC + '/m4ri/m4ri.h'] + flint_depends),

    Extension('sage.matrix.matrix_rational_sparse',
              sources = ['sage/matrix/matrix_rational_sparse.pyx'],
              libraries = ['gmp']),

    Extension('sage.matrix.matrix_real_double_dense',
              sources = ['sage/matrix/matrix_real_double_dense.pyx'],
              libraries=[BLAS, BLAS2]),

    Extension('sage.matrix.matrix_sparse',
              sources = ['sage/matrix/matrix_sparse.pyx']),

    Extension('sage.matrix.matrix_symbolic_dense',
              sources = ['sage/matrix/matrix_symbolic_dense.pyx']),

    Extension('sage.matrix.matrix_window',
              sources = ['sage/matrix/matrix_window.pyx']),

    Extension('sage.matrix.misc',
              sources = ['sage/matrix/misc.pyx'],
              libraries=['mpfr','gmp']),

    Extension('sage.matrix.strassen',
              sources = ['sage/matrix/strassen.pyx']),

    ################################
    ##
    ## sage.matroids
    ##
    ################################

    Extension('sage.matroids.matroid',
            ['sage/matroids/matroid.pyx']),

    Extension('sage.matroids.extension',
            ['sage/matroids/extension.pyx'],
              libraries = ['gmp']),

    Extension('sage.matroids.set_system',
            ['sage/matroids/set_system.pyx'],
              libraries = ['gmp']),

    Extension('sage.matroids.lean_matrix',
            ['sage/matroids/lean_matrix.pyx'],
              libraries = ['gmp']),

    Extension('sage.matroids.basis_exchange_matroid',
            ['sage/matroids/basis_exchange_matroid.pyx'],
              libraries = ['gmp']),

    Extension('sage.matroids.basis_matroid',
            ['sage/matroids/basis_matroid.pyx'],
              libraries = ['gmp']),

    Extension('sage.matroids.linear_matroid',
            ['sage/matroids/linear_matroid.pyx'],
              libraries = ['gmp']),

    Extension('sage.matroids.circuit_closures_matroid',
            ['sage/matroids/circuit_closures_matroid.pyx']),

    Extension('sage.matroids.unpickling',
            ['sage/matroids/unpickling.pyx'],
              libraries = ['gmp']),

    ################################
    ##
    ## sage.media
    ##
    ################################

    Extension('sage.media.channels',
              sources = ['sage/media/channels.pyx']),

    ################################
    ##
    ## sage.misc
    ##
    ################################

    Extension('*', ['sage/misc/*.pyx']),

    # Only include darwin_utilities on OS_X >= 10.5
    OptionalExtension('sage.misc.darwin_utilities',
        sources = ['sage/misc/darwin_memory_usage.c',
                   'sage/misc/darwin_utilities.pyx'],
        depends = ['sage/misc/darwin_memory_usage.h'],
        condition = (UNAME[0] == "Darwin" and not UNAME[2].startswith('8.'))),

    ################################
    ##
    ## sage.modular
    ##
    ################################

    Extension('sage.modular.arithgroup.congroup',
              sources = ['sage/modular/arithgroup/congroup.pyx']),

    Extension('sage.modular.arithgroup.farey_symbol',
              sources = ['sage/modular/arithgroup/farey_symbol.pyx',
                         'sage/modular/arithgroup/farey.cpp',
                         'sage/modular/arithgroup/sl2z.cpp'],
              libraries = ['gmpxx', 'gmp'],
              language = 'c++'),

    Extension('sage.modular.arithgroup.arithgroup_element',
              sources = ['sage/modular/arithgroup/arithgroup_element.pyx']),

    Extension('sage.modular.modform.eis_series_cython',
              sources = ['sage/modular/modform/eis_series_cython.pyx'],
              libraries = ["gmp", "flint"],
              extra_compile_args = ['-std=c99'],
              depends = flint_depends),

    Extension('sage.modular.modsym.apply',
              sources = ['sage/modular/modsym/apply.pyx'],
              libraries = ["flint", "gmp", "gmpxx", "m", "stdc++"],
              extra_compile_args=["-std=c99", "-D_XPG6"],
              depends = flint_depends),

    Extension('sage.modular.modsym.manin_symbol',
              sources = ['sage/modular/modsym/manin_symbol.pyx']),

    Extension('sage.modular.modsym.relation_matrix_pyx',
              sources = ['sage/modular/modsym/relation_matrix_pyx.pyx']),

    Extension('sage.modular.modsym.heilbronn',
              sources = ['sage/modular/modsym/heilbronn.pyx'],
              libraries = ["flint", "gmp", "gmpxx", "m", "stdc++"],
              extra_compile_args=["-std=c99", "-D_XPG6"],
              depends = flint_depends),

    Extension('sage.modular.modsym.p1list',
              sources = ['sage/modular/modsym/p1list.pyx'],
              libraries = ['gmp']),

    ################################
    ##
    ## sage.modules
    ##
    ################################

    Extension('sage.modules.finite_submodule_iter',
              sources = ['sage/modules/finite_submodule_iter.pyx']),

    Extension('sage.modules.free_module_element',
              sources = ['sage/modules/free_module_element.pyx']),

    Extension('sage.modules.module',
              sources = ['sage/modules/module.pyx']),

    Extension('sage.modules.vector_complex_double_dense',
              ['sage/modules/vector_complex_double_dense.pyx'],
              libraries = [BLAS, BLAS2]),

    Extension('sage.modules.vector_double_dense',
              ['sage/modules/vector_double_dense.pyx'],
              libraries = [BLAS, BLAS2]),

    Extension('sage.modules.vector_integer_dense',
              sources = ['sage/modules/vector_integer_dense.pyx'],
              libraries = ['gmp']),

    Extension('sage.modules.vector_modn_dense',
              extra_compile_args = ['-std=c99'],
              sources = ['sage/modules/vector_modn_dense.pyx']),

    Extension('sage.modules.vector_mod2_dense',
              sources = ['sage/modules/vector_mod2_dense.pyx'],
              libraries = ['gmp','m4ri', 'png12', 'gd'],
              extra_compile_args = m4ri_extra_compile_args,
              depends = [SAGE_INC + "/png.h", SAGE_INC + "/m4ri/m4ri.h"]),

    Extension('sage.modules.vector_rational_dense',
              sources = ['sage/modules/vector_rational_dense.pyx'],
              libraries = ['gmp']),

    Extension('sage.modules.vector_real_double_dense',
              ['sage/modules/vector_real_double_dense.pyx'],
              libraries = [BLAS, BLAS2]),

    # Extension('sage.modules.vector_rational_sparse',
    #           sources = ['sage/modules/vector_rational_sparse.pyx'],
    #           libraries = ['gmp']),

    ################################
    ##
    ## sage.numerical
    ##
    ################################


    Extension("sage.numerical.mip",
              ["sage/numerical/mip.pyx"],
              libraries=["stdc++"]),

    Extension("sage.numerical.linear_functions",
              ["sage/numerical/linear_functions.pyx"],
              libraries=["stdc++"]),

    Extension("sage.numerical.linear_tensor_element",
              ["sage/numerical/linear_tensor_element.pyx"],
              include_dirs=[SAGE_INC],
              libraries=["stdc++"]),

    Extension("sage.numerical.backends.generic_backend",
              ["sage/numerical/backends/generic_backend.pyx"],
              libraries=["stdc++"]),

    Extension("sage.numerical.backends.glpk_backend",
              ["sage/numerical/backends/glpk_backend.pyx"],
              language = 'c++',
              libraries=["stdc++", "glpk", "gmp", "z"]),

    Extension("sage.numerical.backends.ppl_backend",
              ["sage/numerical/backends/ppl_backend.pyx"],
              libraries=["stdc++"]),

    Extension("sage.numerical.backends.cvxopt_backend",
              ["sage/numerical/backends/cvxopt_backend.pyx"],
              libraries=["stdc++"]),

    Extension("sage.numerical.backends.glpk_graph_backend",
              ["sage/numerical/backends/glpk_graph_backend.pyx"],
              language = 'c++',
              libraries=["stdc++", "glpk", "gmp", "z"]),

    OptionalExtension("sage.numerical.backends.gurobi_backend",
              ["sage/numerical/backends/gurobi_backend.pyx"],
              libraries = ["stdc++", "gurobi"],
              condition = os.path.isfile(SAGE_INC + "/gurobi_c.h") and
                  os.path.isfile(SAGE_LOCAL + "/lib/libgurobi.so")),

    OptionalExtension("sage.numerical.backends.cplex_backend",
              ["sage/numerical/backends/cplex_backend.pyx"],
              libraries = ["stdc++", "cplex"],
              condition = os.path.isfile(SAGE_INC + "/cplex.h") and
                  os.path.isfile(SAGE_LOCAL + "/lib/libcplex.a")),

    OptionalExtension("sage.numerical.backends.coin_backend",
              ["sage/numerical/backends/coin_backend.pyx"],
              language = 'c++',
              libraries = ["Cbc", "CbcSolver", "Cgl", "Clp", "CoinUtils", "OsiCbc", "OsiClp", "Osi", "lapack"],
              package = 'cbc'),

    ################################
    ##
    ## sage.plot
    ##
    ################################

    Extension('sage.plot.complex_plot',
              sources = ['sage/plot/complex_plot.pyx']),

    Extension('sage.plot.plot3d.base',
              sources = ['sage/plot/plot3d/base.pyx'],
              extra_compile_args=["-std=c99"]),

    Extension('sage.plot.plot3d.implicit_surface',
              sources = ['sage/plot/plot3d/implicit_surface.pyx'],
              libraries = ['gsl']),

    Extension('sage.plot.plot3d.index_face_set',
              sources = ['sage/plot/plot3d/index_face_set.pyx'],
              extra_compile_args=["-std=c99"]),

    Extension('sage.plot.plot3d.parametric_surface',
              sources = ['sage/plot/plot3d/parametric_surface.pyx']),

    Extension('sage.plot.plot3d.shapes',
              sources = ['sage/plot/plot3d/shapes.pyx']),

    Extension('sage.plot.plot3d.transform',
              sources = ['sage/plot/plot3d/transform.pyx']),

    ################################
    ##
    ## sage.quadratic_forms
    ##
    ################################

    Extension('sage.quadratic_forms.count_local_2',
              sources = ['sage/quadratic_forms/count_local_2.pyx'],
              libraries = ['gmp']),

    Extension('sage.quadratic_forms.quadratic_form__evaluate',
              sources = ['sage/quadratic_forms/quadratic_form__evaluate.pyx']),


    Extension('sage.quadratic_forms.ternary',
              sources = ['sage/quadratic_forms/ternary.pyx']),

    ################################
    ##
    ## sage.repl
    ##
    ################################

    Extension('sage.repl.inputhook',
              sources = ['sage/repl/inputhook.pyx']),

    Extension('sage.repl.readline_extra_commands',
              sources = ['sage/repl/readline_extra_commands.pyx'],
              libraries = ['readline']),

    ################################
    ##
    ## sage.rings
    ##
    ################################

    Extension('sage.rings.sum_of_squares',
              sources = ['sage/rings/sum_of_squares.pyx'],
              libraries = ['m']),

    Extension('sage.rings.bernmm',
              sources = ['sage/rings/bernmm.pyx',
                         'sage/rings/bernmm/bern_modp.cpp',
                         'sage/rings/bernmm/bern_modp_util.cpp',
                         'sage/rings/bernmm/bern_rat.cpp'],
              libraries = ['ntl', 'gmp', 'stdc++', 'pthread'],
              depends = ['sage/rings/bernmm/bern_modp.h',
                         'sage/rings/bernmm/bern_modp_util.h',
                         'sage/rings/bernmm/bern_rat.h'],
              language = 'c++',
              define_macros=[('USE_THREADS', '1'),
                             ('THREAD_STACK_SIZE', '4096')]),

    Extension('sage.rings.bernoulli_mod_p',
              sources = ['sage/rings/bernoulli_mod_p.pyx'],
              libraries=['ntl'],
              language = 'c++',
              include_dirs = ['sage/libs/ntl/']),

    Extension('sage.rings.complex_double',
              sources = ['sage/rings/complex_double.pyx'],
              extra_compile_args=["-std=c99", "-D_XPG6"],
              libraries = (['gsl', BLAS, BLAS2, 'pari', 'gmp', 'm'])),

    Extension('sage.rings.complex_interval',
              sources = ['sage/rings/complex_interval.pyx'],
              libraries = ['mpfi', 'mpfr', 'gmp']),

    Extension('sage.rings.complex_number',
              sources = ['sage/rings/complex_number.pyx'],
              libraries = ['mpfr', 'gmp']),

    Extension('sage.rings.integer',
              sources = ['sage/rings/integer.pyx'],
              libraries=['ntl', 'pari', 'flint', 'gmp'],
              depends = flint_depends),

    Extension('sage.rings.integer_ring',
              sources = ['sage/rings/integer_ring.pyx'],
              libraries=['ntl', 'gmp']),

    Extension('sage.rings.factorint',
              sources = ['sage/rings/factorint.pyx'],
              libraries=['gmp']),

    Extension('sage.rings.fast_arith',
              sources = ['sage/rings/fast_arith.pyx'],
              libraries=['pari','gmp']),

    Extension('sage.rings.fraction_field_element',
              sources = ['sage/rings/fraction_field_element.pyx']),

    Extension('sage.rings.fraction_field_FpT',
              sources = ['sage/rings/fraction_field_FpT.pyx'],
              libraries = ["flint", "gmp", "gmpxx", "ntl", "zn_poly"],
              language = 'c++',
              depends = flint_depends),

    Extension('sage.rings.laurent_series_ring_element',
              sources = ['sage/rings/laurent_series_ring_element.pyx']),

    Extension('sage.rings.morphism',
              sources = ['sage/rings/morphism.pyx']),

    Extension('sage.rings.complex_mpc',
              sources = ['sage/rings/complex_mpc.pyx'],
              libraries = ['mpc', 'mpfr', 'gmp']),

    Extension('sage.rings.noncommutative_ideals',
              sources = ['sage/rings/noncommutative_ideals.pyx']),

    Extension('sage.rings.power_series_mpoly',
              sources = ['sage/rings/power_series_mpoly.pyx']),

    Extension('sage.rings.power_series_poly',
              sources = ['sage/rings/power_series_poly.pyx']),

    Extension('sage.rings.power_series_ring_element',
              sources = ['sage/rings/power_series_ring_element.pyx']),

    Extension('sage.rings.rational',
              sources = ['sage/rings/rational.pyx'],
              libraries=['ntl', 'gmp']),

    Extension('sage.rings.real_double',
              sources = ['sage/rings/real_double.pyx'],
              libraries = ['gsl', 'gmp', BLAS, BLAS2],
              define_macros=[('GSL_DISABLE_DEPRECATED','1')]),

    Extension('sage.rings.real_interval_absolute',
              sources = ['sage/rings/real_interval_absolute.pyx'],
              libraries = ['gmp']),

   OptionalExtension("sage.rings.real_arb",
             ["sage/rings/real_arb.pyx"],
             libraries = ['arb', 'mpfi', 'mpfr'],
             include_dirs = [SAGE_INC + '/flint'],
             depends = flint_depends,
             package = 'arb'),

    Extension('sage.rings.real_lazy',
              sources = ['sage/rings/real_lazy.pyx']),

    Extension('sage.rings.real_mpfi',
              sources = ['sage/rings/real_mpfi.pyx'],
              libraries = ['mpfi', 'mpfr', 'gmp']),

    Extension('sage.rings.real_mpfr',
              sources = ['sage/rings/real_mpfr.pyx'],
              libraries = ['mpfr', 'pari', 'gmp']),

    Extension('sage.rings.finite_rings.residue_field',
              sources = ['sage/rings/finite_rings/residue_field.pyx']),

    Extension('sage.rings.ring',
              sources = ['sage/rings/ring.pyx']),

    Extension('sage.rings.universal_cyclotomic_field.universal_cyclotomic_field_c',
              sources = ['sage/rings/universal_cyclotomic_field/universal_cyclotomic_field_c.pyx'],
              libraries = ['gmp']),

        ################################
        ##
        ## sage.rings.finite_rings
        ##
        ################################

    Extension('sage.rings.finite_rings.finite_field_base',
              sources = ['sage/rings/finite_rings/finite_field_base.pyx']),

    Extension('sage.rings.finite_rings.element_base',
              sources = ['sage/rings/finite_rings/element_base.pyx']),

    Extension('sage.rings.finite_rings.integer_mod',
              sources = ['sage/rings/finite_rings/integer_mod.pyx'],
              libraries = ['gmp']),

    Extension('sage.rings.finite_rings.element_givaro',
              sources = ["sage/rings/finite_rings/element_givaro.pyx"],
              # this order is needed to compile under windows.
              libraries = ['givaro', 'ntl', 'pari', 'gmpxx', 'gmp', 'm'],
              language='c++',
              extra_compile_args = givaro_extra_compile_args),

    Extension('sage.rings.finite_rings.element_ntl_gf2e',
              sources = ['sage/rings/finite_rings/element_ntl_gf2e.pyx'],
              libraries = ['ntl', 'pari', 'gmp'],
              language = 'c++'),

    Extension('sage.rings.finite_rings.element_pari_ffelt',
              sources = ['sage/rings/finite_rings/element_pari_ffelt.pyx'],
              libraries = ['pari', 'gmp']),

    Extension('sage.rings.finite_rings.hom_finite_field',
              sources = ["sage/rings/finite_rings/hom_finite_field.pyx"]),

    Extension('sage.rings.finite_rings.hom_prime_finite_field',
              sources = ["sage/rings/finite_rings/hom_prime_finite_field.pyx"]),

    Extension('sage.rings.finite_rings.hom_finite_field_givaro',
              sources = ["sage/rings/finite_rings/hom_finite_field_givaro.pyx"],
              # this order is needed to compile under windows.
              libraries = ['givaro', 'ntl', 'gmpxx', 'gmp', 'm'],
              language='c++',
              extra_compile_args = givaro_extra_compile_args),

        ################################
        ##
        ## sage.rings.function_field
        ##
        ################################

    Extension('sage.rings.function_field.function_field_element',
              sources = ['sage/rings/function_field/function_field_element.pyx']),

        ################################
        ##
        ## sage.rings.number_field
        ##
        ################################

    Extension('sage.rings.number_field.number_field_base',
              sources = ['sage/rings/number_field/number_field_base.pyx']),

    Extension('sage.rings.number_field.number_field_element',
              sources = ['sage/rings/number_field/number_field_element.pyx'],
              libraries=['ntl','gmp'],
              language = 'c++'),

    Extension('sage.rings.number_field.number_field_element_quadratic',
              sources = ['sage/rings/number_field/number_field_element_quadratic.pyx'],
              libraries=['ntl', 'gmp'],
              language = 'c++'),

    Extension('sage.rings.number_field.number_field_morphisms',
              sources = ['sage/rings/number_field/number_field_morphisms.pyx']),

    Extension('sage.rings.number_field.totallyreal',
              sources = ['sage/rings/number_field/totallyreal.pyx'],
              libraries = ['pari', 'gmp']),

    Extension('sage.rings.number_field.totallyreal_data',
              sources = ['sage/rings/number_field/totallyreal_data.pyx'],
              libraries = ['gmp']),

        ################################
        ##
        ## sage.rings.padics
        ##
        ################################

    Extension('sage.rings.padics.morphism',
              sources = ['sage/rings/padics/morphism.pyx']),

    Extension('sage.rings.padics.common_conversion',
              sources = ['sage/rings/padics/common_conversion.pyx'],
              libraries=['gmp']),

    Extension('sage.rings.padics.local_generic_element',
              sources = ['sage/rings/padics/local_generic_element.pyx']),

    Extension('sage.rings.padics.padic_capped_absolute_element',
              sources = ['sage/rings/padics/padic_capped_absolute_element.pyx'],
              libraries=['gmp']),

    Extension('sage.rings.padics.padic_capped_relative_element',
              sources = ['sage/rings/padics/padic_capped_relative_element.pyx'],
              libraries=['gmp']),

    Extension('sage.rings.padics.padic_ext_element',
              sources = ['sage/rings/padics/padic_ext_element.pyx'],
              libraries=['ntl', 'gmp', 'gmpxx', 'm'],
              language='c++'),

    Extension('sage.rings.padics.padic_fixed_mod_element',
              sources = ['sage/rings/padics/padic_fixed_mod_element.pyx'],
              libraries=['gmp']),

    Extension('sage.rings.padics.padic_generic_element',
              sources = ['sage/rings/padics/padic_generic_element.pyx'],
              libraries=['gmp']),

    Extension('sage.rings.padics.padic_printing',
              sources = ['sage/rings/padics/padic_printing.pyx'],
              libraries=['gmp', 'ntl', 'gmpxx', 'm'],
              language='c++'),

    Extension('sage.rings.padics.padic_ZZ_pX_CA_element',
              sources = ['sage/rings/padics/padic_ZZ_pX_CA_element.pyx'],
              libraries = ['ntl', 'gmp', 'gmpxx','m'],
              language='c++'),

    Extension('sage.rings.padics.padic_ZZ_pX_CR_element',
              sources = ['sage/rings/padics/padic_ZZ_pX_CR_element.pyx'],
              libraries=['ntl', 'gmp', 'gmpxx','m'],
              language='c++'),

    Extension('sage.rings.padics.padic_ZZ_pX_element',
              sources = ['sage/rings/padics/padic_ZZ_pX_element.pyx'],
              libraries=['ntl', 'gmp', 'gmpxx', 'm'],
              language='c++'),

    Extension('sage.rings.padics.padic_ZZ_pX_FM_element',
              sources = ['sage/rings/padics/padic_ZZ_pX_FM_element.pyx'],
              libraries=['ntl', 'gmp', 'gmpxx', 'm'],
              language='c++'),

    Extension('sage.rings.padics.pow_computer',
              sources = ['sage/rings/padics/pow_computer.pyx'],
              libraries = ["ntl", "gmp", "gmpxx", "m"],
              language='c++'),

    Extension('sage.rings.padics.pow_computer_ext',
              sources = ['sage/rings/padics/pow_computer_ext.pyx'],
              libraries = ["ntl", "gmp", "gmpxx", "m"],
              language='c++'),

        ################################
        ##
        ## sage.rings.polynomial
        ##
        ################################

    Extension('sage.rings.polynomial.cyclotomic',
              sources = ['sage/rings/polynomial/cyclotomic.pyx']),

    Extension('sage.rings.polynomial.laurent_polynomial',
              sources = ['sage/rings/polynomial/laurent_polynomial.pyx']),

    Extension('sage.rings.polynomial.multi_polynomial',
              sources = ['sage/rings/polynomial/multi_polynomial.pyx']),

    Extension('sage.rings.polynomial.multi_polynomial_ideal_libsingular',
              sources = ['sage/rings/polynomial/multi_polynomial_ideal_libsingular.pyx'],
              libraries = singular_libs,
              language="c++",
              include_dirs = singular_incs,
              depends = singular_depends),

    Extension('sage.rings.polynomial.plural',
              sources = ['sage/rings/polynomial/plural.pyx'],
              libraries = ['m', 'readline', 'singular', 'givaro', 'gmpxx', 'gmp'],
              language="c++",
              include_dirs = singular_incs,
              depends = [SAGE_INC + "/libsingular.h"],
              extra_compile_args = givaro_extra_compile_args),

    Extension('sage.rings.polynomial.multi_polynomial_libsingular',
              sources = ['sage/rings/polynomial/multi_polynomial_libsingular.pyx'],
              libraries = singular_libs,
              language="c++",
              include_dirs = singular_incs,
              depends = singular_depends),

    Extension('sage.rings.polynomial.multi_polynomial_ring_generic',
              sources = ['sage/rings/polynomial/multi_polynomial_ring_generic.pyx']),

    Extension('sage.rings.polynomial.polynomial_number_field',
              sources = ['sage/rings/polynomial/polynomial_number_field.pyx']),

    Extension('sage.rings.polynomial.polydict',
              sources = ['sage/rings/polynomial/polydict.pyx']),

    Extension('sage.rings.polynomial.polynomial_compiled',
               sources = ['sage/rings/polynomial/polynomial_compiled.pyx']),

    Extension('sage.rings.polynomial.polynomial_element',
              sources = ['sage/rings/polynomial/polynomial_element.pyx']),

    Extension('sage.rings.polynomial.polynomial_gf2x',
              sources = ['sage/rings/polynomial/polynomial_gf2x.pyx'],
              libraries = ['ntl', 'stdc++', 'gmp'],
              extra_compile_args = m4ri_extra_compile_args,
              language = 'c++',
              depends = [SAGE_INC + '/m4ri/m4ri.h'],
              include_dirs = ['sage/libs/ntl/']),

    Extension('sage.rings.polynomial.polynomial_zz_pex',
              sources = ['sage/rings/polynomial/polynomial_zz_pex.pyx'],
              libraries = ['ntl', 'stdc++', 'gmp'],
              language = 'c++',
              include_dirs = ['sage/libs/ntl/']),

    Extension('sage.rings.polynomial.polynomial_zmod_flint',
              sources = ['sage/rings/polynomial/polynomial_zmod_flint.pyx'],
              libraries = ["flint", "gmp", "gmpxx", "ntl", "zn_poly"],
              language = 'c++',
              depends = flint_depends),

    Extension('sage.rings.polynomial.polynomial_integer_dense_flint',
              sources = ['sage/rings/polynomial/polynomial_integer_dense_flint.pyx'],
              language = 'c++',
              libraries = ["flint", "ntl", "gmpxx", "gmp"],
              depends = flint_depends),

    Extension('sage.rings.polynomial.polynomial_integer_dense_ntl',
              sources = ['sage/rings/polynomial/polynomial_integer_dense_ntl.pyx'],
              libraries = ['ntl', 'stdc++', 'gmp'],
              language = 'c++',
              include_dirs = ['sage/libs/ntl/']),

    Extension('sage.rings.polynomial.polynomial_rational_flint',
              sources = ['sage/rings/polynomial/polynomial_rational_flint.pyx'],
              libraries = ["flint", "ntl", "gmpxx", "gmp"],
              language = 'c++',
              depends = flint_depends),

    Extension('sage.rings.polynomial.polynomial_modn_dense_ntl',
              sources = ['sage/rings/polynomial/polynomial_modn_dense_ntl.pyx'],
              libraries = ['ntl', 'stdc++', 'gmp'],
              language = 'c++',
              include_dirs = ['sage/libs/ntl/']),

    Extension('sage.rings.polynomial.polynomial_ring_homomorphism',
              sources = ['sage/rings/polynomial/polynomial_ring_homomorphism.pyx']),

    Extension('sage.rings.polynomial.pbori',
              sources = ['sage/rings/polynomial/pbori.pyx'],
              libraries=['polybori-' + polybori_major_version,
                         'polybori_groebner-' + polybori_major_version, 'm4ri', 'gd', 'png12'],
              include_dirs = [SAGE_INC, "sage/libs/polybori"],
              depends = [SAGE_INC + "/polybori/" + hd + ".h" for hd in ["polybori", "config"] ] + \
                        [SAGE_INC + '/m4ri/m4ri.h'],
              extra_compile_args = polybori_extra_compile_args + m4ri_extra_compile_args,
              language = 'c++'),

    Extension('sage.rings.polynomial.polynomial_real_mpfr_dense',
              sources = ['sage/rings/polynomial/polynomial_real_mpfr_dense.pyx'],
              libraries = ['mpfr', 'gmp']),

    Extension('sage.rings.polynomial.real_roots',
              sources = ['sage/rings/polynomial/real_roots.pyx'],
              libraries=['mpfr', 'gmp']),

    Extension('sage.rings.polynomial.symmetric_reduction',
              sources = ['sage/rings/polynomial/symmetric_reduction.pyx']),

        ################################
        ##
        ## sage.rings.semirings
        ##
        ################################

    Extension('sage.rings.semirings.tropical_semiring',
              sources = ['sage/rings/semirings/tropical_semiring.pyx']),

    ################################
    ##
    ## sage.schemes
    ##
    ################################

    Extension('sage.schemes.elliptic_curves.descent_two_isogeny',
              sources = ['sage/schemes/elliptic_curves/descent_two_isogeny.pyx'],
              extra_compile_args=["-std=c99"],
              depends = [SAGE_INC + '/ratpoints.h',
                         SAGE_INC + '/gmp.h'] +
                         flint_depends,
              libraries = ['flint', 'gmp', 'ratpoints']),

    Extension('sage.schemes.elliptic_curves.period_lattice_region',
              sources = ['sage/schemes/elliptic_curves/period_lattice_region.pyx']),

    Extension('sage.schemes.hyperelliptic_curves.hypellfrob',
              sources = ['sage/schemes/hyperelliptic_curves/hypellfrob.pyx',
                         'sage/schemes/hyperelliptic_curves/hypellfrob/hypellfrob.cpp',
                         'sage/schemes/hyperelliptic_curves/hypellfrob/recurrences_ntl.cpp',
                         'sage/schemes/hyperelliptic_curves/hypellfrob/recurrences_zn_poly.cpp'],
              libraries = ['ntl', 'stdc++', 'gmp', 'zn_poly'],
              depends = ['sage/schemes/hyperelliptic_curves/hypellfrob/hypellfrob.h',
                         'sage/schemes/hyperelliptic_curves/hypellfrob/recurrences_ntl.h',
                         'sage/schemes/hyperelliptic_curves/hypellfrob/recurrences_zn_poly.h'],
              language = 'c++',
              include_dirs = ['sage/libs/ntl/',
                              'sage/schemes/hyperelliptic_curves/hypellfrob/']),

    Extension('sage.schemes.toric.divisor_class',
              sources = ['sage/schemes/toric/divisor_class.pyx'],
              libraries = ['gmp']),

    ################################
    ##
    ## sage.sets
    ##
    ################################

    Extension('sage.sets.disjoint_set',
              sources = ['sage/sets/disjoint_set.pyx'],
              libraries = ['gmp', 'flint'],
              extra_compile_args = ['-std=c99'],
              depends = flint_depends),

    Extension('sage.sets.recursively_enumerated_set',
              sources = ['sage/sets/recursively_enumerated_set.pyx']),

    ################################
    ##
    ## sage.stats
    ##
    ################################

    Extension('sage.stats.hmm.util',
              sources = ['sage/stats/hmm/util.pyx']),

    Extension('sage.stats.hmm.distributions',
              sources = ['sage/stats/hmm/distributions.pyx']),

    Extension('sage.stats.hmm.hmm',
              sources = ['sage/stats/hmm/hmm.pyx']),

    Extension('sage.stats.hmm.chmm',
              sources = ['sage/stats/hmm/chmm.pyx'],
              extra_compile_args=["-std=c99"]),

    Extension('sage.stats.intlist',
              sources = ['sage/stats/intlist.pyx']),

    Extension('sage.stats.distributions.discrete_gaussian_integer',
              sources = ['sage/stats/distributions/discrete_gaussian_integer.pyx', 'sage/stats/distributions/dgs_gauss_mp.c', 'sage/stats/distributions/dgs_gauss_dp.c', 'sage/stats/distributions/dgs_bern.c'],
              depends = ['sage/stats/distributions/dgs_gauss.h', 'sage/stats/distributions/dgs_bern.h', 'sage/stats/distributions/dgs_misc.h'],
              libraries = ['gmp', 'mpfr'],
              extra_compile_args=["-std=c99", "-D_XOPEN_SOURCE=600"],
          ),

    ################################
    ##
    ## sage.structure
    ##
    ################################

    Extension('sage.structure.category_object',
              sources = ['sage/structure/category_object.pyx']),

    Extension('sage.structure.coerce',
              sources = ['sage/structure/coerce.pyx']),

    Extension('sage.structure.coerce_actions',
              sources = ['sage/structure/coerce_actions.pyx']),

    Extension('sage.structure.coerce_dict',
              sources = ['sage/structure/coerce_dict.pyx']),

    Extension('sage.structure.coerce_maps',
              sources = ['sage/structure/coerce_maps.pyx']),

    Extension('sage.structure.debug_options',
              sources=['sage/structure/debug_options.pyx']),

    # Compile this with -Os because it works around a bug with
    # GCC-4.7.3 + Cython 0.19 on Itanium, see Trac #14452. Moreover, it
    # actually results in faster code than -O3.
    Extension('sage.structure.element',
              sources = ['sage/structure/element.pyx'],
              extra_compile_args=["-Os"]),

    Extension('sage.structure.element_wrapper',
              sources = ['sage/structure/element_wrapper.pyx']),

    Extension('sage.structure.factory',
              sources = ['sage/structure/factory.pyx']),

    Extension('sage.structure.generators',
              sources = ['sage/structure/generators.pyx']),

    Extension('sage.structure.mutability',
              sources = ['sage/structure/mutability.pyx']),

    Extension('sage.structure.misc',
              sources = ['sage/structure/misc.pyx']),

    Extension('sage.structure.parent',
              sources = ['sage/structure/parent.pyx']),

    Extension('sage.structure.parent_base',
              sources = ['sage/structure/parent_base.pyx']),

    Extension('sage.structure.parent_gens',
              sources = ['sage/structure/parent_gens.pyx']),

    Extension('sage.structure.parent_old',
              sources = ['sage/structure/parent_old.pyx']),

    Extension('sage.structure.sage_object',
              sources = ['sage/structure/sage_object.pyx']),

    ################################
    ##
    ## sage.symbolic
    ##
    ################################

    Extension('sage.symbolic.function',
              sources = ['sage/symbolic/function.pyx']),

    Extension('sage.symbolic.ring',
              sources = ['sage/symbolic/ring.pyx']),

    Extension('*', ['sage/symbolic/*.pyx']),

    ################################
    ##
    ## sage.tests
    ##
    ################################
    Extension('sage.tests.interrupt',
              sources = ['sage/tests/interrupt.pyx', 'sage/tests/c_lib.c']),

    Extension('sage.tests.stl_vector',
              sources = ['sage/tests/stl_vector.pyx'],
              libraries = ['gmp'],
              language = 'c++'),

    Extension('sage.tests.cython',
              sources = ['sage/tests/cython.pyx']),

    ################################
    ##
    ## sage.sat
    ##
    ################################

    OptionalExtension("sage.sat.solvers.cryptominisat.cryptominisat",
              ["sage/sat/solvers/cryptominisat/cryptominisat.pyx"],
              include_dirs = [SAGE_INC, SAGE_INC+"/cmsat"],
              language = "c++",
              libraries = ['cryptominisat', 'z'],
              package = 'cryptominisat'),

    OptionalExtension("sage.sat.solvers.cryptominisat.solverconf",
              ["sage/sat/solvers/cryptominisat/solverconf.pyx", "sage/sat/solvers/cryptominisat/solverconf_helper.cpp"],
              include_dirs = [SAGE_INC, SAGE_INC+"/cmsat"],
              language = "c++",
              libraries = ['cryptominisat', 'z'],
              package = 'cryptominisat'),

    Extension('sage.sat.solvers.satsolver',
              sources = ['sage/sat/solvers/satsolver.pyx']),

    ################################
    ##
    ## sage.schemes
    ##
    ################################

    Extension('sage.schemes.projective.projective_morphism_helper',
              sources = ['sage/schemes/projective/projective_morphism_helper.pyx']),
<<<<<<< HEAD
    ]

# Optional extensions :
# These extensions are to be compiled only if the
# corresponding packages have been installed

from sage.misc.package import is_package_installed

if is_package_installed('fes'):
    ext_modules.extend([
       Extension("sage.libs.fes",
                 ["sage/libs/fes.pyx"],
                 language = "c",
                 libraries = ['fes'])
       ])


if (os.path.isfile(SAGE_INC + "/gurobi_c.h") and
    os.path.isfile(SAGE_LOCAL + "/lib/libgurobi.so")):
    ext_modules.append(
        Extension("sage.numerical.backends.gurobi_backend",
                  ["sage/numerical/backends/gurobi_backend.pyx"],
                  language = 'c',
                  libraries = ["stdc++", "gurobi"])
        )


if is_package_installed('coxeter3'):
    ext_modules.append(
        Extension('sage.libs.coxeter3.coxeter',
                  sources = ['sage/libs/coxeter3/coxeter.pyx'],
                  include_dirs = [os.path.join(SAGE_INC, 'coxeter')],
                  language="c++",
                  libraries = ['coxeter3'])
        )


if (os.path.isfile(SAGE_INC + "/cplex.h") and
    os.path.isfile(SAGE_LOCAL + "/lib/libcplex.a")):
    ext_modules.append(
        Extension("sage.numerical.backends.cplex_backend",
                  ["sage/numerical/backends/cplex_backend.pyx"],
                  language = 'c',
                  libraries = ["stdc++", "cplex"])
        )

if is_package_installed('cbc'):
    ext_modules.append(
        Extension("sage.numerical.backends.coin_backend",
                  ["sage/numerical/backends/coin_backend.pyx"],
                  language = 'c++',
                  libraries = ["stdc++", "Cbc", "CbcSolver", "Cgl", "Clp", "CoinUtils", "OsiCbc", "OsiClp", "Osi", "lapack"])
        )


if is_package_installed('cryptominisat'):
    ext_modules.extend([
        Extension("sage.sat.solvers.cryptominisat.cryptominisat",
                  ["sage/sat/solvers/cryptominisat/cryptominisat.pyx"],
                  include_dirs = [SAGE_INC, SAGE_INC+"/cmsat"],
                  language = "c++",
                  libraries = ['cryptominisat', 'z']),
        Extension("sage.sat.solvers.cryptominisat.solverconf",
                  ["sage/sat/solvers/cryptominisat/solverconf.pyx", "sage/sat/solvers/cryptominisat/solverconf_helper.cpp"],
                  include_dirs = [SAGE_INC, SAGE_INC+"/cmsat"],
                  language = "c++",
                  libraries = ['cryptominisat', 'z'])
        ])

if is_package_installed('mcqd'):
    ext_modules.append(
        Extension("sage.graphs.mcqd",
                  ["sage/graphs/mcqd.pyx"],
                  language = "c++"))
#                  libraries = ["mcqd"]))

if is_package_installed('arb'):
    ext_modules.extend([
       Extension("sage.rings.real_arb",
                 ["sage/rings/real_arb.pyx"],
                 language = "c",
                 libraries = ['arb', 'mpfi', 'mpfr'],
                 include_dirs = [SAGE_INC + '/flint'],
                 depends = flint_depends),
       Extension("sage.rings.complex_ball_acb",
                 ["sage/rings/complex_ball_acb.pyx"],
                 language = "c",
                 libraries = ['arb', 'mpfi', 'mpfr'],
                 include_dirs = [SAGE_INC + '/flint'],
                 depends = flint_depends)
       ])

# Only include darwin_utilities on OS_X >= 10.5
UNAME = os.uname()
if UNAME[0] == "Darwin" and not UNAME[2].startswith('8.'):
    ext_modules.append(
        Extension('sage.misc.darwin_utilities',
            sources = ['sage/misc/darwin_memory_usage.c',
                       'sage/misc/darwin_utilities.pyx'],
            depends = ['sage/misc/darwin_memory_usage.h'])
        )


if is_package_installed('lrcalc'):
    ext_modules.append(
        Extension('sage.libs.lrcalc.lrcalc',
                  sources = ["sage/libs/lrcalc/lrcalc.pyx"],
                  include_dirs = [SAGE_INC + '/lrcalc/'],
                  libraries = ["lrcalc"],
                  depends = [SAGE_INC + "/lrcalc/symfcn.h"]), # should include all .h
        )
=======
]

# Add auto-generated modules
import sage_setup.autogen.interpreters
ext_modules += sage_setup.autogen.interpreters.modules
>>>>>>> 9d18e273
<|MERGE_RESOLUTION|>--- conflicted
+++ resolved
@@ -1452,6 +1452,13 @@
               language = 'c++',
               include_dirs = ['sage/libs/ntl/']),
 
+    OptionalExtension("sage.rings.complex_ball_acb",
+                      ["sage/rings/complex_ball_acb.pyx"],
+                      libraries=['arb', 'mpfi', 'mpfr'],
+                      include_dirs=[SAGE_INC + '/flint'],
+                      depends=flint_depends,
+                      package='arb'),
+
     Extension('sage.rings.complex_double',
               sources = ['sage/rings/complex_double.pyx'],
               extra_compile_args=["-std=c99", "-D_XPG6"],
@@ -2039,122 +2046,8 @@
 
     Extension('sage.schemes.projective.projective_morphism_helper',
               sources = ['sage/schemes/projective/projective_morphism_helper.pyx']),
-<<<<<<< HEAD
-    ]
-
-# Optional extensions :
-# These extensions are to be compiled only if the
-# corresponding packages have been installed
-
-from sage.misc.package import is_package_installed
-
-if is_package_installed('fes'):
-    ext_modules.extend([
-       Extension("sage.libs.fes",
-                 ["sage/libs/fes.pyx"],
-                 language = "c",
-                 libraries = ['fes'])
-       ])
-
-
-if (os.path.isfile(SAGE_INC + "/gurobi_c.h") and
-    os.path.isfile(SAGE_LOCAL + "/lib/libgurobi.so")):
-    ext_modules.append(
-        Extension("sage.numerical.backends.gurobi_backend",
-                  ["sage/numerical/backends/gurobi_backend.pyx"],
-                  language = 'c',
-                  libraries = ["stdc++", "gurobi"])
-        )
-
-
-if is_package_installed('coxeter3'):
-    ext_modules.append(
-        Extension('sage.libs.coxeter3.coxeter',
-                  sources = ['sage/libs/coxeter3/coxeter.pyx'],
-                  include_dirs = [os.path.join(SAGE_INC, 'coxeter')],
-                  language="c++",
-                  libraries = ['coxeter3'])
-        )
-
-
-if (os.path.isfile(SAGE_INC + "/cplex.h") and
-    os.path.isfile(SAGE_LOCAL + "/lib/libcplex.a")):
-    ext_modules.append(
-        Extension("sage.numerical.backends.cplex_backend",
-                  ["sage/numerical/backends/cplex_backend.pyx"],
-                  language = 'c',
-                  libraries = ["stdc++", "cplex"])
-        )
-
-if is_package_installed('cbc'):
-    ext_modules.append(
-        Extension("sage.numerical.backends.coin_backend",
-                  ["sage/numerical/backends/coin_backend.pyx"],
-                  language = 'c++',
-                  libraries = ["stdc++", "Cbc", "CbcSolver", "Cgl", "Clp", "CoinUtils", "OsiCbc", "OsiClp", "Osi", "lapack"])
-        )
-
-
-if is_package_installed('cryptominisat'):
-    ext_modules.extend([
-        Extension("sage.sat.solvers.cryptominisat.cryptominisat",
-                  ["sage/sat/solvers/cryptominisat/cryptominisat.pyx"],
-                  include_dirs = [SAGE_INC, SAGE_INC+"/cmsat"],
-                  language = "c++",
-                  libraries = ['cryptominisat', 'z']),
-        Extension("sage.sat.solvers.cryptominisat.solverconf",
-                  ["sage/sat/solvers/cryptominisat/solverconf.pyx", "sage/sat/solvers/cryptominisat/solverconf_helper.cpp"],
-                  include_dirs = [SAGE_INC, SAGE_INC+"/cmsat"],
-                  language = "c++",
-                  libraries = ['cryptominisat', 'z'])
-        ])
-
-if is_package_installed('mcqd'):
-    ext_modules.append(
-        Extension("sage.graphs.mcqd",
-                  ["sage/graphs/mcqd.pyx"],
-                  language = "c++"))
-#                  libraries = ["mcqd"]))
-
-if is_package_installed('arb'):
-    ext_modules.extend([
-       Extension("sage.rings.real_arb",
-                 ["sage/rings/real_arb.pyx"],
-                 language = "c",
-                 libraries = ['arb', 'mpfi', 'mpfr'],
-                 include_dirs = [SAGE_INC + '/flint'],
-                 depends = flint_depends),
-       Extension("sage.rings.complex_ball_acb",
-                 ["sage/rings/complex_ball_acb.pyx"],
-                 language = "c",
-                 libraries = ['arb', 'mpfi', 'mpfr'],
-                 include_dirs = [SAGE_INC + '/flint'],
-                 depends = flint_depends)
-       ])
-
-# Only include darwin_utilities on OS_X >= 10.5
-UNAME = os.uname()
-if UNAME[0] == "Darwin" and not UNAME[2].startswith('8.'):
-    ext_modules.append(
-        Extension('sage.misc.darwin_utilities',
-            sources = ['sage/misc/darwin_memory_usage.c',
-                       'sage/misc/darwin_utilities.pyx'],
-            depends = ['sage/misc/darwin_memory_usage.h'])
-        )
-
-
-if is_package_installed('lrcalc'):
-    ext_modules.append(
-        Extension('sage.libs.lrcalc.lrcalc',
-                  sources = ["sage/libs/lrcalc/lrcalc.pyx"],
-                  include_dirs = [SAGE_INC + '/lrcalc/'],
-                  libraries = ["lrcalc"],
-                  depends = [SAGE_INC + "/lrcalc/symfcn.h"]), # should include all .h
-        )
-=======
 ]
 
 # Add auto-generated modules
 import sage_setup.autogen.interpreters
-ext_modules += sage_setup.autogen.interpreters.modules
->>>>>>> 9d18e273
+ext_modules += sage_setup.autogen.interpreters.modules