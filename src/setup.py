--- conflicted
+++ resolved
@@ -502,13 +502,10 @@
               libraries = ['gmp']
               ), \
 
-<<<<<<< HEAD
-=======
     Extension('sage.graphs.graph_fast',
               ['sage/graphs/graph_fast.pyx'],
               libraries = ['gmp']), \
 
->>>>>>> 9db8c206
     ]
 
 
@@ -838,12 +835,10 @@
 
                      'sage.dsage',
                      'sage.dsage.database',
-                     'sage.dsage.database.tests',
                      'sage.dsage.server',
                      'sage.dsage.errors',
                      'sage.dsage.tests',
-                     'sage.dsage.twisted',
-                     'sage.dsage.twisted.tests',
+                     'sage.dsage.pb',
                      'sage.dsage.dist_functions',
                      'sage.dsage.misc',
                      'sage.dsage.interface',
@@ -853,6 +848,7 @@
       scripts = ['sage/dsage/scripts/dsage_server.py',
                  'sage/dsage/scripts/dsage_worker.py',
                  'sage/dsage/scripts/dsage_setup.py',
+                 'sage/dsage/scripts/dsage_console.py'
                 ],
 
       ext_modules = ext_modules,
