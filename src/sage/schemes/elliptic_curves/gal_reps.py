--- conflicted
+++ resolved
@@ -311,11 +311,7 @@
         if t:
             self.__is_reducible[p] = False
             return False  # definitely not reducible
-<<<<<<< HEAD
-        isogeny_matrix = self._E.isogeny_class(use_tuple=False).matrix(fill=True)
-=======
         isogeny_matrix = self._E.isogeny_class().matrix(fill=True)
->>>>>>> bc33ff08
         v = isogeny_matrix.row(0) # first row
         for a in v:
             if a != 0 and a % p == 0:
@@ -366,11 +362,7 @@
             return self.__reducible_primes
         except AttributeError:
             pass
-<<<<<<< HEAD
-        isocls = self._E.isogeny_class(algorithm='sage', use_tuple=False)
-=======
         isocls = self._E.isogeny_class()
->>>>>>> bc33ff08
         X = set(isocls.matrix().list())
         R = [p for p in X if arith.is_prime(p)]
         self.__reducible_primes = R
