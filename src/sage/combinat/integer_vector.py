"""
(Non-negative) Integer vectors

AUTHORS:

* Mike Hansen (2007) - original module
* Nathann Cohen, David Joyner (2009-2010) - Gale-Ryser stuff
* Nathann Cohen, David Joyner (2011) - Gale-Ryser bugfix
* Travis Scrimshaw (2012-05-12) - Updated doc-strings to tell the user of
  that the class's name is a misnomer (that they only contains non-negative
  entries).
* Federico Poloni (2013) - specialized ``rank()``
* Travis Scrimshaw (2013-02-04) - Refactored to use ``ClonableIntArray``
"""
#*****************************************************************************
#       Copyright (C) 2007 Mike Hansen <mhansen@gmail.com>,
#       Copyright (C) 2012 Travis Scrimshaw <tscrim@ucdavis.edu>
#
#  Distributed under the terms of the GNU General Public License (GPL)
#
#    This code is distributed in the hope that it will be useful,
#    but WITHOUT ANY WARRANTY; without even the implied warranty of
#    MERCHANTABILITY or FITNESS FOR A PARTICULAR PURPOSE.  See the GNU
#    General Public License for more details.
#
#  The full text of the GPL is available at:
#
#                  http://www.gnu.org/licenses/
#*****************************************************************************
from __future__ import print_function, absolute_import, division

from six.moves import range
from sage.combinat.integer_lists import IntegerListsLex
from itertools import product

from sage.structure.parent import Parent
from sage.structure.unique_representation import UniqueRepresentation
from sage.structure.list_clone import ClonableIntArray
from sage.misc.classcall_metaclass import ClasscallMetaclass

from sage.categories.enumerated_sets import EnumeratedSets
from sage.categories.infinite_enumerated_sets import InfiniteEnumeratedSets
from sage.categories.finite_enumerated_sets import FiniteEnumeratedSets
from sage.rings.infinity import PlusInfinity
from sage.arith.all import binomial
from sage.rings.all import ZZ
from sage.rings.semirings.all import NN
from sage.rings.integer import Integer

def is_gale_ryser(r,s):
    r"""
    Tests whether the given sequences satisfy the condition
    of the Gale-Ryser theorem.

    Given a binary matrix `B` of dimension `n\times m`, the
    vector of row sums is defined as the vector whose
    `i^{\mbox{th}}` component is equal to the sum of the `i^{\mbox{th}}`
    row in `A`. The vector of column sums is defined similarly.

    If, given a binary matrix, these two vectors are easy to compute,
    the Gale-Ryser theorem lets us decide whether, given two
    non-negative vectors `r,s`, there exists a binary matrix
    whose row/colum sums vectors are `r` and `s`.

    This functions answers accordingly.

    INPUT:

    - ``r``, ``s`` -- lists of non-negative integers.

    ALGORITHM:

    Without loss of generality, we can assume that:

    - The two given sequences do not contain any `0` ( which would
      correspond to an empty column/row )

    - The two given sequences are ordered in decreasing order
      (reordering the sequence of row (resp. column) sums amounts to
      reordering the rows (resp. columns) themselves in the matrix,
      which does not alter the columns (resp. rows) sums.

    We can then assume that `r` and `s` are partitions
    (see the corresponding class :class:`Partition`)

    If `r^*` denote the conjugate of `r`, the Gale-Ryser theorem
    asserts that a binary Matrix satisfying the constraints exists
    if and only if `s \preceq r^*`, where `\preceq` denotes
    the domination order on partitions.

    EXAMPLES::

        sage: from sage.combinat.integer_vector import is_gale_ryser
        sage: is_gale_ryser([4,2,2],[3,3,1,1])
        True
        sage: is_gale_ryser([4,2,1,1],[3,3,1,1])
        True
        sage: is_gale_ryser([3,2,1,1],[3,3,1,1])
        False

    REMARK: In the literature, what we are calling a
    Gale-Ryser sequence sometimes goes by the (rather
    generic-sounding) term ''realizable sequence''.
    """

    # The sequences only contain non-negative integers
    if [x for x in r if x < 0] or [x for x in s if x < 0]:
        return False

    # builds the corresponding partitions, i.e.
    # removes the 0 and sorts the sequences
    from sage.combinat.partition import Partition
    r2 = Partition(sorted([x for x in r if x>0], reverse=True))
    s2 = Partition(sorted([x for x in s if x>0], reverse=True))

    # If the two sequences only contained zeroes
    if len(r2) == 0 and len(s2) == 0:
        return True

    rstar = Partition(r2).conjugate()

    #                                same number of 1s           domination
    return len(rstar) <= len(s2) and sum(r2) == sum(s2) and rstar.dominates(s)

def gale_ryser_theorem(p1, p2, algorithm="gale"):
    r"""
    Returns the binary matrix given by the Gale-Ryser theorem.

    The Gale Ryser theorem asserts that if `p_1,p_2` are two
    partitions of `n` of respective lengths `k_1,k_2`, then there is
    a binary `k_1\times k_2` matrix `M` such that `p_1` is the vector
    of row sums and `p_2` is the vector of column sums of `M`, if
    and only if the conjugate of `p_2` dominates `p_1`.

    INPUT:

    - ``p1, p2``-- list of integers representing the vectors
      of row/column sums

    - ``algorithm`` -- two possible string values:

      - ``'ryser'`` implements the construction due to Ryser [Ryser63]_.
      - ``'gale'`` (default) implements the construction due to Gale [Gale57]_.

    OUTPUT:

    A binary matrix if it exists, ``None`` otherwise.

    Gale's Algorithm:

    (Gale [Gale57]_): A matrix satisfying the constraints of its
    sums can be defined as the solution of the following
    Linear Program, which Sage knows how to solve.

    .. MATH::

        \forall i&\sum_{j=1}^{k_2} b_{i,j}=p_{1,j}\\
        \forall i&\sum_{j=1}^{k_1} b_{j,i}=p_{2,j}\\
        &b_{i,j}\mbox{ is a binary variable}

    Ryser's Algorithm:

    (Ryser [Ryser63]_): The construction of an `m \times n` matrix
    `A=A_{r,s}`, due to Ryser, is described as follows. The
    construction works if and only if have `s\preceq r^*`.

    * Construct the `m \times n` matrix `B` from `r` by defining
      the `i`-th row of `B` to be the vector whose first `r_i`
      entries are `1`, and the remainder are 0's, `1 \leq i \leq m`.
      This maximal matrix `B` with row sum `r` and ones left
      justified has column sum `r^{*}`.

    * Shift the last `1` in certain rows of `B` to column `n` in
      order to achieve the sum `s_n`.  Call this `B` again.

      * The `1`'s in column `n` are to appear in those
        rows in which `A` has the largest row sums, giving
        preference to the bottom-most positions in case of ties.
      * Note: When this step automatically "fixes" other columns,
        one must skip ahead to the first column index
        with a wrong sum in the step below.

    * Proceed inductively to construct columns `n-1`, ..., `2`, `1`.
      Note: when performing the induction on step `k`, we consider
      the row sums of the first `k` columns.

    * Set `A = B`. Return `A`.

    EXAMPLES:

    Computing the matrix for `p_1=p_2=2+2+1`::

        sage: from sage.combinat.integer_vector import gale_ryser_theorem
        sage: p1 = [2,2,1]
        sage: p2 = [2,2,1]
        sage: print(gale_ryser_theorem(p1, p2))     # not tested
        [1 1 0]
        [1 0 1]
        [0 1 0]
        sage: A = gale_ryser_theorem(p1, p2)
        sage: rs = [sum(x) for x in A.rows()]
        sage: cs = [sum(x) for x in A.columns()]
        sage: p1 == rs; p2 == cs
        True
        True

    Or for a non-square matrix with `p_1=3+3+2+1` and `p_2=3+2+2+1+1`,
    using Ryser's algorithm::

        sage: from sage.combinat.integer_vector import gale_ryser_theorem
        sage: p1 = [3,3,1,1]
        sage: p2 = [3,3,1,1]
        sage: gale_ryser_theorem(p1, p2, algorithm = "ryser")
        [1 1 1 0]
        [1 1 0 1]
        [1 0 0 0]
        [0 1 0 0]
        sage: p1 = [4,2,2]
        sage: p2 = [3,3,1,1]
        sage: gale_ryser_theorem(p1, p2, algorithm = "ryser")
        [1 1 1 1]
        [1 1 0 0]
        [1 1 0 0]
        sage: p1 = [4,2,2,0]
        sage: p2 = [3,3,1,1,0,0]
        sage: gale_ryser_theorem(p1, p2, algorithm = "ryser")
        [1 1 1 1 0 0]
        [1 1 0 0 0 0]
        [1 1 0 0 0 0]
        [0 0 0 0 0 0]
        sage: p1 = [3,3,2,1]
        sage: p2 = [3,2,2,1,1]
        sage: print(gale_ryser_theorem(p1, p2, algorithm="gale"))  # not tested
        [1 1 1 0 0]
        [1 1 0 0 1]
        [1 0 1 0 0]
        [0 0 0 1 0]

    With `0` in the sequences, and with unordered inputs::

        sage: from sage.combinat.integer_vector import gale_ryser_theorem
        sage: gale_ryser_theorem([3,3,0,1,1,0], [3,1,3,1,0], algorithm="ryser")
        [1 1 1 0 0]
        [1 0 1 1 0]
        [0 0 0 0 0]
        [1 0 0 0 0]
        [0 0 1 0 0]
        [0 0 0 0 0]
        sage: p1 = [3,1,1,1,1]; p2 = [3,2,2,0]
        sage: gale_ryser_theorem(p1, p2, algorithm="ryser")
        [1 1 1 0]
        [1 0 0 0]
        [1 0 0 0]
        [0 1 0 0]
        [0 0 1 0]

    TESTS:

    This test created a random bipartite graph on `n+m` vertices. Its
    adjacency matrix is binary, and it is used to create some
    "random-looking" sequences which correspond to an existing matrix. The
    ``gale_ryser_theorem`` is then called on these sequences, and the output
    checked for correction.::

        sage: def test_algorithm(algorithm, low = 10, high = 50):
        ....:    n,m = randint(low,high), randint(low,high)
        ....:    g = graphs.RandomBipartite(n, m, .3)
        ....:    s1 = sorted(g.degree([(0,i) for i in range(n)]), reverse = True)
        ....:    s2 = sorted(g.degree([(1,i) for i in range(m)]), reverse = True)
        ....:    m = gale_ryser_theorem(s1, s2, algorithm = algorithm)
        ....:    ss1 = sorted(map(lambda x : sum(x) , m.rows()), reverse = True)
        ....:    ss2 = sorted(map(lambda x : sum(x) , m.columns()), reverse = True)
        ....:    if ((ss1 != s1) or (ss2 != s2)):
        ....:        print("Algorithm %s failed with this input:" % algorithm)
        ....:        print(s1, s2)

        sage: for algorithm in ["gale", "ryser"]:             # long time
        ....:    for i in range(50):                          # long time
        ....:       test_algorithm(algorithm, 3, 10)          # long time

    Null matrix::

        sage: gale_ryser_theorem([0,0,0],[0,0,0,0], algorithm="gale")
        [0 0 0 0]
        [0 0 0 0]
        [0 0 0 0]
        sage: gale_ryser_theorem([0,0,0],[0,0,0,0], algorithm="ryser")
        [0 0 0 0]
        [0 0 0 0]
        [0 0 0 0]

    REFERENCES:

    ..  [Ryser63] \H. J. Ryser, Combinatorial Mathematics,
        Carus Monographs, MAA, 1963.
    ..  [Gale57] \D. Gale, A theorem on flows in networks, Pacific J. Math.
        7(1957)1073-1082.
    """
    from sage.matrix.constructor import matrix

    if not is_gale_ryser(p1,p2):
        return False

    if algorithm == "ryser": # ryser's algorithm
        from sage.combinat.permutation import Permutation

        # Sorts the sequences if they are not, and remembers the permutation
        # applied
        tmp = sorted(enumerate(p1), reverse=True, key=lambda x:x[1])
        r = [x[1] for x in tmp]
        r_permutation = [x-1 for x in Permutation([x[0]+1 for x in tmp]).inverse()]
        m = len(r)

        tmp = sorted(enumerate(p2), reverse=True, key=lambda x:x[1])
        s = [x[1] for x in tmp]
        s_permutation = [x-1 for x in Permutation([x[0]+1 for x in tmp]).inverse()]

        # This is the partition equivalent to the sliding algorithm
        cols = []
        for t in reversed(s):
            c = [0] * m
            i = 0
            while t:
                k = i + 1
                while k < m and r[i] == r[k]:
                    k += 1
                if t >= k - i: # == number rows of the same length
                    for j in range(i, k):
                        r[j] -= 1
                        c[j] = 1
                    t -= k - i
                else: # Remove the t last rows of that length
                    for j in range(k-t, k):
                        r[j] -= 1
                        c[j] = 1
                    t = 0
                i = k
            cols.append(c)

        # We added columns to the back instead of the front
        A0 = matrix(list(reversed(cols))).transpose()

        # Applying the permutations to get a matrix satisfying the
        # order given by the input
        A0 = A0.matrix_from_rows_and_columns(r_permutation, s_permutation)
        return A0

    elif algorithm == "gale":
        from sage.numerical.mip import MixedIntegerLinearProgram
        k1, k2=len(p1), len(p2)
        p = MixedIntegerLinearProgram()
        b = p.new_variable(binary = True)
        for (i,c) in enumerate(p1):
            p.add_constraint(p.sum([b[i,j] for j in range(k2)]) ==c)
        for (i,c) in enumerate(p2):
            p.add_constraint(p.sum([b[j,i] for j in range(k1)]) ==c)
        p.set_objective(None)
        p.solve()
        b = p.get_values(b)
        M = [[0]*k2 for i in range(k1)]
        for i in range(k1):
            for j in range(k2):
                M[i][j] = int(b[i,j])
        return matrix(M)

    else:
        raise ValueError('the only two algorithms available are "gale" and "ryser"')

def _default_function(l, default, i):
    """
    EXAMPLES::

        sage: from sage.combinat.integer_vector import _default_function
        sage: import functools
        sage: f = functools.partial(_default_function, [1,2,3], 99)
        sage: f(-1)
        99
        sage: f(0)
        1
        sage: f(1)
        2
        sage: f(2)
        3
        sage: f(3)
        99
    """
    try:
        if i < 0:
            return default
        return l[i]
    except IndexError:
        return default

def list2func(l, default=None):
    """
    Given a list ``l``, return a function that takes in a value ``i`` and
    return ``l[i]``. If default is not ``None``, then the function will
    return the default value for out of range ``i``'s.

    EXAMPLES::

        sage: f = sage.combinat.integer_vector.list2func([1,2,3])
        sage: f(0)
        1
        sage: f(1)
        2
        sage: f(2)
        3
        sage: f(3)
        Traceback (most recent call last):
        ...
        IndexError: list index out of range

    ::

        sage: f = sage.combinat.integer_vector.list2func([1,2,3], 0)
        sage: f(2)
        3
        sage: f(3)
        0
    """
    if default is None:
        return lambda i: l[i]
    else:
        from functools import partial
        return partial(_default_function, l, default)

def constant_func(i):
    """
    Return the constant function ``i``.

    EXAMPLES::

        sage: f = sage.combinat.integer_vector.constant_func(3)
        doctest:...: DeprecationWarning: constant_func is deprecated. Use lambda x: i instead
        See http://trac.sagemath.org/12453 for details.
        sage: f(-1)
        3
        sage: f('asf')
        3
    """
    from sage.misc.superseded import deprecation
    deprecation(12453, 'constant_func is deprecated. Use lambda x: i instead')
    return lambda x: i

class IntegerVector(ClonableIntArray):
    """
    An integer vector.
    """
    def check(self):
        """
        Check to make sure this is a valid integer vector by making sure
        all entries are non-negative.

        EXAMPLES::

            sage: IV = IntegerVectors()
            sage: elt = IV([1,2,1])
            sage: elt.check()
        """
        if any(x < 0 for x in self):
            raise ValueError("all entries must be non-negative")

class IntegerVectors(Parent):
    """
    The class of (non-negative) integer vectors.

    INPUT:

    - ``n`` -- if set to an integer, returns the combinatorial class
      of integer vectors whose sum is ``n``; if set to ``None``
      (default), no such constraint is defined

    - ``k`` -- the length of the vectors; set to ``None`` (default) if
      you do not want such a constraint

    .. NOTE::

        The entries are non-negative integers.

    EXAMPLES:

    If ``n`` is not specified, it returns the class of all integer vectors::

        sage: IntegerVectors()
        Integer vectors
        sage: [] in IntegerVectors()
        True
        sage: [1,2,1] in IntegerVectors()
        True
        sage: [1, 0, 0] in IntegerVectors()
        True

    Entries are non-negative::

        sage: [-1, 2] in IntegerVectors()
        False

    If ``n`` is specified, then it returns the class of all integer vectors
    which sum to ``n``::

        sage: IV3 = IntegerVectors(3); IV3
        Integer vectors that sum to 3

    Note that trailing zeros are ignored so that ``[3, 0]`` does not show
    up in the following list (since ``[3]`` does)::

        sage: IntegerVectors(3, max_length=2).list()
        [[3], [2, 1], [1, 2], [0, 3]]

    If ``n`` and ``k`` are both specified, then it returns the class
    of integer vectors that sum to ``n`` and are of length ``k``::

        sage: IV53 = IntegerVectors(5,3); IV53
        Integer vectors of length 3 that sum to 5
        sage: IV53.cardinality()
        21
        sage: IV53.first()
        [5, 0, 0]
        sage: IV53.last()
        [0, 0, 5]
        sage: IV53.random_element()
        [4, 0, 1]

    Further examples::

        sage: IntegerVectors(-1, 0, min_part = 1).list()
        []
        sage: IntegerVectors(-1, 2, min_part = 1).list()
        []
        sage: IntegerVectors(0, 0, min_part=1).list()
        [[]]
        sage: IntegerVectors(3, 0, min_part=1).list()
        []
        sage: IntegerVectors(0, 1, min_part=1).list()
        []
        sage: IntegerVectors(2, 2, min_part=1).list()
        [[1, 1]]
        sage: IntegerVectors(2, 3, min_part=1).list()
        []
        sage: IntegerVectors(4, 2, min_part=1).list()
        [[3, 1], [2, 2], [1, 3]]

    ::

        sage: IntegerVectors(0, 3, outer=[0,0,0]).list()
        [[0, 0, 0]]
        sage: IntegerVectors(1, 3, outer=[0,0,0]).list()
        []
        sage: IntegerVectors(2, 3, outer=[0,2,0]).list()
        [[0, 2, 0]]
        sage: IntegerVectors(2, 3, outer=[1,2,1]).list()
        [[1, 1, 0], [1, 0, 1], [0, 2, 0], [0, 1, 1]]
        sage: IntegerVectors(2, 3, outer=[1,1,1]).list()
        [[1, 1, 0], [1, 0, 1], [0, 1, 1]]
        sage: IntegerVectors(2, 5, outer=[1,1,1,1,1]).list()
        [[1, 1, 0, 0, 0],
         [1, 0, 1, 0, 0],
         [1, 0, 0, 1, 0],
         [1, 0, 0, 0, 1],
         [0, 1, 1, 0, 0],
         [0, 1, 0, 1, 0],
         [0, 1, 0, 0, 1],
         [0, 0, 1, 1, 0],
         [0, 0, 1, 0, 1],
         [0, 0, 0, 1, 1]]

    ::

        sage: iv = [ IntegerVectors(n,k) for n in range(-2, 7) for k in range(7) ]
        sage: all(map(lambda x: x.cardinality() == len(x.list()), iv))
        True
        sage: essai = [[1,1,1], [2,5,6], [6,5,2]]
        sage: iv = [ IntegerVectors(x[0], x[1], max_part = x[2]-1) for x in essai ]
        sage: all(map(lambda x: x.cardinality() == len(x.list()), iv))
        True
    """
    __metaclass__ = ClasscallMetaclass

    @staticmethod
    def __classcall_private__(cls, n=None, k=None, **kwargs):
        """
        Choose the correct parent based upon input.

        EXAMPLES::

            sage: IV1 = IntegerVectors(3, 2)
            sage: IV2 = IntegerVectors(3, 2)
            sage: IV1 is IV2
            True

        TESTS::

            sage: IV2 = IntegerVectors(3, 2, length=2)
            Traceback (most recent call last):
            ...
            ValueError: k and length both specified
        """
        if 'length' in kwargs:
            if k is not None:
                raise ValueError("k and length both specified")
            k = kwargs.pop('length')
        if kwargs:
            return IntegerVectorsConstraints(n, k, **kwargs)

        if k is None:
            if n is None:
                return IntegerVectors_all()
            return IntegerVectors_n(n)
        if n is None:
            return IntegerVectors_k(k)

        try:
            return IntegerVectors_nnondescents(n, tuple(k))
        except TypeError:
            pass

        return IntegerVectors_nk(n, k)

    def __init__(self, category=None):
        """
        Initialize ``self``.

        EXAMPLES::

            sage: IV = IntegerVectors()
            sage: TestSuite(IV).run()
        """
        if category is None:
            category = EnumeratedSets()
        Parent.__init__(self, category=category)

    def _element_constructor_(self, lst):
        """
        Construct an element of ``self`` from ``lst``.

        EXAMPLES::

            sage: IV = IntegerVectors()
            sage: elt = IV([3, 1, 0, 3, 2]); elt
            [3, 1, 0, 3, 2]
            sage: elt.parent()
            Integer vectors

            sage: IV9 = IntegerVectors(9)
            sage: elt9 = IV9(elt)
            sage: elt9.parent()
            Integer vectors that sum to 9
        """
        return self.element_class(self, lst)

    Element = IntegerVector

    def __contains__(self, x):
        """
        EXAMPLES::

            sage: [] in IntegerVectors()
            True
            sage: [3,2,2,1] in IntegerVectors()
            True
        """
        if isinstance(x, IntegerVector):
            return True

        if not isinstance(x, (list, tuple)):
            return False

        for i in x:
            if i not in ZZ:
                return False
            if i < 0:
                return False
        return True

class IntegerVectors_all(UniqueRepresentation, IntegerVectors):
    """
    Class of all integer vectors.
    """
    def __init__(self):
        """
        Initialize ``self``.

        EXAMPLES::

            sage: IV = IntegerVectors()
            sage: TestSuite(IV).run()
        """
        IntegerVectors.__init__(self, category=InfiniteEnumeratedSets())

    def _repr_(self):
        """
        EXAMPLES::

            sage: IntegerVectors()
            Integer vectors
        """
        return "Integer vectors"

    def __iter__(self):
        """
        Iterate over ``self``.

        EXAMPLES::

            sage: IV = IntegerVectors()
            sage: it = IV.__iter__()
            sage: [next(it) for x in range(10)]
            [[], [1], [2], [2, 0], [1, 1], [0, 2], [3], [3, 0], [2, 1], [1, 2]]
        """
        yield self.element_class(self, [])
        n = 1
        while True:
            for k in range(1,n+1):
                for v in integer_vectors_nk_fast_iter(n, k):
                    yield self.element_class(self, v, check=False)
            n += 1

class IntegerVectors_n(UniqueRepresentation, IntegerVectors):
    """
    Integer vectors that sum to `n`.
    """
    def __init__(self, n):
        """
        TESTS::

            sage: IV = IntegerVectors(3)
            sage: TestSuite(IV).run()
        """
        self.n = n
        IntegerVectors.__init__(self, category=InfiniteEnumeratedSets())

    def _repr_(self):
        """
        TESTS::

            sage: IV = IntegerVectors(3)
            sage: IV
            Integer vectors that sum to 3
        """
        return "Integer vectors that sum to {}".format(self.n)

    def __iter__(self):
        """
        Iterate over ``self``.

        EXAMPLES::

            sage: it = IntegerVectors(3).__iter__()
            sage: [next(it) for x in range(10)]
            [[3],
             [3, 0],
             [2, 1],
             [1, 2],
             [0, 3],
             [3, 0, 0],
             [2, 1, 0],
             [2, 0, 1],
             [1, 2, 0],
             [1, 1, 1]]
        """
        if not self.n:
            yield self.element_class(self, [])

        k = 1
        while True:
            for iv in integer_vectors_nk_fast_iter(self.n, k):
                yield self.element_class(self, iv, check=False)
            k += 1

    def __contains__(self, x):
        """
        EXAMPLES::

            sage: [0] in IntegerVectors(0)
            True
            sage: [3] in IntegerVectors(3)
            True
            sage: [3] in IntegerVectors(2)
            False
            sage: [3,2,2,1] in IntegerVectors(9)
            False
            sage: [3,2,2,1] in IntegerVectors(8)
            True
        """
        if not IntegerVectors.__contains__(self, x):
            return False
        return sum(x) == self.n

class IntegerVectors_k(UniqueRepresentation, IntegerVectors):
    """
    Integer vectors of length `k`.
    """
    def __init__(self, k):
        """
        TESTS::

            sage: IV = IntegerVectors(k=2)
            sage: TestSuite(IV).run()
        """
        self.k = k
        IntegerVectors.__init__(self, category=InfiniteEnumeratedSets())

    def _repr_(self):
        """
        TESTS::

            sage: IV = IntegerVectors(k=2)
            sage: IV
            Integer vectors of length 2
        """
        return "Integer vectors of length {}".format(self.k)

    def __iter__(self):
        """
        Iterate over ``self``.

        EXAMPLES::

            sage: it = IntegerVectors(k=2).__iter__()
            sage: [next(it) for x in range(10)]
            [[0, 0],
             [1, 0],
             [0, 1],
             [2, 0],
             [1, 1],
             [0, 2],
             [3, 0],
             [2, 1],
             [1, 2],
             [0, 3]]
        """
        n = 0
        while True:
            for iv in integer_vectors_nk_fast_iter(n, self.k):
                yield self.element_class(self, iv, check=False)
            n += 1

    def __contains__(self, x):
        """
        EXAMPLES::

            sage: [] in IntegerVectors(k=0)
            True
            sage: [3] in IntegerVectors(k=1)
            True
            sage: [3] in IntegerVectors(k=2)
            False
            sage: [3,2,2,1] in IntegerVectors(k=3)
            False
            sage: [3,2,2,1] in IntegerVectors(k=4)
            True
        """
        if not IntegerVectors.__contains__(self, x):
            return False
        return len(x) == self.k

class IntegerVectors_nk(UniqueRepresentation, IntegerVectors):
    """
    Integer vectors of length `k` that sum to `n`.

    AUTHORS:

    - Martin Albrecht
    - Mike Hansen
    """
    def __init__(self, n, k):
        """
        TESTS::

            sage: IV = IntegerVectors(2, 3)
            sage: TestSuite(IV).run()
        """
        self.n = n
        self.k = k
        IntegerVectors.__init__(self, category=FiniteEnumeratedSets())

    def _list_rec(self, n, k):
        """
        Return a list of a exponent tuples of length ``size`` such
        that the degree of the associated monomial is `D`.

        INPUT:

        -  ``n`` -- degree (must be 0)

        -  ``k`` -- length of exponent tuples (must be 0)

        EXAMPLES::

            sage: IV = IntegerVectors(2,3)
            sage: IV._list_rec(2,3)
            [(2, 0, 0), (1, 1, 0), (1, 0, 1), (0, 2, 0), (0, 1, 1), (0, 0, 2)]
        """
        res = []

        if k == 1:
            return [ (n, ) ]

        for nbar in range(n+1):
            n_diff = n-nbar
            for rest in self._list_rec( nbar , k-1):
                res.append((n_diff,)+rest)
        return res

    def __iter__(self):
        """
        Iterate over ``self``.

        EXAMPLES::

            sage: IV = IntegerVectors(2, 3)
            sage: list(IV)
            [[2, 0, 0], [1, 1, 0], [1, 0, 1], [0, 2, 0], [0, 1, 1], [0, 0, 2]]
            sage: list(IntegerVectors(3, 0))
            []
            sage: list(IntegerVectors(3, 1))
            [[3]]
            sage: list(IntegerVectors(0, 1))
            [[0]]
            sage: list(IntegerVectors(0, 2))
            [[0, 0]]
            sage: list(IntegerVectors(2, 2))
            [[2, 0], [1, 1], [0, 2]]
            sage: IntegerVectors(0, 0).list()
            [[]]
            sage: IntegerVectors(1, 0).list()
            []
            sage: IntegerVectors(0, 1).list()
            [[0]]
            sage: IntegerVectors(2, 2).list()
            [[2, 0], [1, 1], [0, 2]]
            sage: IntegerVectors(-1,0).list()
            []
            sage: IntegerVectors(-1,2).list()
            []
        """
        if self.n < 0:
            return

        if not self.k:
            if not self.n:
                yield self.element_class(self, [], check=False)
            return
        elif self.k == 1:
            yield self.element_class(self, [self.n], check=False)
            return

        for nbar in range(self.n+1):
            n = self.n - nbar
            for rest in integer_vectors_nk_fast_iter(nbar, self.k-1):
                yield self.element_class(self, [n] + rest, check=False)

    def _repr_(self):
        """
        TESTS::

            sage: IV = IntegerVectors(2,3)
            sage: IV
            Integer vectors of length 3 that sum to 2
        """
        return "Integer vectors of length {} that sum to {}".format(self.k, self.n)

    def __contains__(self, x):
        """
        TESTS::

            sage: IV = IntegerVectors(2, 3)
            sage: all(i in IV for i in IV)
            True
            sage: [0,1,2] in IV
            False
            sage: [2.0, 0, 0] in IV
            True
            sage: [0,1,0,1] in IV
            False
            sage: [0,1,1] in IV
            True
            sage: [-1,2,1] in IV
            False

            sage: [0] in IntegerVectors(0, 1)
            True
            sage: [] in IntegerVectors(0, 0)
            True
            sage: [] in IntegerVectors(0, 1)
            False
            sage: [] in IntegerVectors(1, 0)
            False
            sage: [3] in IntegerVectors(2, 1)
            False
            sage: [3] in IntegerVectors(3, 1)
            True
            sage: [3,2,2,1] in IntegerVectors(9, 5)
            False
            sage: [3,2,2,1] in IntegerVectors(8, 5)
            False
            sage: [3,2,2,1] in IntegerVectors(8, 4)
            True
        """
        if isinstance(x, IntegerVector) and x.parent() is self:
            return True

        if not IntegerVectors.__contains__(self, x):
            return False

        if len(x) != self.k:
            return False

        if sum(x) != self.n:
            return False

        if len(x) > 0 and min(x) < 0:
            return False

        return True

    def rank(self, x):
        """
        Return the rank of a given element.

        INPUT:

        - ``x`` -- a list with ``sum(x) == n`` and ``len(x) == k``

        TESTS::

<<<<<<< HEAD
            sage: IV = IntegerVectors(4,5)
            sage: range(IV.cardinality()) == [IV.rank(x) for x in IV]
=======
            sage: IV = IntegerVectors(4,5) 
            sage: list(range(IV.cardinality())) == [IV.rank(x) for x in IV]
>>>>>>> 470c42a3
            True
        """
        if x not in self:
            raise ValueError("argument is not a member of IntegerVectors({},{})".format(self.n, self.k))

        n = self.n
        k = self.k

        r = 0
        for i in range(k-1):
            k -= 1
            n -= x[i]
            r += binomial(k+n-1,k)

        return r

class IntegerVectors_nnondescents(UniqueRepresentation, IntegerVectors):
    r"""
    Integer vectors graded by two parameters.

    The grading parameters on the integer vector `v` are:

    - `n` -- the sum of the parts of `v`,

    - `c` -- the non descents composition of `v`.

    In other words: the length of `v` equals `c_1 + \cdots + c_k`, and `v`
    is decreasing in the consecutive blocs of length `c_1, \ldots, c_k`,

    INPUT:

    - ``n`` -- the positive integer `n`
    - ``comp`` -- the composition `c`

    Those are the integer vectors of sum `n` that are lexicographically
    maximal (for the natural left-to-right reading) in their orbit by the
    young subgroup `S_{c_1} \times \cdots \times S_{c_k}`. In particular,
    they form a set of orbit representative of integer vectors with
    respect to this Young subgroup.
    """
    @staticmethod
    def __classcall_private__(cls, n, comp):
        """
        Normalize input to ensure a unique representation.

        EXAMPLES::

            sage: IntegerVectors(4, [2,1]) is IntegerVectors(int(4), (2,1))
            True
        """
        return super(IntegerVectors_nnondescents, cls).__classcall__(cls, n, tuple(comp))

    def __init__(self, n, comp):
        """
        EXAMPLES::

            sage: IV = IntegerVectors(4, [2])
            sage: TestSuite(IV).run()
        """
        self.n = n
        self.comp = comp
        IntegerVectors.__init__(self, category=FiniteEnumeratedSets())

    def _repr_(self):
        """
        EXAMPLES::

            sage: IntegerVectors(4, [2])
            Integer vectors of 4 with non-descents composition [2]
        """
        return "Integer vectors of {} with non-descents composition {}".format(self.n, list(self.comp))

    def __iter__(self):
        """
        TESTS::

            sage: IntegerVectors(0, []).list()
            [[]]
            sage: IntegerVectors(5, []).list()
            []
            sage: IntegerVectors(0, [1]).list()
            [[0]]
            sage: IntegerVectors(4, [1]).list()
            [[4]]
            sage: IntegerVectors(4, [2]).list()
            [[4, 0], [3, 1], [2, 2]]
            sage: IntegerVectors(4, [2,2]).list()
            [[4, 0, 0, 0],
             [3, 1, 0, 0],
             [2, 2, 0, 0],
             [3, 0, 1, 0],
             [2, 1, 1, 0],
             [2, 0, 2, 0],
             [2, 0, 1, 1],
             [1, 1, 2, 0],
             [1, 1, 1, 1],
             [1, 0, 3, 0],
             [1, 0, 2, 1],
             [0, 0, 4, 0],
             [0, 0, 3, 1],
             [0, 0, 2, 2]]
            sage: IntegerVectors(5, [1,1,1]).list()
            [[5, 0, 0],
             [4, 1, 0],
             [4, 0, 1],
             [3, 2, 0],
             [3, 1, 1],
             [3, 0, 2],
             [2, 3, 0],
             [2, 2, 1],
             [2, 1, 2],
             [2, 0, 3],
             [1, 4, 0],
             [1, 3, 1],
             [1, 2, 2],
             [1, 1, 3],
             [1, 0, 4],
             [0, 5, 0],
             [0, 4, 1],
             [0, 3, 2],
             [0, 2, 3],
             [0, 1, 4],
             [0, 0, 5]]
            sage: IntegerVectors(0, [2,3]).list()
            [[0, 0, 0, 0, 0]]
        """
        for iv in IntegerVectors(self.n, len(self.comp)):
            blocks = [IntegerVectors(iv[i], val, max_slope=0).list()
                      for i, val in enumerate(self.comp)]
            for parts in product(*blocks):
                res = []
                for part in parts:
                    res += part
                yield self.element_class(self, res, check=False)

class IntegerVectorsConstraints(IntegerVectors):
    """
    Class of integer vectors subject to various constraints.
    """
    def __init__(self, n=None, k=None, **constraints):
        """
        Initialize ``self``.

        EXAMPLES::

            sage: TestSuite(IntegerVectors(min_slope=0)).run()
            sage: TestSuite(IntegerVectors(3, max_slope=0)).run()
            sage: TestSuite(IntegerVectors(3, max_length=4)).run()
            sage: TestSuite(IntegerVectors(k=2, max_part=4)).run()
            sage: TestSuite(IntegerVectors(k=2, min_part=2, max_part=4)).run()
            sage: TestSuite(IntegerVectors(3, 2, max_slope=0)).run()
        """
        self.n = n
        self.k = k
        if self.k >= 0:
            constraints['length'] = self.k
        if 'outer' in constraints:
            constraints['ceiling'] = constraints['outer']
            del constraints['outer']
        if 'inner' in constraints:
            constraints['floor'] = constraints['inner']
            del constraints['inner']
        self.constraints = constraints

        if n is not None:
            if k is not None or 'max_length' in constraints:
                category = FiniteEnumeratedSets()
            else:
                category = EnumeratedSets()
        elif k is not None and 'max_part' in constraints: # n is None
            category = FiniteEnumeratedSets()
        else:
            category = EnumeratedSets()
        IntegerVectors.__init__(self, category=category) # placeholder category

    def _repr_(self):
        """
        Return a string representation of ``self``.

        EXAMPLES::

            sage: IntegerVectors(min_slope=0)
            Integer vectors with constraints: min_slope=0

            sage: IntegerVectors(3, max_length=2)
            Integer vectors that sum to 3 with constraints: max_length=2

            sage: IntegerVectors(2, 3, min_slope=0)
            Integer vectors that sum to 2 with constraints: length=3, min_slope=0
        """
        if self.n is not None:
            base = "Integer vectors that sum to {} with constraints: ".format(self.n)
        else:
            base = "Integer vectors with constraints: "
        return base + ", ".join("{}={}".format(key, self.constraints[key])
                                for key in sorted(self.constraints))

    def __eq__(self, rhs):
        """
        EXAMPLES::

            sage: IntegerVectors(min_slope=0) == IntegerVectors(min_slope=0)
            True
            sage: IntegerVectors(2, min_slope=0) == IntegerVectors(2, min_slope=0)
            True
            sage: IntegerVectors(2, 3, min_slope=0) == IntegerVectors(2, 3, min_slope=0)
            True
<<<<<<< HEAD
=======

            sage: IntegerVectors(3, max_length=2).cardinality()
            4
            sage: IntegerVectors(3).cardinality()
            +Infinity

            sage: IntegerVectors(3, max_length=2).list()
            [[3], [2, 1], [1, 2], [0, 3]]
            sage: IntegerVectors(3).list()
            Traceback (most recent call last):
            ...
            NotImplementedError: cannot list an infinite set
>>>>>>> 470c42a3
        """
        if isinstance(rhs, IntegerVectorsConstraints):
            return self.n == rhs.n and self.k == rhs.k and self.constraints == rhs.constraints
        return False

    def __ne__(self, rhs):
        """
        EXAMPLES::

            sage: IntegerVectors(min_slope=0) != IntegerVectors(min_slope=3)
            True
        """
        return not self.__eq__(rhs)

    def __contains__(self, x):
        """
        TESTS::

            sage: [3,2,2,1] in IntegerVectors(8,4, min_part = 1)
            True
            sage: [3,2,2,1] in IntegerVectors(8,4, min_part = 2)
            False

            sage: [0,3,0,1,2] in IntegerVectors(6, max_length=3)
            False
        """
        if isinstance(x, IntegerVector) and x.parent() is self:
            return True

        if not IntegerVectors.__contains__(self, x):
            return False

        if self.k is not None and len(x) != self.k:
            return False

        if self.n is not None and sum(x) != self.n:
            return False

        from sage.combinat.misc import check_integer_list_constraints
        return check_integer_list_constraints(x, singleton=True, **self.constraints)

    def cardinality(self):
        """
        Return the cardinality of ``self``.

        EXAMPLES::

            sage: IntegerVectors(3, 3, min_part=1).cardinality()
            1
            sage: IntegerVectors(5, 3, min_part=1).cardinality()
            6
            sage: IntegerVectors(13, 4, max_part=4).cardinality()
            20
            sage: IntegerVectors(k=4, max_part=3).cardinality()
            256
            sage: IntegerVectors(k=3, min_part=2, max_part=4).cardinality()
            27
            sage: IntegerVectors(13, 4, min_part=2, max_part=4).cardinality()
            16
        """
        if self.k is None:
            if self.n is None:
                return PlusInfinity()
            if ('max_length' not in self.constraints
                    and self.constraints.get('min_part', 0) <= 0):
                return PlusInfinity()
        elif ('max_part' in self.constraints
                and self.constraints['max_part'] != PlusInfinity()):
            if (self.n is None and len(self.constraints) == 2
                    and 'min_part' in self.constraints
                    and self.constraints['min_part'] >= 0):
                num = self.constraints['max_part'] - self.constraints['min_part'] + 1
                return Integer(num ** self.k)
            if len(self.constraints) == 1:
                m = self.constraints['max_part']
                if self.n is None:
                    return Integer((m+1) ** self.k)
                if m >= self.n:
                    return Integer(binomial(self.n+self.k-1, self.n))
                # do by inclusion / exclusion on the number
                # i of parts greater than m
                return Integer(sum( (-1)**i * binomial(self.n+self.k-1-i*(m+1), self.k-1) \
                    * binomial(self.k,i) for i in range(0, self.n/(m+1)+1) ))
        return ZZ.sum(ZZ.one() for x in self)

    def __iter__(self):
        """
        EXAMPLES::

            sage: IntegerVectors(-1, 0, min_part = 1).list()
            []
            sage: IntegerVectors(-1, 2, min_part = 1).list()
            []
            sage: IntegerVectors(0, 0, min_part=1).list()
            [[]]
            sage: IntegerVectors(3, 0, min_part=1).list()
            []
            sage: IntegerVectors(0, 1, min_part=1).list()
            []
            sage: IntegerVectors(2, 2, min_part=1).list()
            [[1, 1]]
            sage: IntegerVectors(2, 3, min_part=1).list()
            []
            sage: IntegerVectors(4, 2, min_part=1).list()
            [[3, 1], [2, 2], [1, 3]]

        ::

            sage: IntegerVectors(0, 3, outer=[0,0,0]).list()
            [[0, 0, 0]]
            sage: IntegerVectors(1, 3, outer=[0,0,0]).list()
            []
            sage: IntegerVectors(2, 3, outer=[0,2,0]).list()
            [[0, 2, 0]]
            sage: IntegerVectors(2, 3, outer=[1,2,1]).list()
            [[1, 1, 0], [1, 0, 1], [0, 2, 0], [0, 1, 1]]
            sage: IntegerVectors(2, 3, outer=[1,1,1]).list()
            [[1, 1, 0], [1, 0, 1], [0, 1, 1]]
            sage: IntegerVectors(2, 5, outer=[1,1,1,1,1]).list()
            [[1, 1, 0, 0, 0],
             [1, 0, 1, 0, 0],
             [1, 0, 0, 1, 0],
             [1, 0, 0, 0, 1],
             [0, 1, 1, 0, 0],
             [0, 1, 0, 1, 0],
             [0, 1, 0, 0, 1],
             [0, 0, 1, 1, 0],
             [0, 0, 1, 0, 1],
             [0, 0, 0, 1, 1]]

        ::

            sage: iv = [ IntegerVectors(n, k) for n in range(-2, 7) for k in range(7) ]
            sage: all(map(lambda x: x.cardinality() == len(x.list()), iv))
            True
            sage: essai = [[1,1,1], [2,5,6], [6,5,2]]
            sage: iv = [ IntegerVectors(x[0], x[1], max_part = x[2]-1) for x in essai ]
            sage: all(map(lambda x: x.cardinality() == len(x.list()), iv))
            True
        """
        if self.n is None:
            if self.k is not None and 'max_part' in self.constraints:
                n_list = range((self.constraints['max_part'] + 1) * self.k)
            else:
                n_list = NN
        else:
            n_list = [self.n]
        for n in n_list:
            for x in IntegerListsLex(n, check=False, **self.constraints):
                yield self.element_class(self, x, check=False)

def integer_vectors_nk_fast_iter(n, k):
    """
    A fast iterator for integer vectors of ``n`` of length ``k`` which
    yeilds Python lists filled with Sage Integers.

    EXAMPLES::

        sage: from sage.combinat.integer_vector import integer_vectors_nk_fast_iter
        sage: list(integer_vectors_nk_fast_iter(3, 2))
        [[3, 0], [2, 1], [1, 2], [0, 3]]
        sage: list(integer_vectors_nk_fast_iter(2, 2))
        [[2, 0], [1, 1], [0, 2]]
        sage: list(integer_vectors_nk_fast_iter(1, 2))
        [[1, 0], [0, 1]]

    We check some corner cases::

        sage: list(integer_vectors_nk_fast_iter(5, 1))
        [[5]]
        sage: list(integer_vectors_nk_fast_iter(1, 1))
        [[1]]
        sage: list(integer_vectors_nk_fast_iter(2, 0))
        []
        sage: list(integer_vectors_nk_fast_iter(0, 2))
        [[0, 0]]
        sage: list(integer_vectors_nk_fast_iter(0, 0))
        [[]]
    """
    # "bad" input
    if n < 0 or k < 0:
        return

    # Check some corner cases first
    if not k:
        if not n:
            yield []
        return
    if k == 1:
        yield [n]
        return

    rem = Integer(-1) # Amount remaining
    cur = [n+1]
    k = int(k)
    while cur:
        cur[-1] -= 1
        rem += 1
        if not rem:
            yield cur + [ZZ.zero()] * (k - len(cur))
        elif cur[-1] < 0:
            rem += cur.pop()
        elif len(cur) == k - 1:
            yield cur + [rem]
        else:
            cur.append(rem + 1)
            rem = -1

def IntegerVectors_nconstraints(n, **constraints):
    """
    EXAMPLES::

        sage: sage.combinat.integer_vector.IntegerVectors_nconstraints(2)
        doctest:...: DeprecationWarning: this class is deprecated. Use sage.combinat.integer_vector.IntegerVectors_n instead
        See http://trac.sagemath.org/12453 for details.
        Integer vectors that sum to 2
        sage: sage.combinat.integer_vector.IntegerVectors_nconstraints(2, min_slope=0)
        doctest:...: DeprecationWarning: this class is deprecated. Use sage.combinat.integer_vector.IntegerVectorsConstraints instead
        See http://trac.sagemath.org/12453 for details.
        Integer vectors that sum to 2 with constraints: min_slope=0
    """
    from sage.misc.superseded import deprecation
    if len(constraints) == 0:
        deprecation(12453, 'this class is deprecated. Use sage.combinat.integer_vector.IntegerVectors_n instead')
        return IntegerVectors_n(n)
    deprecation(12453, 'this class is deprecated. Use sage.combinat.integer_vector.IntegerVectorsConstraints instead')
    return IntegerVectorsConstraints(n, **constraints)

def IntegerVectors_nkconstraints(n=None, k=None, **constraints):
    """
    EXAMPLES::

        sage: sage.combinat.integer_vector.IntegerVectors_nkconstraints(3, 2)
        doctest:...: DeprecationWarning: this class is deprecated.
         Use sage.combinat.integer_vector.IntegerVectors_nk instead
        See http://trac.sagemath.org/12453 for details.
        Integer vectors of length 2 that sum to 3
        sage: sage.combinat.integer_vector.IntegerVectors_nkconstraints(3, 2, min_slope=0)
        doctest:...: DeprecationWarning: this class is deprecated.
         Use sage.combinat.integer_vector.IntegerVectorsConstraints instead
        See http://trac.sagemath.org/12453 for details.
        Integer vectors that sum to 3 with constraints: length=2, min_slope=0
    """
    from sage.misc.superseded import deprecation
    if len(constraints) == 0:
        if n is None:
            deprecation(12453, 'this class is deprecated. Use sage.combinat.integer_vector.IntegerVectors_k instead')
            return IntegerVectors_k(k)
        deprecation(12453, 'this class is deprecated. Use sage.combinat.integer_vector.IntegerVectors_nk instead')
        return IntegerVectors_nk(n, k)
    deprecation(12453, 'this class is deprecated. Use sage.combinat.integer_vector.IntegerVectorsConstraints instead')
    return IntegerVectorsConstraints(n, k, **constraints)

# October 2012: fixing outdated pickles which use classes being deprecated
from sage.structure.sage_object import register_unpickle_override
register_unpickle_override('sage.combinat.integer_vector', 'IntegerVectors_nconstraints', IntegerVectorsConstraints)
register_unpickle_override('sage.combinat.integer_vector', 'IntegerVectors_nkconstraints', IntegerVectorsConstraints)
<|MERGE_RESOLUTION|>--- conflicted
+++ resolved
@@ -1025,13 +1025,8 @@
 
         TESTS::
 
-<<<<<<< HEAD
             sage: IV = IntegerVectors(4,5)
-            sage: range(IV.cardinality()) == [IV.rank(x) for x in IV]
-=======
-            sage: IV = IntegerVectors(4,5) 
             sage: list(range(IV.cardinality())) == [IV.rank(x) for x in IV]
->>>>>>> 470c42a3
             True
         """
         if x not in self:
@@ -1239,21 +1234,6 @@
             True
             sage: IntegerVectors(2, 3, min_slope=0) == IntegerVectors(2, 3, min_slope=0)
             True
-<<<<<<< HEAD
-=======
-
-            sage: IntegerVectors(3, max_length=2).cardinality()
-            4
-            sage: IntegerVectors(3).cardinality()
-            +Infinity
-
-            sage: IntegerVectors(3, max_length=2).list()
-            [[3], [2, 1], [1, 2], [0, 3]]
-            sage: IntegerVectors(3).list()
-            Traceback (most recent call last):
-            ...
-            NotImplementedError: cannot list an infinite set
->>>>>>> 470c42a3
         """
         if isinstance(rhs, IntegerVectorsConstraints):
             return self.n == rhs.n and self.k == rhs.k and self.constraints == rhs.constraints
