--- conflicted
+++ resolved
@@ -876,15 +876,6 @@
         """
         # mat_hash = self._M.__hash__()
         if self._use_fpolys:
-<<<<<<< HEAD
-            return tuple(self.cluster()).__hash__()
-        elif self._use_g_vec:
-            return self.g_matrix().__hash__()
-        elif self._use_c_vec:
-            return self.c_matrix().__hash__()
-        elif self._use_d_vec:
-            return self.d_matrix().__hash__()
-=======
             return hash(tuple(self.cluster()))
         elif self._use_g_vec:
             return hash(self.g_matrix())
@@ -892,7 +883,6 @@
             return hash(self.c_matrix())
         elif self._use_d_vec:
             return hash(self.d_matrix())
->>>>>>> 4d80eb34
 
     def _repr_(self):
         r"""
