--- conflicted
+++ resolved
@@ -450,19 +450,10 @@
                 return self._png_dir
             except AttributeError:
                 pass
-<<<<<<< HEAD
-            d = tmp_dir()
-        else:
-            d = dir
-        G = self._frames
-        for i, frame in enumerate(self._frames):
-            filename = '%s/%s'%(d, misc.pad_zeros(i,8))
-=======
             dir = tmp_dir()
         i = 0
         for frame in self._frames:
             filename = '%s/%08d.png'%(dir,i)
->>>>>>> d27f8497
             try:
                 save_image = frame.save_image
             except AttributeError:
