r"""
Animated plots

Animations are generated from a list (or other iterable) of graphics
objects.
Images are produced by calling the ``save_image`` method on each input
object, creating a sequence of PNG files.
These are then assembled to various target formats using different
tools.
In particular, the ``convert`` program from ImageMagick_ can be used to
generate an animated GIF file.
FFmpeg_ (with the command line program ``ffmpeg``) provides support for
various video formats, but also an alternative method of generating
animated GIFs.
For `browsers which support it`_, APNG_ can be used as another
alternative which works without any extra dependencies.

.. Warning::

    Note that ImageMagick and FFmpeg are not included with Sage, and
    must be installed by the user.  On unix systems, type ``which
    convert`` at a command prompt to see if ``convert`` (part of the
    ImageMagick suite) is installed.  If it is, you will be given its
    location.  Similarly, you can check for ``ffmpeg`` with ``which
    ffmpeg``.  See the websites of ImageMagick_ or FFmpeg_ for
    installation instructions.

EXAMPLES:

The sine function::

    sage: sines = [plot(c*sin(x), (-2*pi,2*pi), color=Color(c,0,0), ymin=-1, ymax=1) for c in sxrange(0,1,.2)]
    sage: a = animate(sines)
    sage: a         # optional -- ImageMagick
    Animation with 5 frames
    sage: a.show()  # optional -- ImageMagick

Animate using FFmpeg_ instead of ImageMagick::

    sage: f = tmp_filename(ext='.gif')
    sage: a.save(filename=f, use_ffmpeg=True) # optional -- ffmpeg

Animate as an APNG_::

    sage: a.apng()  # long time
    doctest:...: DeprecationWarning: use tmp_filename instead
    See http://trac.sagemath.org/17234 for details.

An animated :class:`sage.plot.graphics.GraphicsArray` of rotating ellipses::

    sage: E = animate((graphics_array([[ellipse((0,0),a,b,angle=t,xmin=-3,xmax=3)+circle((0,0),3,color='blue') for a in range(1,3)] for b in range(2,4)]) for t in sxrange(0,pi/4,.15)))
    sage: str(E)    # animations produced from a generator do not have a known length
    'Animation with unknown number of frames'
    sage: E.show()  # optional -- ImageMagick

A simple animation of a circle shooting up to the right::

    sage: c = animate([circle((i,i), 1-1/(i+1), hue=i/10) for i in srange(0,2,0.2)],
    ....:               xmin=0,ymin=0,xmax=2,ymax=2,figsize=[2,2])
    sage: c.show() # optional -- ImageMagick


Animations of 3d objects::

    sage: var('s,t')
    (s, t)
    sage: def sphere_and_plane(x):
    ....:     return sphere((0,0,0),1,color='red',opacity=.5)+parametric_plot3d([t,x,s],(s,-1,1),(t,-1,1),color='green',opacity=.7)
    sage: sp = animate([sphere_and_plane(x) for x in sxrange(-1,1,.3)])
    sage: sp[0]      # first frame
    Graphics3d Object
    sage: sp[-1]     # last frame
    Graphics3d Object
    sage: sp.show()  # optional -- ImageMagick

    sage: (x,y,z) = var('x,y,z')
    sage: def frame(t):
    ....:     return implicit_plot3d((x^2 + y^2 + z^2), (x, -2, 2), (y, -2, 2), (z, -2, 2), plot_points=60, contour=[1,3,5], region=lambda x,y,z: x<=t or y>=t or z<=t)
    sage: a = animate([frame(t) for t in srange(.01,1.5,.2)])
    sage: a[0]       # long time
    Graphics3d Object
    sage: a.show()   # optional -- ImageMagick

If the input objects do not have a ``save_image`` method, then the
animation object attempts to make an image by calling its internal
method :meth:`sage.plot.animate.Animation.make_image`.  This is
illustrated by the following example::

    sage: t = var('t')
    sage: a = animate((sin(c*pi*t) for c in sxrange(1,2,.2)))
    sage: a.show()  # optional -- ImageMagick


AUTHORS:

- William Stein
- John Palmieri
- Niles Johnson (2013-12): Expand to animate more graphics objects
- Martin von Gagern (2014-12): Added APNG support

.. REFERENCES (not rendered as a section, but linked inline):

.. _ImageMagick: http://www.imagemagick.org
.. _FFmpeg: http://www.ffmpeg.org
.. _APNG: https://wiki.mozilla.org/APNG_Specification
.. _`browsers which support it`: http://caniuse.com/#feat=apng

"""

############################################################################
#  Copyright (C) 2007 William Stein <wstein@gmail.com>
#  Distributed under the terms of the GNU General Public License (GPL)
#                  http://www.gnu.org/licenses/
############################################################################

import os
import struct
import zlib

from sage.structure.sage_object import SageObject
from sage.misc.temporary_file import tmp_dir, tmp_filename, graphics_filename
import plot
import sage.misc.misc as misc
import sage.misc.viewer


def animate(frames, **kwds):
    r"""
    Animate a list of frames by creating a
    :class:`sage.plot.animate.Animation` object.

    EXAMPLES::

        sage: t = var('t')
        sage: a = animate((cos(c*pi*t) for c in sxrange(1,2,.2)))
        sage: a.show()  # optional -- ImageMagick

    See also :mod:`sage.plot.animate` for more examples.
    """
    return Animation(frames, **kwds)

class Animation(SageObject):
    r"""
    Return an animation of a sequence of plots of objects.

    INPUT:


    - ``v`` - iterable of Sage objects. These should preferably be
      graphics objects, but if they aren't then :meth:`make_image` is
      called on them.

    - ``xmin, xmax, ymin, ymax`` - the ranges of the x and y axes.

    - ``**kwds`` - all additional inputs are passed onto the rendering
      command. E.g., use figsize to adjust the resolution and aspect
      ratio.


    EXAMPLES::

        sage: a = animate([sin(x + float(k)) for k in srange(0,2*pi,0.3)],
        ....:                xmin=0, xmax=2*pi, figsize=[2,1])
        sage: a                 # optional -- ImageMagick
        Animation with 21 frames
        sage: a[:5]             # optional -- ImageMagick
        Animation with 5 frames
        sage: a.show()          # optional -- ImageMagick
        sage: a[:5].show()      # optional -- ImageMagick

    The :meth:`show` method takes arguments to specify the
    delay between frames (measured in hundredths of a second, default
    value 20) and the number of iterations (default value 0, which
    means to iterate forever). To iterate 4 times with half a second
    between each frame::

        sage: a.show(delay=50, iterations=4) # optional -- ImageMagick

    An animation of drawing a parabola::

        sage: step = 0.1
        sage: L = Graphics()
        sage: v = []
        sage: for i in srange(0,1,step):
        ....:       L += line([(i,i^2),(i+step,(i+step)^2)], rgbcolor=(1,0,0), thickness=2)
        ....:       v.append(L)
        sage: a = animate(v, xmin=0, ymin=0)
        sage: a.show() # optional -- ImageMagick
        sage: show(L)

    TESTS:

    This illustrates that :trac:`2066` is fixed (setting axes
    ranges when an endpoint is 0)::

        sage: animate([plot(sin, -1,1)], xmin=0, ymin=0)._kwds['xmin']
        0

    We check that :trac:`7981` is fixed::

        sage: a = animate([plot(sin(x + float(k)), (0, 2*pi), ymin=-5, ymax=5)
        ....:              for k in srange(0,2*pi,0.3)])
        sage: a.show() # optional -- ImageMagick

    Do not convert input iterator to a list, but ensure that
    the frame count is known after rendering the frames::

        sage: a = animate((plot(x^p, (x,0,2)) for p in sxrange(1,2,.1)))
        sage: str(a)
        'Animation with unknown number of frames'
        sage: a.png()    # long time
        '.../'
        sage: len(a)     # long time
        10
        sage: a._frames
        <generator object ...

    """
    def __init__(self, v=None, **kwds):
        r"""
        Return an animation of a sequence of plots of objects.  See
        documentation of :func:`animate` for more details and
        examples.

        EXAMPLES::

            sage: a = animate([sin(x + float(k)) for k in srange(0,2*pi,0.3)],
            ....:                xmin=0, xmax=2*pi, figsize=[2,1]) # indirect doctest
            sage: a           # optional -- ImageMagick
            Animation with 21 frames
        """
        self._frames = v
        self._kwds = kwds

    def _combine_kwds(self, *kwds_tuple):
        """
        Returns a dictionary which is a combination of the all the
        dictionaries in kwds_tuple. This also does the appropriate thing
        for taking the mins and maxes of all of the x/y mins/maxes.

        EXAMPLES::

            sage: a = animate([plot(sin, -1,1)], xmin=0, ymin=0)
            sage: kwds1 = {'a':1, 'b':2, 'xmin':2, 'xmax':5}
            sage: kwds2 = {'b':3, 'xmin':0, 'xmax':4}
            sage: kwds = a._combine_kwds(kwds1, kwds2)
            sage: list(sorted(kwds.items()))
            [('a', 1), ('b', 3), ('xmax', 5), ('xmin', 0)]

        Test that the bug reported in :trac:`12107` has been fixed::

            sage: kwds3 = {}
            sage: kwds4 = {'b':3, 'xmin':0, 'xmax':4}
            sage: a._combine_kwds(kwds3, kwds4)['xmin']
            0
        """
        new_kwds = {}

        for kwds in kwds_tuple:
            new_kwds.update(kwds)

        import __builtin__
        for name in ['xmin', 'xmax', 'ymin', 'ymax']:
            values = [v for v in [kwds.get(name, None) for kwds in kwds_tuple] if v is not None]
            if values:
                new_kwds[name] = getattr(__builtin__, name[1:])(values)
        return new_kwds


    def __getitem__(self, i):
        """
        Get a frame from an animation or
        slice this animation returning a subanimation.

        EXAMPLES::

            sage: a = animate([circle((i,-i), 1-1/(i+1), hue=i/10) for i in srange(0,2,0.2)],
            ....:               xmin=0,ymin=-2,xmax=2,ymax=0,figsize=[2,2])
            sage: a           # optional -- ImageMagick
            Animation with 10 frames
            sage: frame2 = a[2]  # indirect doctest
            sage: frame2.show()
            sage: a.show() # optional -- ImageMagick
            sage: a[3:7]   # optional -- ImageMagick   # indirect doctest
            Animation with 4 frames
            sage: a[3:7].show() # optional -- ImageMagick
        """
        if isinstance(i, slice):
            return Animation(self._frames[i], **self._kwds)
        else:
            return self._frames[i]

    def _repr_(self):
        """
        Print representation for an animation.

        EXAMPLES::

            sage: a = animate([circle((i,-i), 1-1/(i+1), hue=i/10) for i in srange(0,2,0.2)],
            ....:               xmin=0,ymin=-2,xmax=2,ymax=0,figsize=[2,2])
            sage: a           # optional -- ImageMagick
            Animation with 10 frames
            sage: a._repr_()
            'Animation with 10 frames'
        """
        try:
            num = len(self)
        except TypeError:
            num = "unknown number of"
        return "Animation with %s frames"%num

    def __add__(self, other):
        """
        Add two animations. This has the effect of superimposing the two
        animations frame-by-frame.

        EXAMPLES::

            sage: a = animate([circle((i,0),1) for i in srange(0,2,0.4)],
            ....:             xmin=0, ymin=-1, xmax=3, ymax=1,
            ....:             figsize=[3,1], ticks=[1,1])
            sage: a.show()        # optional -- ImageMagick
            sage: b = animate([circle((0,i),1,hue=0) for i in srange(0,2,0.4)],
            ....:             xmin=0, ymin=-1, xmax=2, ymax=3,
            ....:             figsize=[1,2], ticks=[1,1])
            sage: b.show()        # optional -- ImageMagick
            sage: s = a+b         # indirect doctest
            sage: len(a), len(b)
            (5, 5)
            sage: len(s)
            5
            sage: s.show()        # optional -- ImageMagick
        """
        if not isinstance(other, Animation):
            other = Animation(other)

        kwds = self._combine_kwds(self._kwds, other._kwds)

        #Combine the frames
        m = max(len(self), len(other))
        frames = [a+b for a,b in zip(self._frames, other._frames)]
        frames += self._frames[m:] + other._frames[m:]

        return Animation(frames, **kwds)

    def __mul__(self, other):
        """
        Multiply two animations. This has the effect of appending the two
        animations (the second comes after the first).

        EXAMPLES::

            sage: a = animate([circle((i,0),1,thickness=20*i) for i in srange(0,2,0.4)],
            ....:                xmin=0, ymin=-1, xmax=3, ymax=1, figsize=[2,1], axes=False)
            sage: a.show()             # optional -- ImageMagick
            sage: b = animate([circle((0,i),1,hue=0,thickness=20*i) for i in srange(0,2,0.4)],
            ....:                xmin=0, ymin=-1, xmax=1, ymax=3, figsize=[1,2], axes=False)
            sage: b.show()             # optional -- ImageMagick
            sage: p = a*b              # indirect doctest
            sage: len(a), len(b)
            (5, 5)
            sage: len(p)
            10
            sage: (a*b).show()         # optional -- ImageMagick
        """
        if not isinstance(other, Animation):
            other = Animation(other)

        kwds = self._combine_kwds(self._kwds, other._kwds)

        return Animation(self._frames + other._frames, **kwds)

    def __len__(self):
        """
        Length of self

        EXAMPLES::

            sage: a = animate([circle((i,0),1,thickness=20*i) for i in srange(0,2,0.4)],
            ....:                xmin=0, ymin=-1, xmax=3, ymax=1, figsize=[2,1], axes=False)
            sage: len(a)
            5
        """
        try:
            return self._num_frames
        except AttributeError:
            return len(self._frames)

    def make_image(self, frame, filename, **kwds):
        r"""
        Given a frame which has no ``save_image()`` method, make a graphics
        object and save it as an image with the given filename.  By default, this is
        :meth:`sage.plot.plot.plot`.  To make animations of other objects,
        override this method in a subclass.

        EXAMPLES::

            sage: from sage.plot.animate import Animation
            sage: class MyAnimation(Animation):
            ....:    def make_image(self, frame, filename, **kwds):
            ....:        P = parametric_plot(frame[0], frame[1], **frame[2])
            ....:        P.save_image(filename,**kwds)

            sage: t = var('t')
            sage: x = lambda t: cos(t)
            sage: y = lambda n,t: sin(t)/n
            sage: B = MyAnimation([([x(t), y(i+1,t)],(t,0,1), {'color':Color((1,0,i/4)), 'aspect_ratio':1, 'ymax':1}) for i in range(4)])

            sage: d = B.png(); v = os.listdir(d); v.sort(); v  # long time
            ['00000000.png', '00000001.png', '00000002.png', '00000003.png']
            sage: B.show()  # not tested

            sage: class MyAnimation(Animation):
            ....:    def make_image(self, frame, filename, **kwds):
            ....:        G = frame.plot()
            ....:        G.set_axes_range(floor(G.xmin()),ceil(G.xmax()),floor(G.ymin()),ceil(G.ymax()))
            ....:        G.save_image(filename, **kwds)

            sage: B = MyAnimation([graphs.CompleteGraph(n) for n in range(7,11)], figsize=5)
            sage: d = B.png()
            sage: v = os.listdir(d); v.sort(); v
            ['00000000.png', '00000001.png', '00000002.png', '00000003.png']
            sage: B.show()  # not tested

        """
        p = plot.plot(frame, **kwds)
        p.save_image(filename)

    def png(self, dir=None):
        r"""
        Render PNG images of the frames in this animation, saving them
        in ``dir``.  Return the absolute path to that directory.  If
        the frames have been previously rendered and ``dir`` is
        ``None``, just return the directory in which they are stored.

        When ``dir`` is other than ``None``, force re-rendering of
        frames.

        INPUT:

        - ``dir`` -- Directory in which to store frames.  Default
          ``None``; in this case, a temporary directory will be
          created for storing the frames.

        EXAMPLES::

            sage: a = animate([plot(x^2 + n) for n in range(4)], ymin=0, ymax=4)
            sage: d = a.png(); v = os.listdir(d); v.sort(); v  # long time
            ['00000000.png', '00000001.png', '00000002.png', '00000003.png']
        """
        if dir is None:
            try:
                return self._png_dir
            except AttributeError:
                pass
            dir = tmp_dir()
        i = 0
        for frame in self._frames:
            filename = '%s/%08d.png'%(dir,i)
            try:
                save_image = frame.save_image
            except AttributeError:
                self.make_image(frame, filename, **self._kwds)
            else:
                save_image(filename, **self._kwds)
            i += 1
        self._num_frames = i
        self._png_dir = dir
        return dir

    def graphics_array(self, ncols=3):
        r"""
        Return a :class:`sage.plot.graphics.GraphicsArray` with plots of the
        frames of this animation, using the given number of columns.
        The frames must be acceptable inputs for
        :class:`sage.plot.graphics.GraphicsArray`.


        EXAMPLES::

            sage: E = EllipticCurve('37a')
            sage: v = [E.change_ring(GF(p)).plot(pointsize=30) for p in [97, 101, 103, 107]]
            sage: a = animate(v, xmin=0, ymin=0, axes=False)
            sage: a        # optional -- ImageMagick
            Animation with 4 frames
            sage: a.show() # optional -- ImageMagick

        Modify the default arrangement of array::

            sage: g = a.graphics_array(); print g
            Graphics Array of size 2 x 3
            sage: g.show(figsize=[6,3]) # optional

        Specify different arrangement of array and save with different file name::

            sage: g = a.graphics_array(ncols=2); print g
            Graphics Array of size 2 x 2
            sage: f = tmp_filename(ext='.png')
            sage: g.show(f) # optional

        Frames can be specified as a generator too; it is internally converted to a list::

            sage: t = var('t')
            sage: b = animate((plot(sin(c*pi*t)) for c in sxrange(1,2,.2)))
            sage: g = b.graphics_array(); print g
            Graphics Array of size 2 x 3
            sage: g.show() # optional
        """
        ncols = int(ncols)
        frame_list = list(self._frames)
        n = len(frame_list)
        nrows, rem = divmod(n,ncols)
        if rem > 0:
            nrows += 1
        return plot.graphics_array(frame_list, nrows,  ncols)

    def gif(self, delay=20, savefile=None, iterations=0, show_path=False,
            use_ffmpeg=False):
        r"""
        Returns an animated gif composed from rendering the graphics
        objects in self.

        This method will only work if either (a) the ImageMagick
        software suite is installed, i.e., you have the ``convert``
        command or (b) ``ffmpeg`` is installed.  See the web sites of
        ImageMagick_ and FFmpeg_ for more details.  By default, this
        produces the gif using ``convert`` if it is present.  If this
        can't find ``convert`` or if ``use_ffmpeg`` is True, then it
        uses ``ffmpeg`` instead.

        INPUT:

        -  ``delay`` - (default: 20) delay in hundredths of a
           second between frames

        -  ``savefile`` - file that the animated gif gets saved
           to

        -  ``iterations`` - integer (default: 0); number of
           iterations of animation. If 0, loop forever.

        -  ``show_path`` - boolean (default: False); if True,
           print the path to the saved file

        - ``use_ffmpeg`` - boolean (default: False); if True, use
          'ffmpeg' by default instead of 'convert'.

        If ``savefile`` is not specified: in notebook mode, display the
        animation; otherwise, save it to a default file name.

        EXAMPLES::

            sage: a = animate([sin(x + float(k)) for k in srange(0,2*pi,0.7)],
            ....:             xmin=0, xmax=2*pi, ymin=-1, ymax=1, figsize=[2,1])
            sage: td = tmp_dir()
            sage: a.gif()              # not tested
            sage: a.gif(savefile=td + 'my_animation.gif', delay=35, iterations=3)  # optional -- ImageMagick
            sage: a.gif(savefile=td + 'my_animation.gif', show_path=True) # optional -- ImageMagick
            Animation saved to .../my_animation.gif.
            sage: a.gif(savefile=td + 'my_animation_2.gif', show_path=True, use_ffmpeg=True) # optional -- ffmpeg
            Animation saved to .../my_animation_2.gif.

        .. note::

           If neither ffmpeg nor ImageMagick is installed, you will
           get an error message like this::

              Error: Neither ImageMagick nor ffmpeg appears to be installed. Saving an
              animation to a GIF file or displaying an animation requires one of these
              packages, so please install one of them and try again.

              See www.imagemagick.org and www.ffmpeg.org for more information.

        .. REFERENCES (not rendered as a section, but linked inline):

        .. _ImageMagick: http://www.imagemagick.org
        .. _FFmpeg: http://www.ffmpeg.org
        """
        from sage.misc.sage_ostools import have_program
        have_convert = have_program('convert')
        have_ffmpeg = self._have_ffmpeg()
        if use_ffmpeg or not have_convert:
            if have_ffmpeg:
                self.ffmpeg(savefile=savefile, show_path=show_path,
                            output_format='.gif', delay=delay,
                            iterations=iterations)
            else:
                if not have_convert:
                    msg = """
Error: Neither ImageMagick nor ffmpeg appears to be installed. Saving an
animation to a GIF file or displaying an animation requires one of these
packages, so please install one of them and try again.

See www.imagemagick.org and www.ffmpeg.org for more information."""
                else:
                    msg = """
Error: ffmpeg does not appear to be installed.  Download it from
www.ffmpeg.org, or use 'convert' to produce gifs instead."""
                raise OSError(msg)
        else:
            if not savefile:
                savefile = graphics_filename(ext='.gif')
            if not savefile.endswith('.gif'):
                savefile += '.gif'
            savefile = os.path.abspath(savefile)
            d = self.png()
            cmd = ( 'cd "%s"; sage-native-execute convert -dispose Background '
                    '-delay %s -loop %s *.png "%s"' ) % ( d, int(delay),
                        int(iterations), savefile )
            from subprocess import check_call, CalledProcessError
            try:
                check_call(cmd, shell=True)
                sage.misc.display.display_image(savefile)
                if show_path:
                    print "Animation saved to file %s." % savefile
            except (CalledProcessError, OSError):
                msg = """
Error: Cannot generate GIF animation.  Verify that convert
(ImageMagick) or ffmpeg is installed, and that the objects passed to
the animate command can be saved in PNG image format.

See www.imagemagick.org and www.ffmpeg.org for more information."""
                raise OSError(msg)

    def _rich_repr_(self, display_manager, **kwds):
        """
        Rich Output Magic Method

        See :mod:`sage.repl.rich_output` for details.

        EXAMPLES::

            sage: a = animate([plot(x^2 + n) for n in range(4)], ymin=0, ymax=4)
            sage: from sage.repl.rich_output import get_display_manager
            sage: dm = get_display_manager()
            sage: a._rich_repr_(dm)       # optional -- ImageMagick
            OutputImageGif container
        """
        OutputImageGif = display_manager.types.OutputImageGif
        if OutputImageGif not in display_manager.supported_output():
            return
        return display_manager.graphics_from_save(
            self.save, kwds, '.gif', OutputImageGif)

    def show(self, delay=20, iterations=0):
        r"""
        Show this animation immediately.

        This method attempts to display the graphics immediately,
        without waiting for the currently running code (if any) to
        return to the command line. Be careful, calling it from within
        a loop will potentially launch a large number of external
        viewer programs.

        INPUT:

        -  ``delay`` -- (default: 20) delay in hundredths of a
           second between frames

        -  ``iterations`` -- integer (default: 0); number of
           iterations of animation. If 0, loop forever.

        OUTPUT:

        This method does not return anything. Use :meth:`save` if you
        want to save the figure as an image.

        .. note::

           Currently this is done using an animated gif, though this
           could change in the future. This requires that either
           ffmpeg or the ImageMagick suite (in particular, the
           ``convert`` command) is installed.

        See also the :meth:`ffmpeg` method.

        EXAMPLES::

            sage: a = animate([sin(x + float(k)) for k in srange(0,2*pi,0.7)],
            ....:                xmin=0, xmax=2*pi, figsize=[2,1])
            sage: a.show()       # optional -- ImageMagick

        The preceding will loop the animation forever. If you want to show
        only three iterations instead::

            sage: a.show(iterations=3)    # optional -- ImageMagick

        To put a half-second delay between frames::

            sage: a.show(delay=50)        # optional -- ImageMagick

        .. note::

           If you don't have ffmpeg or ImageMagick installed, you will
           get an error message like this::

              Error: Neither ImageMagick nor ffmpeg appears to be installed. Saving an
              animation to a GIF file or displaying an animation requires one of these
              packages, so please install one of them and try again.

              See www.imagemagick.org and www.ffmpeg.org for more information.
        """
<<<<<<< HEAD
        filename = graphics_filename(ext='.gif')
        self.gif(savefile=filename, delay=delay, iterations=iterations)
        if not (sage.doctest.DOCTEST_MODE or misc.EMBEDDED_MODE):
            os.system('%s %s 2>/dev/null 1>/dev/null &'%(
                sage.misc.viewer.browser(), filename))
=======
        from sage.repl.rich_output import get_display_manager
        dm = get_display_manager()
        dm.display_immediately(self, delay=delay, iterations=iterations)
>>>>>>> 52db42b0

    def _have_ffmpeg(self):
        """
        Return True if the program 'ffmpeg' is installed.  See
        www.ffmpeg.org to download ffmpeg.

        EXAMPLES::

            sage: a = animate([plot(sin, -1,1)], xmin=0, ymin=0)
            sage: a._have_ffmpeg() # random: depends on whether ffmpeg is installed
            False
        """
        from sage.misc.sage_ostools import have_program
        return have_program('ffmpeg')

    def ffmpeg(self, savefile=None, show_path=False, output_format=None,
               ffmpeg_options='', delay=None, iterations=0, pix_fmt='rgb24'):
        r"""
        Returns a movie showing an animation composed from rendering
        the frames in self.

        This method will only work if ffmpeg is installed.  See
        http://www.ffmpeg.org for information about ffmpeg.

        INPUT:

        -  ``savefile`` - file that the mpeg gets saved to.

        .. warning:

            This will overwrite ``savefile`` if it already exists.

        - ``show_path`` - boolean (default: False); if True, print the
          path to the saved file

        - ``output_format`` - string (default: None); format and
          suffix to use for the video.  This may be 'mpg', 'mpeg',
          'avi', 'gif', or any other format that ffmpeg can handle.
          If this is None and the user specifies ``savefile`` with a
          suffix, say ``savefile='animation.avi'``, try to determine the
          format ('avi' in this case) from that file name.  If no file
          is specified or if the suffix cannot be determined, 'mpg' is
          used.

        - ``ffmpeg_options`` - string (default: ''); this string is
          passed directly to ffmpeg.

        - ``delay`` - integer (default: None); delay in hundredths of a
          second between frames.  The framerate is 100/delay.
          This is not supported for mpeg files: for mpegs, the frame
          rate is always 25 fps.

        - ``iterations`` - integer (default: 0); number of iterations
          of animation. If 0, loop forever.  This is only supported
          for animated gif output and requires ffmpeg version 0.9 or
          later.  For older versions, set ``iterations=None``.

        - ``pix_fmt`` - string (default: 'rgb24'); used only for gif
          output.  Different values such as 'rgb8' or 'pal8' may be
          necessary depending on how ffmpeg was installed.  Set
          ``pix_fmt=None`` to disable this option.

        If ``savefile`` is not specified: in notebook mode, display
        the animation; otherwise, save it to a default file name.  Use
        :func:`sage.misc.misc.set_verbose` with ``level=1`` to see
        additional output.

        EXAMPLES::

            sage: a = animate([sin(x + float(k)) for k in srange(0,2*pi,0.7)],
            ....:             xmin=0, xmax=2*pi, ymin=-1, ymax=1, figsize=[2,1])
            sage: td = tmp_dir()
            sage: a.ffmpeg(savefile=td + 'new.mpg')       # optional -- ffmpeg
            sage: a.ffmpeg(savefile=td + 'new.avi')       # optional -- ffmpeg
            sage: a.ffmpeg(savefile=td + 'new.gif')       # optional -- ffmpeg
            sage: a.ffmpeg(savefile=td + 'new.mpg', show_path=True) # optional -- ffmpeg
            Animation saved to .../new.mpg.

        .. note::

           If ffmpeg is not installed, you will get an error message
           like this::

              Error: ffmpeg does not appear to be installed. Saving an animation to
              a movie file in any format other than GIF requires this software, so
              please install it and try again.

              See www.ffmpeg.org for more information.


        TESTS::

            sage: a.ffmpeg(output_format='gif',delay=30,iterations=5)     # optional -- ffmpeg
        """
        if not self._have_ffmpeg():
            msg = """Error: ffmpeg does not appear to be installed. Saving an animation to
a movie file in any format other than GIF requires this software, so
please install it and try again."""
            raise OSError(msg)
        else:
            if savefile is None:
                if output_format is None:
                    output_format = '.mpg'
                else:
                    if output_format[0] != '.':
                        output_format = '.'+output_format
                savefile = graphics_filename(ext=output_format)
            else:
                if output_format is None:
                    suffix = os.path.splitext(savefile)[1]
                    if len(suffix) > 0:
                        output_format = suffix
                    else:
                        output_format = '.mpg'
            if not savefile.endswith(output_format):
                savefile += output_format
            early_options = ''
            if output_format == '.gif':
                # We try to set reasonable options for gif output.
                #
                # Older versions of ffmpeg (before 0.9, summer 2011)
                # use the option -loop_output instead of -loop.
                # Setting iterations=None is a way of preventing sage
                # from adding the -loop option.  A separate
                # -loop_output option can be added with the
                # ffmpeg_options argument.
                if iterations is not None:
                    loop_cmd = '-loop {0} '.format(iterations)
                else:
                    loop_cmd = ''
                # A pix_fmt value is required for some but not all
                # ffmpeg installations.  Setting pix_fmt=None will
                # prevent sage from adding this option, and it may be
                # controlled separately through ffmpeg_options.
                if pix_fmt is not None:
                    pix_fmt_cmd = '-pix_fmt {0} '.format(pix_fmt)
                else:
                    pix_fmt_cmd = ''
                ffmpeg_options += ' {0}{1}'.format(pix_fmt_cmd,loop_cmd)
            if delay is not None and output_format != '.mpeg' and output_format != '.mpg':
                early_options += ' -r %s ' % int(100/delay)
            savefile = os.path.abspath(savefile)
            pngdir = self.png()
            pngs = os.path.join(pngdir, "%08d.png")
            # For ffmpeg, it seems that some options, like '-g ... -r
            # ...', need to come before the input file names, while
            # some options, like '-pix_fmt rgb24', need to come
            # afterwards.  Hence 'early_options' and 'ffmpeg_options'
            cmd = 'cd "%s"; sage-native-execute ffmpeg -y -f image2 %s -i %s %s %s' % (pngdir, early_options, pngs, ffmpeg_options, savefile)
            from subprocess import check_call, CalledProcessError, PIPE
            try:
                if misc.get_verbose() > 0:
                    set_stderr = None
                else:
                    set_stderr = PIPE
                misc.verbose("Executing '%s'" % cmd,level=1)
                misc.verbose("\n---- ffmpeg output below ----\n")
                check_call(cmd, shell=True, stderr=set_stderr)
                if show_path:
                    print "Animation saved to file %s." % savefile
            except (CalledProcessError, OSError):
                print "Error running ffmpeg."
                raise

    def apng(self, savefile=None, show_path=False, delay=20, iterations=0):
        r"""
        Creates an animated PNG composed from rendering the graphics
        objects in self. Return the absolute path to that file.

        Notice that not all web browsers are capable of displaying APNG
        files, though they should still present the first frame of the
        animation as a fallback.

        The generated file is not optimized, so it may be quite large.

        Input:

        -  ``delay`` - (default: 20) delay in hundredths of a
           second between frames

        -  ``savefile`` - file that the animated gif gets saved
           to

        -  ``iterations`` - integer (default: 0); number of
           iterations of animation. If 0, loop forever.

        -  ``show_path`` - boolean (default: False); if True,
           print the path to the saved file

        EXAMPLES::

            sage: a = animate([sin(x + float(k)) for k in srange(0,2*pi,0.7)],
            ....:                xmin=0, xmax=2*pi, figsize=[2,1])
            sage: dir = tmp_dir()
            sage: a.apng()  # long time
            sage: a.apng(savefile=dir + 'my_animation.png', delay=35, iterations=3)  # long time
            sage: a.apng(savefile=dir + 'my_animation.png', show_path=True)  # long time
            Animation saved to .../my_animation.png.

        If the individual frames have different sizes, an error will be raised::

            sage: a = animate([plot(sin(x), (x, 0, k)) for k in range(1,4)],
            ....:             ymin=-1, ymax=1, aspect_ratio=1, figsize=[2,1])
            sage: a.apng()  # long time
            Traceback (most recent call last):
            ...
            ValueError: Chunk IHDR mismatch

        """
        pngdir = self.png()
        if savefile is None:
            savefile = graphics_filename('.png')
        with open(savefile, "wb") as out:
            apng = APngAssembler(
                out, len(self),
                delay=delay, num_plays=iterations)
            for i in range(len(self)):
                png = os.path.join(pngdir, "%08d.png" % i)
                apng.add_frame(png)
        if show_path:
            print "Animation saved to file %s." % savefile

    def save(self, filename=None, show_path=False, use_ffmpeg=False):
        """
        Save this animation.

        INPUT:

        -  ``filename`` - (default: None) name of save file

        -  ``show_path`` - boolean (default: False); if True,
           print the path to the saved file

        - ``use_ffmpeg`` - boolean (default: False); if True, use
          'ffmpeg' by default instead of 'convert' when creating GIF
          files.

        If filename is None, then in notebook mode, display the
        animation; otherwise, save the animation to a GIF file.  If
        filename ends in '.sobj', save to an sobj file.  Otherwise,
        try to determine the format from the filename extension
        ('.mpg', '.gif', '.avi', etc.).  If the format cannot be
        determined, default to GIF.

        For GIF files, either ffmpeg or the ImageMagick suite must be
        installed.  For other movie formats, ffmpeg must be installed.
        An sobj file can be saved with no extra software installed.

        EXAMPLES::

            sage: a = animate([sin(x + float(k)) for k in srange(0,2*pi,0.7)],
            ....:             xmin=0, xmax=2*pi, ymin=-1, ymax=1, figsize=[2,1])
            sage: td = tmp_dir()
            sage: a.save()         # not tested
            sage: a.save(td + 'wave.gif')   # optional -- ImageMagick
            sage: a.save(td + 'wave.gif', show_path=True)   # optional -- ImageMagick
            Animation saved to file .../wave.gif.
            sage: a.save(td + 'wave.avi', show_path=True)   # optional -- ffmpeg
            Animation saved to file .../wave.avi.
            sage: a.save(td + 'wave0.sobj')
            sage: a.save(td + 'wave1.sobj', show_path=True)
            Animation saved to file .../wave1.sobj.
        """
        if filename is None:
            suffix = '.gif'
        else:
            suffix = os.path.splitext(filename)[1]
            if len(suffix) == 0:
                suffix = '.gif'

        if filename is None or suffix == '.gif':
            self.gif(savefile=filename, show_path=show_path,
                     use_ffmpeg=use_ffmpeg)
            return
        elif suffix == '.sobj':
            SageObject.save(self, filename)
            if show_path:
                print "Animation saved to file %s." % filename
            return
        else:
            self.ffmpeg(savefile=filename, show_path=show_path)
            return


class APngAssembler(object):
    r"""
    Builds an APNG_ (Animated PNG) from a sequence of PNG files.
    This is used by the :meth:`sage.plot.animate.Animation.apng` method.

    This code is quite simple; it does little more than copying chunks
    from input PNG files to the output file. There is no optimization
    involved. This does not depend on external programs or libraries.

    INPUT:

        - ``out`` -- a file opened for binary writing to which the data
          will be written

        - ``num_frames`` -- the number of frames in the animation

        - ``num_plays`` -- how often to iterate, 0 means infinitely

        - ``delay`` -- numerator of the delay fraction in seconds

        - ``delay_denominator`` -- denominator of the delay in seconds

    EXAMPLES::

        sage: from sage.plot.animate import APngAssembler
        sage: def assembleAPNG():
        ....:     a = animate([sin(x + float(k)) for k in srange(0,2*pi,0.7)],
        ....:                 xmin=0, xmax=2*pi, figsize=[2,1])
        ....:     pngdir = a.png()
        ....:     outfile = sage.misc.temporary_file.tmp_filename(ext='.png')
        ....:     with open(outfile, "wb") as f:
        ....:         apng = APngAssembler(f, len(a))
        ....:         for i in range(len(a)):
        ....:             png = os.path.join(pngdir, "{:08d}.png".format(i))
        ....:             apng.add_frame(png, delay=10*i + 10)
        ....:     return outfile
        ....:
        sage: assembleAPNG()  # long time
        '...png'

    .. REFERENCES:

    .. _APNG: https://wiki.mozilla.org/APNG_Specification
    """

    magic = b"\x89PNG\x0d\x0a\x1a\x0a"
    mustmatch = frozenset([b"IHDR", b"PLTE", b"bKGD", b"cHRM", b"gAMA",
                           b"pHYs", b"sBIT", b"tRNS"])

    def __init__(self, out, num_frames,
                 num_plays=0, delay=200, delay_denominator=100):
        r"""
        Initialize for creation of an APNG file.
        """
        self._last_seqno = -1
        self._idx = 0
        self._first = True
        self.out = out
        self.num_frames = num_frames
        self.num_plays = num_plays
        self.default_delay_numerator = delay
        self.default_delay_denominator = delay_denominator
        self._matchref = dict()
        self.out.write(self.magic)

    def add_frame(self, pngfile, delay=None, delay_denominator=None):
        r"""
        Adds a single frame to the APNG file.

        INPUT:

        - ``pngfile`` -- file name of the PNG file with data for this frame

        - ``delay`` -- numerator of the delay fraction in seconds

        - ``delay_denominator`` -- denominator of the delay in seconds

        If the delay is not specified, the default from the constructor
        applies.

        TESTS::

            sage: from sage.plot.animate import APngAssembler
            sage: from StringIO import StringIO
            sage: buf = StringIO()
            sage: apng = APngAssembler(buf, 2)
            sage: fn = APngAssembler._testData("input1", True)
            sage: apng.add_frame(fn, delay=0x567, delay_denominator=0x1234)
            sage: fn = APngAssembler._testData("input2", True)
            sage: apng.add_frame(fn)
            sage: len(buf.getvalue())
            217
            sage: buf.getvalue() == APngAssembler._testData("anim12", False)
            True
            sage: apng.add_frame(fn)
            Traceback (most recent call last):
            ...
            RuntimeError: Already reached the declared number of frames

        """
        if self._idx == self.num_frames:
            raise RuntimeError("Already reached the declared number of frames")
        self.delay_numerator = self.default_delay_numerator
        self.delay_denominator = self.default_delay_denominator
        self._actl_written = False
        self._fctl_written = False
        if delay is not None:
            self.delay_numerator = delay
        if delay_denominator is not None:
            self.delay_denominator = delay_denominator
        self._add_png(pngfile)
        self._idx += 1
        if self._idx == self.num_frames:
            self._chunk(b"IEND", b"")

    def set_default(self, pngfile):
        r"""
        Adds a default image for the APNG file.

        This image is used as a fallback in case some application does
        not understand the APNG format.  This method must be called
        prior to any calls to the ``add_frame`` method, if it is called
        at all.  If it is not called, then the first frame of the
        animation will be the default.

        INPUT:

        - ``pngfile`` -- file name of the PNG file with data
          for the default image

        TESTS::

            sage: from sage.plot.animate import APngAssembler
            sage: from StringIO import StringIO
            sage: buf = StringIO()
            sage: apng = APngAssembler(buf, 1)
            sage: fn = APngAssembler._testData("input1", True)
            sage: apng.set_default(fn)
            sage: fn = APngAssembler._testData("input2", True)
            sage: apng.add_frame(fn, delay=0x567, delay_denominator=0x1234)
            sage: len(buf.getvalue())
            179
            sage: buf.getvalue() == APngAssembler._testData("still1anim2", False)
            True
            sage: apng.add_frame(fn)
            Traceback (most recent call last):
            ...
            RuntimeError: Already reached the declared number of frames

        """
        if self._idx != 0:
            raise RuntimeError("Default image must precede all animation frames")
        self._actl_written = False
        self._fctl_written = True
        self._add_png(pngfile)

    def _add_png(self, pngfile):
        r"""
        Add data from one PNG still image.

        TESTS::

            sage: from sage.plot.animate import APngAssembler
            sage: APngAssembler._testCase1("_add_png", reads=False)
            enter _add_png('...png')
              write _current_chunk = ('\x00\x00\x00\r', 'IHDR', '\x00\x00\x00\x03\x00\x00\x00\x02\x08\x00\x00\x00\x00', '\xb8\x1f9\xc6')
              call _copy() -> None
              call _first_IHDR('\x00\x00\x00\x03\x00\x00\x00\x02\x08\x00\x00\x00\x00') -> None
              write _current_chunk = ('\x00\x00\x00\x04', 'gAMA', '\x00\x01\x86\xa0', '1\xe8\x96_')
              call _copy() -> None
              write _current_chunk = ('\x00\x00\x00\x07', 'tIME', '\x07\xde\x06\x1b\x0b&$', '\x1f0z\xd5')
              write _current_chunk = ('\x00\x00\x00\x08', 'IDAT', 'img1data', '\xce\x8aI\x99')
              call _first_IDAT('img1data') -> None
              write _current_chunk = ('\x00\x00\x00\x00', 'IEND', '', '\xaeB`\x82')
              write _first = False
            exit _add_png -> None
            enter _add_png('...png')
              write _current_chunk = ('\x00\x00\x00\r', 'IHDR', '\x00\x00\x00\x03\x00\x00\x00\x02\x08\x00\x00\x00\x00', '\xb8\x1f9\xc6')
              write _current_chunk = ('\x00\x00\x00\x04', 'gAMA', '\x00\x01\x86\xa0', '1\xe8\x96_')
              write _current_chunk = ('\x00\x00\x00\x04', 'IDAT', 'img2', '\x0ei\xab\x1d')
              call _next_IDAT('img2') -> None
              write _current_chunk = ('\x00\x00\x00\x04', 'IDAT', 'data', 'f\x94\xcbx')
              call _next_IDAT('data') -> None
              write _current_chunk = ('\x00\x00\x00\x00', 'IEND', '', '\xaeB`\x82')
              write _first = False
            exit _add_png -> None
        """
        with open(pngfile, 'rb') as png:
            if png.read(8) != self.magic:
                raise ValueError("{} is not a PNG file".format(pngfile))
            while True:
                chead = png.read(8)
                if len(chead) == 0:
                    break
                clen, ctype = struct.unpack(">L4s", chead)
                cdata = png.read(clen)
                ccrc = png.read(4)
                utype = ctype.decode("ascii")
                self._current_chunk = (chead[:4], ctype, cdata, ccrc)
                if ctype in self.mustmatch:
                    ref = self._matchref.get(ctype)
                    if ref is None:
                        self._matchref[ctype] = cdata
                        self._copy()
                    else:
                        if cdata != ref:
                            raise ValueError("Chunk {} mismatch".format(utype))
                met = ("_first_" if self._first else "_next_") + utype
                try:
                    met = getattr(self, met)
                except AttributeError:
                    pass
                else:
                    met(cdata)
        self._first = False

    def _seqno(self):
        r"""
        Generate next sequence number.

        TESTS::

            sage: from sage.plot.animate import APngAssembler
            sage: from StringIO import StringIO
            sage: buf = StringIO()
            sage: apng = APngAssembler(buf, 1)
            sage: apng._seqno()
            '\x00\x00\x00\x00'
            sage: apng._seqno()
            '\x00\x00\x00\x01'
            sage: apng._seqno()
            '\x00\x00\x00\x02'
        """
        self._last_seqno += 1
        return struct.pack(">L", self._last_seqno)

    def _first_IHDR(self, data):
        r"""
        Remember image size.

        TESTS::

            sage: from sage.plot.animate import APngAssembler
            sage: APngAssembler._testCase1("_first_IHDR")
            enter _first_IHDR('\x00\x00\x00\x03\x00\x00\x00\x02\x08\x00\x00\x00\x00')
              write width = 3
              write height = 2
            exit _first_IHDR -> None
        """
        w, h, d, ctype, comp, filt, ilace = struct.unpack(">2L5B", data)
        self.width = w
        self.height = h

    def _first_IDAT(self, data):
        r"""
        Write acTL and fcTL, then copy as IDAT.

        TESTS::

            sage: from sage.plot.animate import APngAssembler
            sage: APngAssembler._testCase1("_first_IDAT")
            enter _first_IDAT('img1data')
              call _actl() -> None
              call _fctl() -> None
              call _copy() -> None
            exit _first_IDAT -> None
        """
        self._actl()
        self._fctl()
        self._copy()

    def _next_IDAT(self, data):
        r"""
        Write fcTL, then convert to fdAT.

        TESTS::

            sage: from sage.plot.animate import APngAssembler
            sage: APngAssembler._testCase1("_next_IDAT")
            enter _next_IDAT('img2')
              call _fctl() -> None
              call _seqno() -> '\x00\x00\x00\x02'
              call _chunk('fdAT', '\x00\x00\x00\x02img2') -> None
            exit _next_IDAT -> None
            enter _next_IDAT('data')
              call _fctl() -> None
              call _seqno() -> '\x00\x00\x00\x03'
              call _chunk('fdAT', '\x00\x00\x00\x03data') -> None
            exit _next_IDAT -> None
        """
        self._fctl()
        maxlen = 0x7ffffffb
        while len(data) > maxlen:
            self._chunk(b"fdAT", self._seqno() + data[:maxlen])
            data = data[maxlen:]
        self._chunk(b"fdAT", self._seqno() + data)

    def _copy(self):
        r"""
        Copy an existing chunk without modification.

        TESTS::

            sage: from sage.plot.animate import APngAssembler
            sage: APngAssembler._testCase1("_copy")
            enter _copy()
              read _current_chunk = ('\x00\x00\x00\r', 'IHDR', '\x00\x00\x00\x03\x00\x00\x00\x02\x08\x00\x00\x00\x00', '\xb8\x1f9\xc6')
              read out = <StringIO.StringIO instance at ...
              read out = <StringIO.StringIO instance at ...
              read out = <StringIO.StringIO instance at ...
              read out = <StringIO.StringIO instance at ...
            exit _copy -> None
            enter _copy()
              read _current_chunk = ('\x00\x00\x00\x04', 'gAMA', '\x00\x01\x86\xa0', '1\xe8\x96_')
            ...
              read _current_chunk = ('\x00\x00\x00\x08', 'IDAT', 'img1data', '\xce\x8aI\x99')
            ...
            exit _copy -> None
        """
        for d in self._current_chunk:
            self.out.write(d)

    def _actl(self):
        r"""
        Write animation control data (acTL).

        TESTS::

            sage: from sage.plot.animate import APngAssembler
            sage: APngAssembler._testCase1("_actl")
            enter _actl()
              read _actl_written = False
              read num_frames = 2
              read num_plays = 0
              call _chunk('acTL', '\x00\x00\x00\x02\x00\x00\x00\x00') -> None
              write _actl_written = True
            exit _actl -> None
        """
        if self._actl_written:
            return
        data = struct.pack(">2L", self.num_frames, self.num_plays)
        self._chunk(b"acTL", data)
        self._actl_written = True

    def _fctl(self):
        r"""
        Write frame control data (fcTL).

        TESTS::

            sage: from sage.plot.animate import APngAssembler
            sage: APngAssembler._testCase1("_fctl")
            enter _fctl()
              read _fctl_written = False
              read width = 3
              read height = 2
              read delay_numerator = 1383
              read delay_denominator = 4660
              call _seqno() -> '\x00\x00\x00\x00'
              call _chunk('fcTL', '\x00\x00\x00\x00\x00\x00\x00\x03\x00\x00\x00\x02\x00\x00\x00\x00\x00\x00\x00\x00\x05g\x124\x01\x00') -> None
              write _fctl_written = True
            exit _fctl -> None
            enter _fctl()
              read _fctl_written = False
              read width = 3
              read height = 2
              read delay_numerator = 200
              read delay_denominator = 100
              call _seqno() -> '\x00\x00\x00\x01'
              call _chunk('fcTL', '\x00\x00\x00\x01\x00\x00\x00\x03\x00\x00\x00\x02\x00\x00\x00\x00\x00\x00\x00\x00\x00\xc8\x00d\x01\x00') -> None
              write _fctl_written = True
            exit _fctl -> None
            enter _fctl()
              read _fctl_written = True
            exit _fctl -> None
        """
        if self._fctl_written:
            return
        data = struct.pack(
            ">4L2H2B",
            self.width, self.height, 0, 0,
            self.delay_numerator, self.delay_denominator,
            1, 0)
        self._chunk(b"fcTL", self._seqno() + data)
        self._fctl_written = True

    def _chunk(self, ctype, cdata):
        r"""
        Write a new (or modified) chunk of data

        TESTS::

            sage: from sage.plot.animate import APngAssembler
            sage: from StringIO import StringIO
            sage: buf = StringIO()
            sage: apng = APngAssembler(buf, 1)
            sage: buf.getvalue()
            '\x89PNG\r\n\x1a\n'
            sage: apng._chunk("abcd", "efgh")
            sage: buf.getvalue()
            '\x89PNG\r\n\x1a\n\x00\x00\x00\x04abcdefgh\xae\xef*P'
        """
        ccrc = struct.pack(">L", zlib.crc32(ctype + cdata) & 0xffffffff)
        clen = struct.pack(">L", len(cdata))
        for d in [clen, ctype, cdata, ccrc]:
            self.out.write(d)

    @classmethod
    def _hex2bin(cls, h):
        r"""
        Convert hex data to binary.

        This is a helper method used for testing.
        Most data is given as lower-case hex digits,
        possibly intermixed with whitespace.
        A dot causes the next four bytes to be copied verbatim
        even if they look like hex digits. This is used for chunk types.
        Other characters which are not hex digits are passed verbatim.

        EXAMPLE::

            sage: from sage.plot.animate import APngAssembler
            sage: h2b = APngAssembler._hex2bin
            sage: h2b("0123") == b"\x01\x23"
            True
            sage: h2b(" 01 \n 23 ") == b"\x01\x23"
            True
            sage: h2b(".abcdef") == b"abcd\xef"
            True
            sage: h2b("PNG") == b"PNG"
            True
        """
        b = []
        while h:
            if h[0] in ' \n': # ignore whitespace
                h = h[1:]
            elif h[0] in '0123456789abcdef': # hex byte
                b.append(int(h[:2], 16))
                h = h[2:]
            elif h[0] == '.': # for chunk type
                b.extend(ord(h[i]) for i in range(1,5))
                h = h[5:]
            else: # for PNG magic
                b.append(ord(h[0]))
                h = h[1:]
        return ''.join(map(chr,b))

    @classmethod
    def _testData(cls, name, asFile):
        r"""
        Retrieve data for test cases.

        INPUT:

        - ``name``: The name of the file content.

        - ``asFile``: Whether to return a binary string of the named data
                      or the path of a file containing that data.

        EXAMPLE::

            sage: from sage.plot.animate import APngAssembler
            sage: APngAssembler._testData("input1", False)
            '\x89PNG\r\n\x1a\n\x00...'
            sage: APngAssembler._testData("input2", True)
            '...png'
        """
        data = {

            # Input 1: one PNG image, except the data makes no real sense
            "input1": """89 PNG 0d0a1a0a
            0000000d.IHDR 00000003000000020800000000 b81f39c6
            00000004.gAMA 000186a0 31e8965f
            00000007.tIME 07de061b0b2624 1f307ad5
            00000008.IDAT 696d673164617461 ce8a4999
            00000000.IEND ae426082""",

            # Input 2: slightly different, data in two chunks
            "input2": """89 PNG 0d0a1a0a
            0000000d.IHDR 00000003000000020800000000 b81f39c6
            00000004.gAMA 000186a0 31e8965f
            00000004.IDAT 696d6732 0e69ab1d
            00000004.IDAT 64617461 6694cb78
            00000000.IEND ae426082""",

            # Expected output 1: both images as frames of an animation
            "anim12": """89 PNG 0d0a1a0a
            0000000d.IHDR 00000003000000020800000000 b81f39c6
            00000004.gAMA 000186a0 31e8965f
            00000008.acTL 0000000200000000 f38d9370
            0000001a.fcTL 000000000000000300000002
                          0000000000000000056712340100 b4f729c9
            00000008.IDAT 696d673164617461 ce8a4999
            0000001a.fcTL 000000010000000300000002
                          000000000000000000c800640100 1b92eb4d
            00000008.fdAT 00000002696d6732 9cfb89a3
            00000008.fdAT 0000000364617461 c966c076
            00000000.IEND ae426082""",

            # Expected output 2: first image as fallback, second as animation
            "still1anim2": """89 PNG 0d0a1a0a
            0000000d.IHDR 00000003000000020800000000 b81f39c6
            00000004.gAMA 000186a0 31e8965f
            00000008.acTL 0000000100000000 b42de9a0
            00000008.IDAT 696d673164617461 ce8a4999
            0000001a.fcTL 000000000000000300000002
                          0000000000000000056712340100 b4f729c9
            00000008.fdAT 00000001696d6732 db5bf373
            00000008.fdAT 0000000264617461 f406e9c6
            00000000.IEND ae426082""",

        }
        d = cls._hex2bin(data[name])
        if asFile:
            from sage.misc.temporary_file import tmp_filename
            fn = tmp_filename(ext=".png")
            with open(fn, 'wb') as f:
                f.write(d)
            return fn
        return d

    @classmethod
    def _testCase1(cls, methodToTrace=None, **kwds):
        r"""
        Run common test case.

        This test case is one animation of two frames.
        The named method (if not None) will be traced during execution.
        This will demonstrate the role of each method in the doctests.

        TESTS::

            sage: from sage.plot.animate import APngAssembler
            sage: APngAssembler._testCase1()
        """
        from sage.doctest.fixtures import trace_method
        from StringIO import StringIO
        buf = StringIO()
        apng = cls(buf, 2)
        if methodToTrace is not None:
            trace_method(apng, methodToTrace, **kwds)
        apng.add_frame(cls._testData("input1", True),
                       delay=0x567, delay_denominator=0x1234)
        apng.add_frame(cls._testData("input2", True))
        out = buf.getvalue()
        assert len(out) == 217
        assert out == cls._testData("anim12", False)<|MERGE_RESOLUTION|>--- conflicted
+++ resolved
@@ -120,7 +120,7 @@
 from sage.structure.sage_object import SageObject
 from sage.misc.temporary_file import tmp_dir, tmp_filename, graphics_filename
 import plot
-import sage.misc.misc as misc
+import sage.misc.misc
 import sage.misc.viewer
 
 
@@ -700,17 +700,9 @@
 
               See www.imagemagick.org and www.ffmpeg.org for more information.
         """
-<<<<<<< HEAD
-        filename = graphics_filename(ext='.gif')
-        self.gif(savefile=filename, delay=delay, iterations=iterations)
-        if not (sage.doctest.DOCTEST_MODE or misc.EMBEDDED_MODE):
-            os.system('%s %s 2>/dev/null 1>/dev/null &'%(
-                sage.misc.viewer.browser(), filename))
-=======
         from sage.repl.rich_output import get_display_manager
         dm = get_display_manager()
         dm.display_immediately(self, delay=delay, iterations=iterations)
->>>>>>> 52db42b0
 
     def _have_ffmpeg(self):
         """
@@ -862,12 +854,12 @@
             cmd = 'cd "%s"; sage-native-execute ffmpeg -y -f image2 %s -i %s %s %s' % (pngdir, early_options, pngs, ffmpeg_options, savefile)
             from subprocess import check_call, CalledProcessError, PIPE
             try:
-                if misc.get_verbose() > 0:
+                if sage.misc.misc.get_verbose() > 0:
                     set_stderr = None
                 else:
                     set_stderr = PIPE
-                misc.verbose("Executing '%s'" % cmd,level=1)
-                misc.verbose("\n---- ffmpeg output below ----\n")
+                sage.misc.misc.verbose("Executing '%s'" % cmd,level=1)
+                sage.misc.misc.verbose("\n---- ffmpeg output below ----\n")
                 check_call(cmd, shell=True, stderr=set_stderr)
                 if show_path:
                     print "Animation saved to file %s." % savefile
