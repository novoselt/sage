r"""
The Tachyon 3D Ray Tracer

Given any 3D graphics object one can compute a raytraced
representation by typing ``show(viewer='tachyon')``.
For example, we draw two translucent spheres that contain a red
tube, and render the result using Tachyon.

::

    sage: S = sphere(opacity=0.8, aspect_ratio=[1,1,1])
    sage: L = line3d([(0,0,0),(2,0,0)], thickness=10, color='red')
    sage: M = S + S.translate((2,0,0)) + L
    sage: M.show(viewer='tachyon')

One can also directly control Tachyon, which gives a huge amount of
flexibility. For example, here we directly use Tachyon to draw 3
spheres on the coordinate axes. Notice that the result is
gorgeous::

    sage: t = Tachyon(xres=500,yres=500, camera_center=(2,0,0))
    sage: t.light((4,3,2), 0.2, (1,1,1))
    sage: t.texture('t2', ambient=0.1, diffuse=0.9, specular=0.5, opacity=1.0, color=(1,0,0))
    sage: t.texture('t3', ambient=0.1, diffuse=0.9, specular=0.5, opacity=1.0, color=(0,1,0))
    sage: t.texture('t4', ambient=0.1, diffuse=0.9, specular=0.5, opacity=1.0, color=(0,0,1))
    sage: t.sphere((0,0.5,0), 0.2, 't2')
    sage: t.sphere((0.5,0,0), 0.2, 't3')
    sage: t.sphere((0,0,0.5), 0.2, 't4')
    sage: t.show()

AUTHOR:

- John E. Stone (johns@megapixel.com): wrote tachyon ray tracer

- William Stein: sage-tachyon interface

- Joshua Kantor: 3d function plotting

- Tom Boothby: 3d function plotting n'stuff

- Leif Hille: key idea for bugfix for texfunc issue (trac #799)

- Marshall Hampton: improved doctests, rings, axis-aligned boxes.

TODO:

- clean up trianglefactory stuff
"""

from tri_plot import Triangle, SmoothTriangle, TriangleFactory, TrianglePlot


from sage.interfaces.tachyon import tachyon_rt

from sage.structure.sage_object import SageObject

from sage.misc.misc import SAGE_TMP
from sage.misc.temporary_file import tmp_filename, graphics_filename

#from sage.ext import fast_tachyon_routines

import os

from math import sqrt

class Tachyon(SageObject):
    r"""
    Create a scene the can be rendered using the Tachyon ray tracer.

    INPUT:

    - ``xres`` - (default 350)
    - ``yres`` - (default 350)
    - ``zoom`` - (default 1.0)
    - ``antialiasing`` - (default False)
    - ``aspectratio``  - (default 1.0)
    - ``raydepth`` - (default 5)
    - ``camera_center`` - (default (-3, 0, 0))
    - ``updir`` - (default (0, 0, 1))
    - ``look_at`` - (default (0,0,0))
    - ``viewdir`` - (default None)
    - ``projection`` - (default 'PERSPECTIVE')

    OUTPUT: A Tachyon 3d scene.

    Note that the coordinates are by default such that `z` is
    up, positive `y` is to the {left} and `x` is toward
    you. This is not oriented according to the right hand rule.

    EXAMPLES: Spheres along the twisted cubic.

    ::

        sage: t = Tachyon(xres=512,yres=512, camera_center=(3,0.3,0))
        sage: t.light((4,3,2), 0.2, (1,1,1))
        sage: t.texture('t0', ambient=0.1, diffuse=0.9, specular=0.5, opacity=1.0, color=(1.0,0,0))
        sage: t.texture('t1', ambient=0.1, diffuse=0.9, specular=0.3, opacity=1.0, color=(0,1.0,0))
        sage: t.texture('t2', ambient=0.2,diffuse=0.7, specular=0.5, opacity=0.7, color=(0,0,1.0))
        sage: k=0
        sage: for i in srange(-1,1,0.05):
        ....:    k += 1
        ....:    t.sphere((i,i^2-0.5,i^3), 0.1, 't%s'%(k%3))
        sage: t.show()

    Another twisted cubic, but with a white background, got by putting
    infinite planes around the scene.

    ::

        sage: t = Tachyon(xres=512,yres=512, camera_center=(3,0.3,0), raydepth=8)
        sage: t.light((4,3,2), 0.2, (1,1,1))
        sage: t.texture('t0', ambient=0.1, diffuse=0.9, specular=0.5, opacity=1.0, color=(1.0,0,0))
        sage: t.texture('t1', ambient=0.1, diffuse=0.9, specular=0.3, opacity=1.0, color=(0,1.0,0))
        sage: t.texture('t2', ambient=0.2,diffuse=0.7, specular=0.5, opacity=0.7, color=(0,0,1.0))
        sage: t.texture('white', color=(1,1,1))
        sage: t.plane((0,0,-1), (0,0,1), 'white')
        sage: t.plane((0,-20,0), (0,1,0), 'white')
        sage: t.plane((-20,0,0), (1,0,0), 'white')

    ::

        sage: k=0
        sage: for i in srange(-1,1,0.05):
        ....:    k += 1
        ....:    t.sphere((i,i^2 - 0.5,i^3), 0.1, 't%s'%(k%3))
        ....:    t.cylinder((0,0,0), (0,0,1), 0.05,'t1')
        sage: t.show()

    Many random spheres::

        sage: t = Tachyon(xres=512,yres=512, camera_center=(2,0.5,0.5), look_at=(0.5,0.5,0.5), raydepth=4)
        sage: t.light((4,3,2), 0.2, (1,1,1))
        sage: t.texture('t0', ambient=0.1, diffuse=0.9, specular=0.5, opacity=1.0, color=(1.0,0,0))
        sage: t.texture('t1', ambient=0.1, diffuse=0.9, specular=0.3, opacity=1.0, color=(0,1.0,0))
        sage: t.texture('t2', ambient=0.2, diffuse=0.7, specular=0.5, opacity=0.7, color=(0,0,1.0))
        sage: k=0
        sage: for i in range(100):
        ....:    k += 1
        ....:    t.sphere((random(),random(), random()), random()/10, 't%s'%(k%3))
        sage: t.show()

    Points on an elliptic curve, their height indicated by their height
    above the axis::

        sage: t = Tachyon(camera_center=(5,2,2), look_at=(0,1,0))
        sage: t.light((10,3,2), 0.2, (1,1,1))
        sage: t.texture('t0', ambient=0.1, diffuse=0.9, specular=0.5, opacity=1.0, color=(1,0,0))
        sage: t.texture('t1', ambient=0.1, diffuse=0.9, specular=0.5, opacity=1.0, color=(0,1,0))
        sage: t.texture('t2', ambient=0.1, diffuse=0.9, specular=0.5, opacity=1.0, color=(0,0,1))
        sage: E = EllipticCurve('37a')
        sage: P = E([0,0])
        sage: Q = P
        sage: n = 100
        sage: for i in range(n):   # increase 20 for a better plot
        ....:    Q = Q + P
        ....:    t.sphere((Q[1], Q[0], ZZ(i)/n), 0.1, 't%s'%(i%3))
        sage: t.show()

    A beautiful picture of rational points on a rank 1 elliptic curve.

    ::

        sage: t = Tachyon(xres=1000, yres=800, camera_center=(2,7,4), look_at=(2,0,0), raydepth=4)
        sage: t.light((10,3,2), 1, (1,1,1))
        sage: t.light((10,-3,2), 1, (1,1,1))
        sage: t.texture('black', color=(0,0,0))
        sage: t.texture('red', color=(1,0,0))
        sage: t.texture('grey', color=(.9,.9,.9))
        sage: t.plane((0,0,0),(0,0,1),'grey')
        sage: t.cylinder((0,0,0),(1,0,0),.01,'black')
        sage: t.cylinder((0,0,0),(0,1,0),.01,'black')
        sage: E = EllipticCurve('37a')
        sage: P = E([0,0])
        sage: Q = P
        sage: n = 100
        sage: for i in range(n):
        ....:    Q = Q + P
        ....:    c = i/n + .1
        ....:    t.texture('r%s'%i,color=(float(i/n),0,0))
        ....:    t.sphere((Q[0], -Q[1], .01), .04, 'r%s'%i)
        sage: t.show()    # long time, e.g., 10-20 seconds

    A beautiful spiral.

    ::

        sage: t = Tachyon(xres=800,yres=800, camera_center=(2,5,2), look_at=(2.5,0,0))
        sage: t.light((0,0,100), 1, (1,1,1))
        sage: t.texture('r', ambient=0.1, diffuse=0.9, specular=0.5, opacity=1.0, color=(1,0,0))
        sage: for i in srange(0,50,0.1):
        ....:    t.sphere((i/10,sin(i),cos(i)), 0.05, 'r')
        sage: t.texture('white', color=(1,1,1), opacity=1, specular=1, diffuse=1)
        sage: t.plane((0,0,-100), (0,0,-100), 'white')
        sage: t.show()
    """
    def __init__(self,
                 xres=350, yres=350,
                 zoom = 1.0,
                 antialiasing = False,
                 aspectratio = 1.0,
                 raydepth = 8,
                 camera_center = (-3, 0, 0),
                 updir = (0, 0, 1),
                 look_at = (0,0,0),
                 viewdir = None,
                 projection = 'PERSPECTIVE'):
        r"""
        Creates an instance of the Tachyon class.

        EXAMPLES::

            sage: t = Tachyon()
            sage: t._xres
            350
        """
        self._xres = xres
        self._yres = yres
        self._zoom = zoom
        self._aspectratio = aspectratio
        self._antialiasing = antialiasing
        self._raydepth = raydepth
        self._camera_center = camera_center
        self._updir = updir
        self._projection = projection
        self._objects = []
        if viewdir is None:
            self._viewdir = [look_at[i] - camera_center[i] for i in range(3)]
        else:
            self._viewdir = viewdir



    def save_image(self, filename=None, *args, **kwds):
        r"""
        Save an image representation of self.  The image type is
        determined by the extension of the filename.  For example,
        this could be ``.png``, ``.jpg``, ``.gif``, ``.pdf``,
        ``.svg``.  Currently this is implemented by calling the
        :meth:`save` method of self, passing along all arguments and
        keywords.

        .. Note::

            Not all image types are necessarily implemented for all
            graphics types.  See :meth:`save` for more details.

        EXAMPLES::

            sage: q = Tachyon()
            sage: q.light((1,1,11), 1,(1,1,1))
            sage: q.texture('s')
            sage: q.sphere((0,-1,1),1,'s')
            sage: tempname = tmp_filename()
            sage: q.save_image(tempname)

        TESTS:

        :meth:`save_image` is used for generating animations::

            sage: def tw_cubic(t):
            ....:     q = Tachyon()
            ....:     q.light((1,1,11), 1,(1,1,1))
            ....:     q.texture('s')
            ....:     for i in srange(-1,t,0.05):
            ....:         q.sphere((i,i^2-0.5,i^3), 0.1, 's')
            ....:     return q

            sage: a = animate([tw_cubic(t) for t in srange(-1,1,.3)])
            sage: a
            Animation with 7 frames
            sage: a.show() # optional -- ImageMagick
        """
        self.save(filename, *args, **kwds)

    def save(self, filename='sage.png', verbose=0, block=True, extra_opts=''):
        r"""
        INPUT:


        -  ``filename`` - (default: 'sage.png') output
           filename; the extension of the filename determines the type.
           Supported types include:

        -  ``tga`` - 24-bit (uncompressed)

        -  ``bmp`` - 24-bit Windows BMP (uncompressed)

        -  ``ppm`` - 24-bit PPM (uncompressed)

        -  ``rgb`` - 24-bit SGI RGB (uncompressed)

        -  ``png`` - 24-bit PNG (compressed, lossless)

        -  ``verbose`` - integer; (default: 0)

        -  ``0`` - silent

        -  ``1`` - some output

        -  ``2`` - very verbose output

        -  ``block`` - bool (default: True); if False, run the
           rendering command in the background.

        -  ``extra_opts`` - passed directly to tachyon command
           line. Use tachyon_rt.usage() to see some of the possibilities.

        EXAMPLES::

            sage: q = Tachyon()
            sage: q.light((1,1,11), 1,(1,1,1))
            sage: q.texture('s')
            sage: q.sphere((0,0,0),1,'s')
            sage: tempname = tmp_filename()
            sage: q.save(tempname)
            sage: os.system('rm ' + tempname)
            0
        """
        tachyon_rt(self.str(), filename, verbose, block, extra_opts)

    def show(self, verbose=0, extra_opts=''):
        r"""
        Creates a PNG file of the scene.

        EXAMPLES::

            sage: q = Tachyon()
            sage: q.light((-1,-1,10), 1,(1,1,1))
            sage: q.texture('s')
            sage: q.sphere((0,0,0),1,'s')
            sage: q.show(verbose=False)
        """
<<<<<<< HEAD
        import sage.plot.plot
        if sage.doctest.DOCTEST_MODE:
            filename = graphics_filename()
            self.save(os.path.join(SAGE_TMP, 'test.png'), verbose=verbose, extra_opts=extra_opts)
            return
        if sage.misc.display.is_registered('image'):
            filename = graphics_filename()
            self.save(filename, verbose=verbose, extra_opts=extra_opts)
            sage.misc.misc.display_image(filename)
            return
        filename = tmp_filename(ext='.png')
=======
        filename = graphics_filename()
>>>>>>> 00199fb2
        self.save(filename, verbose=verbose, extra_opts=extra_opts)

        from sage.doctest import DOCTEST_MODE
        from sage.plot.plot import EMBEDDED_MODE
        if not DOCTEST_MODE and not EMBEDDED_MODE:
            os.system('%s %s 2>/dev/null 1>/dev/null &'%(sage.misc.viewer.png_viewer(), filename))

    def _res(self):
        r"""
        An internal function that writes the tachyon string for the
        resolution (x and y size of the image).

        EXAMPLES::

            sage: t = Tachyon(xres = 300, yres = 700)
            sage: t._res()
            '\nresolution 300 700\n'
        """
        return '\nresolution %s %s\n'%(self._xres, self._yres)

    def _camera(self):
        r"""
        An internal function that writes the tachyon string for the
        camera and other rendering information (ray depth, antialiasing).

        EXAMPLES::

            sage: t = Tachyon(raydepth = 16, zoom = 2, antialiasing = True)
            sage: t._camera().split()[3:10]
            ['aspectratio', '1.0', 'antialiasing', '1', 'raydepth', '16', 'center']
        """
        return r"""
           camera
              zoom %s
              aspectratio %s
              antialiasing %s
              raydepth %s
              center %s
              viewdir %s
              updir %s
           end_camera
        """%(float(self._zoom), float(self._aspectratio),
             int(self._antialiasing),
             int(self._raydepth),
             tostr(self._camera_center),
             tostr(self._viewdir),
             tostr(self._updir))

    def str(self):
        r"""
        Returns the complete tachyon scene file as a string.

        EXAMPLES::

            sage: t = Tachyon(xres=500,yres=500, camera_center=(2,0,0))
            sage: t.light((4,3,2), 0.2, (1,1,1))
            sage: t.texture('t2', ambient=0.1, diffuse=0.9, specular=0.5, opacity=1.0, color=(1,0,0))
            sage: t.texture('t3', ambient=0.1, diffuse=0.9, specular=0.5, opacity=1.0, color=(0,1,0))
            sage: t.texture('t4', ambient=0.1, diffuse=0.9, specular=0.5, opacity=1.0, color=(0,0,1))
            sage: t.sphere((0,0.5,0), 0.2, 't2')
            sage: t.sphere((0.5,0,0), 0.2, 't3')
            sage: t.sphere((0,0,0.5), 0.2, 't4')
            sage: t.str().find('PLASTIC')
            567
        """
        return r"""
        begin_scene
        %s
        %s
        %s
        end_scene"""%(
            self._res(),
            self._camera(),
            '\n'.join([x.str() for x in self._objects])
            )

    def light(self, center, radius, color):
        r"""
        Creates a light source of the given center, radius, and color.

        EXAMPLES::

            sage: q = Tachyon()
            sage: q.light((1,1,1),1.0,(.2,0,.8))
            sage: q.str().split('\n')[17]
            '        light center  1.0 1.0 1.0 '
        """
        self._objects.append(Light(center, radius, color))

    def texfunc(self, type=0, center=(0,0,0), rotate=(0,0,0), scale=(1,1,1)):
        r"""
        INPUT:

        -  ``type`` - (default: 0)

           0. No special texture, plain shading
           1. 3D checkerboard function, like a rubik's cube
           2. Grit Texture, randomized surface color
           3. 3D marble texture, uses object's base color
           4. 3D wood texture, light and dark brown, not very good yet
           5. 3D gradient noise function (can't remember what it looks
              like)
           6. Don't remember
           7. Cylindrical Image Map, requires ppm filename (don't know
              how to specify name in sage?!)
           8. Spherical Image Map, requires ppm filename (don't know
              how to specify name in sage?!)
           9. Planar Image Map, requires ppm filename (don't know how
              to specify name in sage?!)

        -  ``center`` - (default: (0,0,0))
        -  ``rotate`` - (default: (0,0,0))
        -  ``scale`` - (default: (1,1,1))


        EXAMPLES: We draw an infinite checkboard::

            sage: t = Tachyon(camera_center=(2,7,4), look_at=(2,0,0))
            sage: t.texture('black', color=(0,0,0), texfunc=1)
            sage: t.plane((0,0,0),(0,0,1),'black')
            sage: t.show()
        """
        type = int(type)
        if type < 0 or type > 9:
            raise ValueError("type must be an integer between 0 and 9")
        return Texfunc(type,center,rotate,scale).str()

    def texture(self, name, ambient=0.2, diffuse=0.8,
                specular=0.0, opacity=1.0,
                color=(1.0,0.0, 0.5), texfunc=0, phong=0, phongsize=.5, phongtype="PLASTIC"):
        r"""
        INPUT:


        -  ``name`` - string; the name of the texture (to be
           used later)

        -  ``ambient`` - (default: 0.2)

        -  ``diffuse`` - (default: 0.8)

        -  ``specular`` - (default: 0.0)

        -  ``opacity`` - (default: 1.0)

        -  ``color`` - (default: (1.0,0.0,0.5))

        -  ``texfunc`` - (default: 0); a texture function; this
           is either the output of self.texfunc, or a number between 0 and 9,
           inclusive. See the docs for self.texfunc.

        -  ``phong`` - (default: 0)

        -  ``phongsize`` - (default: 0.5)

        -  ``phongtype`` - (default: "PLASTIC")

        EXAMPLES:

        We draw a scene with 4 spheres that illustrates various uses of
        the texture command::

            sage: t = Tachyon(camera_center=(2,5,4), look_at=(2,0,0), raydepth=6)
            sage: t.light((10,3,4), 1, (1,1,1))
            sage: t.texture('mirror', ambient=0.05, diffuse=0.05, specular=.9, opacity=0.9, color=(.8,.8,.8))
            sage: t.texture('grey', color=(.8,.8,.8), texfunc=3)
            sage: t.plane((0,0,0),(0,0,1),'grey')
            sage: t.sphere((4,-1,1), 1, 'mirror')
            sage: t.sphere((0,-1,1), 1, 'mirror')
            sage: t.sphere((2,-1,1), 0.5, 'mirror')
            sage: t.sphere((2,1,1), 0.5, 'mirror')
            sage: show(t)  # known bug (:trac:`7232`)
        """
        if texfunc and not isinstance(texfunc, Texfunc):
            texfunc = self.texfunc(int(texfunc))
        self._objects.append(Texture(name, ambient, diffuse,
                                     specular, opacity, color, texfunc,
                                     phong,phongsize,phongtype))

    def texture_recolor(self, name, colors):
        r"""
        Recolors default textures.

        EXAMPLES::

            sage: t = Tachyon()
            sage: t.texture('s')
            sage: q = t.texture_recolor('s',[(0,0,1)])
            sage: t._objects[1]._color
            (0, 0, 1)
        """
        base_tex = None
        names = []
        ident = "SAGETEX%d"%len(self._objects) #don't collide with other texture names

        for o in self._objects:
            if isinstance(o, Texture) and o._name == name:
                base_tex = o
                break
        if base_tex is None:
            base_tex = Texture(name)

        for i in range(len(colors)):
            n = "%s_%d"%(ident,i)
            self._objects.append(base_tex.recolor(n, colors[i]))
            names.append(n)

        return names

    def sphere(self, center, radius, texture):
        r"""
        Creates the scene information for a sphere with the given
        center, radius, and texture.

        EXAMPLES::

            sage: t = Tachyon()
            sage: t.texture('sphere_texture')
            sage: t.sphere((1,2,3), .1, 'sphere_texture')
            sage: t._objects[1].str()
            '\n        sphere center  1.0 2.0 3.0  rad 0.1 sphere_texture\n        '
        """
        self._objects.append(Sphere(center, radius, texture))

    def ring(self, center, normal, inner, outer, texture):
        r"""
        Creates the scene information for a ring with the given parameters.

        EXAMPLES::

            sage: t = Tachyon()
            sage: t.ring([0,0,0], [0,0,1], 1.0, 2.0, 's')
            sage: t._objects[0]._center
            [0, 0, 0]
        """
        self._objects.append(Ring(center, normal, inner, outer, texture))

    def cylinder(self, center, axis, radius, texture):
        r"""
        Creates the scene information for a infinite cylinder with the
        given center, axis direction, radius, and texture.

        EXAMPLES::

            sage: t = Tachyon()
            sage: t.texture('c')
            sage: t.cylinder((0,0,0),(-1,-1,-1),.1,'c')
        """
        self._objects.append(Cylinder(center, axis, radius, texture))

    def plane(self, center, normal, texture):
        r"""
        Creates an infinite plane with the given center and normal.

        EXAMPLES::

            sage: t = Tachyon()
            sage: t.plane((0,0,0),(1,1,1),'s')
            sage: t.str()[338:380]
            'plane center  0.0 0.0 0.0  normal  1.0 1.0'
        """
        self._objects.append(Plane(center, normal, texture))

    def axis_aligned_box(self, min_p, max_p, texture):
        r"""
        Creates an axis-aligned box with minimal point ``min_p`` and
        maximum point ``max_p``.

        EXAMPLES::

            sage: t = Tachyon()
            sage: t.axis_aligned_box((0,0,0),(2,2,2),'s')
        """
        self._objects.append(Axis_aligned_box(min_p, max_p, texture))

    def fcylinder(self, base, apex, radius, texture):
        r"""
        Finite cylinders are almost the same as infinite ones, but the
        center and length of the axis determine the extents of the
        cylinder.  The finite cylinder is also really a shell, it
        doesn't have any caps. If you need to close off the ends of
        the cylinder, use two ring objects, with the inner radius set
        to 0.0 and the normal set to be the axis of the cylinder.
        Finite cylinders are built this way to enhance speed.

        EXAMPLES::

            sage: t = Tachyon()
            sage: t.fcylinder((1,1,1),(1,2,3),.01,'s')
            sage: len(t.str())
            423
        """
        self._objects.append(FCylinder(base, apex, radius, texture))

    def triangle(self, vertex_1, vertex_2, vertex_3, texture):
        r"""
        Creates a triangle with the given vertices and texture.

        EXAMPLES::

            sage: t = Tachyon()
            sage: t.texture('s')
            sage: t.triangle([1,2,3],[4,5,6],[7,8,10],'s')
            sage: t._objects[1].get_vertices()
            ([1, 2, 3], [4, 5, 6], [7, 8, 10])

        """
        self._objects.append(TachyonTriangle(vertex_1,vertex_2,vertex_3,texture))

    def smooth_triangle(self, vertex_1, vertex_2, vertex_3, normal_1, normal_2, normal_3, texture):
        r"""
        Creates a triangle along with a normal vector for smoothing.

        EXAMPLES::

            sage: t = Tachyon()
            sage: t.light((1,1,1),.1,(1,1,1))
            sage: t.texture('s')
            sage: t.smooth_triangle([0,0,0],[0,0,1],[0,1,0],[0,1,1],[-1,1,2],[3,0,0],'s')
            sage: t._objects[2].get_vertices()
            ([0, 0, 0], [0, 0, 1], [0, 1, 0])
            sage: t._objects[2].get_normals()
            ([0, 1, 1], [-1, 1, 2], [3, 0, 0])
        """
        self._objects.append(TachyonSmoothTriangle(vertex_1, vertex_2, vertex_3, normal_1, normal_2, normal_3, texture))

    def fractal_landscape(self, res, scale, center, texture):
        r"""
        Axis-aligned fractal landscape.  Not very useful at the moment.

        EXAMPLES::

            sage: t = Tachyon()
            sage: t.texture('s')
            sage: t.fractal_landscape([30,30],[80,80],[0,0,0],'s')
            sage: len(t._objects)
            2
        """
        self._objects.append(FractalLandscape(res, scale, center, texture))

    def plot(self, f, xmin_xmax, ymin_ymax, texture, grad_f=None,
             max_bend=.7, max_depth=5, initial_depth=3, num_colors=None):
        r"""
        INPUT:


        -  ``f`` - Function of two variables, which returns a
           float (or coercible to a float) (xmin,xmax)

        -  ``(ymin,ymax)`` - defines the rectangle to plot over
           texture: Name of texture to be used Optional arguments:

        -  ``grad_f`` - gradient function. If specified,
           smooth triangles will be used.

        -  ``max_bend`` - Cosine of the threshold angle
           between triangles used to determine whether or not to recurse after
           the minimum depth

        -  ``max_depth`` - maximum recursion depth. Maximum
           triangles plotted = `2^{2*max_depth}`

        -  ``initial_depth`` - minimum recursion depth. No
           error-tolerance checking is performed below this depth. Minimum
           triangles plotted: `2^{2*min_depth}`

        -  ``num_colors`` - Number of rainbow bands to color
           the plot with. Texture supplied will be cloned (with different
           colors) using the texture_recolor method of the Tachyon object.


        Plots a function by constructing a mesh with nonstandard sampling
        density without gaps. At very high resolutions (depths 10) it
        becomes very slow. Cython may help. Complexity is approx.
        `O(2^{2*maxdepth})`. This algorithm has been optimized for
        speed, not memory - values from f(x,y) are recycled rather than
        calling the function multiple times. At high recursion depth, this
        may cause problems for some machines.

        Flat Triangles::

            sage: t = Tachyon(xres=512,yres=512, camera_center=(4,-4,3),viewdir=(-4,4,-3), raydepth=4)
            sage: t.light((4.4,-4.4,4.4), 0.2, (1,1,1))
            sage: def f(x,y): return float(sin(x*y))
            sage: t.texture('t0', ambient=0.1, diffuse=0.9, specular=0.1,  opacity=1.0, color=(1.0,0,0))
            sage: t.plot(f,(-4,4),(-4,4),"t0",max_depth=5,initial_depth=3, num_colors=60)  # increase min_depth for better picture
            sage: t.show(verbose=1)
            tachyon ...
            Scene contains 2713 objects.
            ...

        Plotting with Smooth Triangles (requires explicit gradient
        function)::

            sage: t = Tachyon(xres=512,yres=512, camera_center=(4,-4,3),viewdir=(-4,4,-3), raydepth=4)
            sage: t.light((4.4,-4.4,4.4), 0.2, (1,1,1))
            sage: def f(x,y): return float(sin(x*y))
            sage: def g(x,y): return ( float(y*cos(x*y)), float(x*cos(x*y)), 1 )
            sage: t.texture('t0', ambient=0.1, diffuse=0.9, specular=0.1,  opacity=1.0, color=(1.0,0,0))
            sage: t.plot(f,(-4,4),(-4,4),"t0",max_depth=5,initial_depth=3, grad_f = g)  # increase min_depth for better picture
            sage: t.show(verbose=1)
            tachyon ...
            Scene contains 2713 objects.
            ...

        Preconditions: f is a scalar function of two variables, grad_f is
        None or a triple-valued function of two variables, min_x !=
        max_x, min_y != max_y

        ::

            sage: f = lambda x,y: x*y
            sage: t = Tachyon()
            sage: t.plot(f,(2.,2.),(-2.,2.),'')
            Traceback (most recent call last):
            ...
            ValueError: Plot rectangle is really a line.  Make sure min_x != max_x and min_y != max_y.
        """
        (xmin, xmax) = xmin_xmax 
        (ymin, ymax) = ymin_ymax
        factory = TachyonTriangleFactory(self,texture)
        plot = TrianglePlot(factory, f, (xmin, xmax), (ymin, ymax), g = grad_f,
                             min_depth=initial_depth, max_depth=max_depth, max_bend=max_bend, num_colors = num_colors)
        self._objects.append(plot)


    def parametric_plot(self, f, t_0, t_f, tex, r=.1, cylinders = True, min_depth=4, max_depth=8, e_rel = .01, e_abs = .01):
        r"""
        Plots a space curve as a series of spheres and finite cylinders.
        Example (twisted cubic) ::

            sage: f = lambda t: (t,t^2,t^3)
            sage: t = Tachyon(camera_center=(5,0,4))
            sage: t.texture('t')
            sage: t.light((-20,-20,40), 0.2, (1,1,1))
            sage: t.parametric_plot(f,-5,5,'t',min_depth=6)
            sage: t.show(verbose=1)
            tachyon ...
            Scene contains 514 objects.
            ...
        """

        self._objects.append(ParametricPlot(f, t_0, t_f, tex, r=r, cylinders=cylinders,min_depth=min_depth,max_depth=max_depth,e_rel=.01,e_abs=.01))

#Doesn't seem to be used:
#    def collect(self, objects):
#        """
#        Add a set of objects to the scene from a collection.
#
#        EXAMPLES::
#
#            sage: t = Tachyon()
#            sage: t.texture('s')
#            sage: for i in range(10): t.sphere((0,0,i),i,'s')
#        """
#        self._objects.extend(objects)

class Light:
    r"""
    Represents lighting objects.

    EXAMPLES::

        sage: from sage.plot.plot3d.tachyon import Light
        sage: q = Light((1,1,1),1,(1,1,1))
        sage: q._center
        (1, 1, 1)
    """
    def __init__(self, center, radius, color):
        r"""
        Stores the center, radius and color.

        EXAMPLES::

            sage: from sage.plot.plot3d.tachyon import Light
            sage: q = Light((1,1,1),1,(1,1,1))
            sage: q._color
            (1, 1, 1)
        """
        self._center = center
        self._radius = radius
        self._color = color

    def str(self):
        r"""
        Returns the tachyon string defining the light source.

        EXAMPLES::

            sage: from sage.plot.plot3d.tachyon import Light
            sage: q = Light((1,1,1),1,(1,1,1))
            sage: q._radius
            1
        """
        return r"""
        light center %s
              rad %s
              color %s
        """%(tostr(self._center), float(self._radius),
             tostr(self._color))

class Texfunc:
    def __init__(self, type=0,center=(0,0,0), rotate=(0,0,0), scale=(1,1,1)):
        r"""
        Creates a texture function.

        EXAMPLES::

            sage: from sage.plot.plot3d.tachyon import Texfunc
            sage: t = Texfunc()
            sage: t._type
            0
        """
        self._type = type
        self._center = center
        self._rotate = rotate
        self._scale = scale

    def str(self):
        r"""
        Returns the scene string for this texture function.

        EXAMPLES::

            sage: from sage.plot.plot3d.tachyon import Texfunc
            sage: t = Texfunc()
            sage: t.str()
            '0 center  0.0 0.0 0.0  rotate  0.0 0.0 0.0  scale  1.0 1.0 1.0 '
        """
        if type == 0:
            return "0"
        return r"""%d center %s rotate %s scale %s"""%(self._type,
                                                      tostr(self._center),
                                                      tostr(self._rotate),
                                                      tostr(self._scale))

class Texture:
    def __init__(self, name, ambient=0.2, diffuse=0.8,
                 specular=0.0, opacity=1.0,
                 color=(1.0,0.0, 0.5), texfunc=0, phong=0, phongsize=0, phongtype="PLASTIC"):
        r"""
        Stores texture information.

        EXAMPLES::

            sage: from sage.plot.plot3d.tachyon import Texture
            sage: t = Texture('w')
            sage: t.str().split()[2:6]
            ['ambient', '0.2', 'diffuse', '0.8']
        """
        self._name = name
        self._ambient = ambient
        self._diffuse = diffuse
        self._specular = specular
        self._opacity = opacity
        self._color = color
        self._texfunc = texfunc
        self._phong = phong
        self._phongsize = phongsize
        self._phongtype = phongtype

    def recolor(self, name, color):
        r"""
        Returns a texture with the new given color.

        EXAMPLES::

            sage: from sage.plot.plot3d.tachyon import Texture
            sage: t2 = Texture('w')
            sage: t2w = t2.recolor('w2', (.1,.2,.3))
            sage: t2ws = t2w.str()
            sage: color_index = t2ws.find('color')
            sage: t2ws[color_index:color_index+20]
            'color  0.1 0.2 0.3  '
        """
        return Texture(name, self._ambient, self._diffuse, self._specular, self._opacity,
                             color, self._texfunc, self._phong, self._phongsize, self._phongtype)

    def str(self):
        r"""
        Returns the scene string for this texture.

        EXAMPLES::

            sage: from sage.plot.plot3d.tachyon import Texture
            sage: t = Texture('w')
            sage: t.str().split()[2:6]
            ['ambient', '0.2', 'diffuse', '0.8']

        """
        return r"""
        texdef %s ambient %s diffuse %s specular %s opacity %s
        phong %s %s phong_size %s
        color %s texfunc %s
        """%(self._name,
             self._ambient,
             self._diffuse,
             self._specular,
             self._opacity,
             self._phongtype,
             self._phong,
             self._phongsize,
             tostr(self._color),
             self._texfunc)

class Sphere:
    r"""
    A class for creating spheres in tachyon.
    """
    def __init__(self, center, radius, texture):
        r"""
        Stores the center, radius, and texture information in a class.

        EXAMPLES::

            sage: t = Tachyon()
            sage: from sage.plot.plot3d.tachyon import Sphere
            sage: t.texture('r', color=(.8,0,0), ambient = .1)
            sage: s = Sphere((1,1,1),1,'r')
            sage: s._radius
            1
        """
        self._center = center
        self._radius = radius
        self._texture = texture

    def str(self):
        r"""
        Returns the scene string for the sphere.

        EXAMPLES::

            sage: t = Tachyon()
            sage: from sage.plot.plot3d.tachyon import Sphere
            sage: t.texture('r', color=(.8,0,0), ambient = .1)
            sage: s = Sphere((1,1,1),1,'r')
            sage: s.str()
            '\n        sphere center  1.0 1.0 1.0  rad 1.0 r\n        '
        """
        return r"""
        sphere center %s rad %s %s
        """%(tostr(self._center), float(self._radius), self._texture)

class Ring:
    r"""
    An annulus of zero thickness.
    """
    def __init__(self, center, normal, inner, outer, texture):
        r"""
        Creates a ring with the given center, normal, inner radius,
        outer radius, and texture.

        EXAMPLES::

            sage: from sage.plot.plot3d.tachyon import Ring
            sage: r = Ring((1,1,1), (1,1,0), 1.0, 2.0, 's')
            sage: r._center
            (1, 1, 1)
        """
        self._center = center
        self._normal = normal
        self._inner = inner
        self._outer = outer
        self._texture = texture

    def str(self):
        r"""
        Returns the scene string of the ring.

        EXAMPLES::

            sage: from sage.plot.plot3d.tachyon import Ring
            sage: r = Ring((0,0,0), (1,1,0), 1.0, 2.0, 's')
            sage: r.str()
            '\n        ring center  0.0 0.0 0.0  normal  1.0 1.0 0.0  inner 1.0 outer 2.0 s\n        '
        """
        return r"""
        ring center %s normal %s inner %s outer %s %s
        """%(tostr(self._center), tostr(self._normal), float(self._inner), float(self._outer), self._texture)

class FractalLandscape:
    r"""
    Axis-aligned fractal landscape.
    Does not seem very useful at the moment, but perhaps will be improved in the future.
    """
    def __init__(self, res, scale, center, texture):
        r"""
        Creates a fractal landscape in tachyon.

        EXAMPLES::

            sage: from sage.plot.plot3d.tachyon import FractalLandscape
            sage: fl = FractalLandscape([20,20],[30,30],[1,2,3],'s')
            sage: fl._center
            [1, 2, 3]
        """
        self._res = res
        self._scale = scale
        self._center = center
        self._texture = texture

    def str(self):
        r"""
        Returns the scene string of the fractal landscape.

        EXAMPLES::

            sage: from sage.plot.plot3d.tachyon import FractalLandscape
            sage: fl = FractalLandscape([20,20],[30,30],[1,2,3],'s')
            sage: fl.str()
            '\n        scape res  20 20  scale  30 30  center  1.0 2.0 3.0  s\n        '
        """
        return r"""
        scape res %s scale %s center %s %s
        """%(tostr(self._res, 2, int), tostr(self._scale, 2, int), tostr(self._center), self._texture)

class Cylinder:
    r"""
    An infinite cylinder.
    """
    def __init__(self, center, axis, radius, texture):
        r"""
        Creates a cylinder with the given parameters.

        EXAMPLES::

            sage: t = Tachyon()
            sage: from sage.plot.plot3d.tachyon import Cylinder
            sage: c = Cylinder((0,0,0),(1,1,1),.1,'s')
            sage: c.str()
            '\n        cylinder center  0.0 0.0 0.0  axis  1.0 1.0 1.0  rad 0.1 s\n        '
        """
        self._center = center
        self._axis = axis
        self._radius = radius
        self._texture = texture

    def str(self):
        r"""
        Returns the scene string of the cylinder.

        EXAMPLES::

            sage: t = Tachyon()
            sage: from sage.plot.plot3d.tachyon import Cylinder
            sage: c = Cylinder((0,0,0),(1,1,1),.1,'s')
            sage: c.str()
            '\n        cylinder center  0.0 0.0 0.0  axis  1.0 1.0 1.0  rad 0.1 s\n        '
            """
        return r"""
        cylinder center %s axis %s rad %s %s
        """%(tostr(self._center), tostr(self._axis), float(self._radius), self._texture)

class Plane:
    r"""
    An infinite plane.
    """
    def __init__(self, center, normal, texture):
        r"""
        Creates the plane object.

        EXAMPLES::

            sage: from sage.plot.plot3d.tachyon import Plane
            sage: p = Plane((1,2,3),(1,2,4),'s')
            sage: p.str()
            '\n        plane center  1.0 2.0 3.0  normal  1.0 2.0 4.0  s\n        '
        """
        self._center = center
        self._normal = normal
        self._texture = texture

    def str(self):
        r"""
        Returns the scene string of the plane.

        EXAMPLES::

            sage: from sage.plot.plot3d.tachyon import Plane
            sage: p = Plane((1,2,3),(1,2,4),'s')
            sage: p.str()
            '\n        plane center  1.0 2.0 3.0  normal  1.0 2.0 4.0  s\n        '
        """
        return r"""
        plane center %s normal %s %s
        """%(tostr(self._center), tostr(self._normal), self._texture)

class FCylinder:
    r"""
    A finite cylinder.
    """
    def __init__(self, base, apex, radius, texture):
        r"""
        Creates a finite cylinder object.

        EXAMPLES::

            sage: from sage.plot.plot3d.tachyon import FCylinder
            sage: fc = FCylinder((0,0,0),(1,1,1),.1,'s')
            sage: fc.str()
            '\n        fcylinder base  0.0 0.0 0.0  apex  1.0 1.0 1.0  rad 0.1 s\n        '
        """
        self._center = base
        self._axis = apex
        self._radius = radius
        self._texture = texture

    def str(self):
        r"""
        Returns the scene string of the finite cylinder.

        EXAMPLES::

            sage: from sage.plot.plot3d.tachyon import FCylinder
            sage: fc = FCylinder((0,0,0),(1,1,1),.1,'s')
            sage: fc.str()
            '\n        fcylinder base  0.0 0.0 0.0  apex  1.0 1.0 1.0  rad 0.1 s\n        '
        """
        return r"""
        fcylinder base %s apex %s rad %s %s
        """%(tostr(self._center), tostr(self._axis), float(self._radius), self._texture)

class Axis_aligned_box():
    r"""
    Box with axis-aligned edges with the given min and max coordinates.
    """
    def __init__(self, min_p, max_p, texture):
        r"""
        Creates the axis-aligned box object.

        EXAMPLES::

            sage: from sage.plot.plot3d.tachyon import Axis_aligned_box
            sage: aab = Axis_aligned_box((0,0,0),(1,1,1),'s')
            sage: aab.str()
            '\n        box min  0.0 0.0 0.0  max  1.0 1.0 1.0  s\n        '
        """
        self._min_p = min_p
        self._max_p = max_p
        self._texture = texture

    def str(self):
        r"""
        Returns the scene string of the axis-aligned box.

        EXAMPLES::

            sage: from sage.plot.plot3d.tachyon import Axis_aligned_box
            sage: aab = Axis_aligned_box((0,0,0),(1,1,1),'s')
            sage: aab.str()
            '\n        box min  0.0 0.0 0.0  max  1.0 1.0 1.0  s\n        '
        """
        return r"""
        box min %s max %s %s
        """%(tostr(self._min_p), tostr(self._max_p), self._texture)

class TachyonTriangle(Triangle):
    r"""
    Basic triangle class.
    """
    def str(self):
        r"""
        Returns the scene string for a triangle.

        EXAMPLES::

            sage: from sage.plot.plot3d.tachyon import TachyonTriangle
            sage: t = TachyonTriangle([-1,-1,-1],[0,0,0],[1,2,3])
            sage: t.str()
            '\n        TRI V0  -1.0 -1.0 -1.0   V1  0.0 0.0 0.0    V2  1.0 2.0 3.0 \n            0\n        '
        """
        return r"""
        TRI V0 %s  V1 %s   V2 %s
            %s
        """%(tostr(self._a), tostr(self._b),tostr(self._c), self._color)

class TachyonSmoothTriangle(SmoothTriangle):
    r"""
    A triangle along with a normal vector, which is used for smoothing.
    """
    def str(self):
        r"""
        Returns the scene string for a smoothed triangle.

        EXAMPLES::

            sage: from sage.plot.plot3d.tachyon import TachyonSmoothTriangle
            sage: t = TachyonSmoothTriangle([-1,-1,-1],[0,0,0],[1,2,3],[1,0,0],[0,1,0],[0,0,1])
            sage: t.str()
            '\n        STRI V0  ...  1.0 0.0 0.0  N1  0.0 1.0 0.0   N2  0.0 0.0 1.0 \n             0\n        '
        """
        return r"""
        STRI V0 %s V1 %s  V2 %s
             N0 %s N1 %s  N2 %s
             %s
        """%(tostr(self._a),  tostr(self._b),  tostr(self._c),
             tostr(self._da), tostr(self._db), tostr(self._dc), self._color)



class TachyonTriangleFactory(TriangleFactory):
    r"""
    A class to produce triangles of various rendering types.
    """
    def __init__(self, tach, tex):
        r"""
        Initializes with tachyon instance and texture.

        EXAMPLES::

            sage: from sage.plot.plot3d.tachyon import TachyonTriangleFactory
            sage: t = Tachyon()
            sage: t.texture('s')
            sage: ttf = TachyonTriangleFactory(t, 's')
            sage: ttf._texture
            's'
        """
        self._tachyon = tach
        self._texture = tex

    def triangle(self,a,b,c,color=None):
        r"""
        Creates a TachyonTriangle with vertices a, b, and c.

        EXAMPLES::

            sage: from sage.plot.plot3d.tachyon import TachyonTriangleFactory
            sage: t = Tachyon()
            sage: t.texture('s')
            sage: ttf = TachyonTriangleFactory(t, 's')
            sage: ttft = ttf.triangle([1,2,3],[3,2,1],[0,2,1])
            sage: ttft.str()
            '\n        TRI V0  1.0 2.0 3.0   V1  3.0 2.0 1.0    V2  0.0 2.0 1.0 \n            s\n        '
        """
        if color is None:
            return TachyonTriangle(a,b,c,self._texture)
        else:
            return TachyonTriangle(a,b,c,color)

    def smooth_triangle(self,a,b,c,da,db,dc,color=None):
        r"""
        Creates a TachyonSmoothTriangle.

        EXAMPLES::

            sage: from sage.plot.plot3d.tachyon import TachyonTriangleFactory
            sage: t = Tachyon()
            sage: t.texture('s')
            sage: ttf = TachyonTriangleFactory(t, 's')
            sage: ttfst = ttf.smooth_triangle([0,0,0],[1,0,0],[0,0,1],[1,1,1],[1,2,3],[-1,-1,2])
            sage: ttfst.str()
            '\n        STRI V0  0.0 0.0 0.0  ...'
        """
        if color is None:
            return TachyonSmoothTriangle(a,b,c,da,db,dc,self._texture)
        else:
            return TachyonSmoothTriangle(a,b,c,da,db,dc,color)

    def get_colors(self, list):
        r"""
        Returns a list of color labels.

        EXAMPLES::

            sage: from sage.plot.plot3d.tachyon import TachyonTriangleFactory
            sage: t = Tachyon()
            sage: t.texture('s')
            sage: ttf = TachyonTriangleFactory(t, 's')
            sage: ttf.get_colors([1])
            ['SAGETEX1_0']
        """
        return self._tachyon.texture_recolor(self._texture, list)

# following classes TachyonPlot and PlotBlock seems broken and not used anywhere, so commented out.  Please write to the sage-devel google-group if you are the author of these classes to comment.

#class TachyonPlot:
    #Recursively plots a function of two variables by building squares of 4 triangles, checking at
    # every stage whether or not each square should be split into four more squares.  This way,
    # more planar areas get fewer triangles, and areas with higher curvature get more triangles

#    def str(self):
#        return "".join([o.str() for o in self._objects])

#    def __init__(self, tachyon, f, (min_x, max_x), (min_y, max_y), tex, g = None,
#                              min_depth=4, max_depth=8, e_rel = .01, e_abs = .01, num_colors = None):
#        self._tachyon = tachyon
#        self._f = f
#        self._g = g
#        self._tex = tex
#        self._min_depth = min_depth
#        self._max_depth = max_depth
#        self._e_rel = e_rel
#        self._e_abs = e_abs
#        self._objects = []
#        self._eps = min(max_x - min_x, max_y - min_y)/(2**max_depth)
#        if self._eps == 0:
#            raise ValueError, 'Plot rectangle is really a line.  Make sure min_x != #max_x and min_y != max_y.'
#        self._num_colors = num_colors
#        if g is None:
#            def fcn(x,y):
#                return [self._f(x,y)]
#        else:
#            def fcn(x,y):
#                return [self._f(x,y), self._g(x,y)]

#        self._fcn = fcn


#        # generate the necessary data to kick-start the recursion
#        mid_x = (min_x + max_x)/2
#        mid_y = (min_y + max_y)/2
#        sw_z = fcn(min_x,min_y)
#        nw_z = fcn(min_x,max_y)
#        se_z = fcn(max_x,min_y)
#        ne_z = fcn(max_x,max_y)
#        mid_z = fcn(mid_x,mid_y)

#        self._min = min(sw_z[0], nw_z[0], se_z[0], ne_z[0], mid_z[0])
#        self._max = max(sw_z[0], nw_z[0], se_z[0], ne_z[0], mid_z[0])

#        # jump in and start building blocks
#        outer = self.plot_block(min_x, mid_x, max_x, min_y, mid_y, max_y, sw_z, nw_z, se_z, ne_z, mid_z, 0)
#
#        # build the boundary triangles
#        self.triangulate(outer.left, outer.left_c)
#        self.triangulate(outer.top, outer.top_c)
#        self.triangulate(outer.right, outer.right_c)
#        self.triangulate(outer.bottom, outer.bottom_c)

#        zrange = self._max - self._min
#        if num_colors is not None and zrange != 0:
#            colors = tachyon.texture_recolor(tex, [hue(float(i/num_colors)) for i in range(num_colors)])

#            for o in self._objects:
#                avg_z = (o._vertex_1[2] + o._vertex_2[2] + o._vertex_3[2])/3
#                o._texture = colors[int(num_colors * (avg_z - self._min) / zrange)]

#    def plot_block(self, min_x, mid_x, max_x, min_y, mid_y, max_y, sw_z, nw_z, se_z, ne_z, mid_z, depth):

#        if depth < self._max_depth:
#            # recursion is still an option -- step in one last level if we're within tolerance
#            # and just keep going if we're not.
#            # assumption: it's cheap to build triangles, so we might as well use all the data
#            # we calculate

#            # big square boundary midpoints
#            mid_w_z = self._fcn(min_x, mid_y)
#            mid_n_z = self._fcn(mid_x, max_y)
#            mid_e_z = self._fcn(max_x, mid_y)
#            mid_s_z = self._fcn(mid_x, min_y)

#            # midpoints locations of sub_squares
#            qtr1_x = (min_x + mid_x)/2
#            qtr1_y = (min_y + mid_y)/2
#            qtr3_x = (mid_x + max_x)/2
#           qtr3_y = (mid_y + max_y)/2

#            # function evaluated at these midpoints
#            mid_sw_z = self._fcn(qtr1_x,qtr1_y)
#            mid_nw_z = self._fcn(qtr1_x,qtr3_y)
#            mid_se_z = self._fcn(qtr3_x,qtr1_y)
#            mid_ne_z = self._fcn(qtr3_x,qtr3_y)

#            # linearization estimates of midpoints
#            est_sw_z = (mid_z[0] + sw_z[0])/2
#            est_nw_z = (mid_z[0] + nw_z[0])/2
#            est_se_z = (mid_z[0] + se_z[0])/2
#           est_ne_z = (mid_z[0] + ne_z[0])/2

#            self.extrema([mid_w_z[0], mid_n_z[0], mid_e_z[0], mid_s_z[0], mid_sw_z[0], mid_se_z[0], mid_nw_z[0], mid_sw_z[0]])

#            tol_check = [(est_sw_z, mid_sw_z[0]), (est_nw_z, mid_nw_z[0]), (est_se_z, mid_se_z[0]), (est_ne_z, mid_ne_z[0])]

#            if depth < self._min_depth or not self.tol_list(tol_check):
#                next_depth = depth + 1
#            else:
#                #lie about the depth to halt recursion
#                next_depth = self._max_depth

#            # recurse into the sub-squares
#            sw = self.plot_block(min_x, qtr1_x, mid_x, min_y, qtr1_y, mid_y, sw_z, mid_w_z, mid_s_z, mid_z, mid_sw_z, next_depth)
#            nw = self.plot_block(min_x, qtr1_x, mid_x, mid_y, qtr3_y, max_y, mid_w_z, nw_z, mid_z, mid_n_z, mid_nw_z, next_depth)
#            se = self.plot_block(mid_x, qtr3_x, max_x, min_y, qtr1_y, mid_y, mid_s_z, mid_z, se_z, mid_e_z, mid_se_z, next_depth)
#            ne = self.plot_block(mid_x, qtr3_x, max_x, mid_y, qtr3_y, max_y, mid_z, mid_n_z, mid_e_z, ne_z, mid_ne_z, next_depth)

#            # join the sub-squares
#            self.interface(1, sw.right, sw.right_c, se.left, se.left_c)
#            self.interface(1, nw.right, nw.right_c, ne.left, ne.left_c)
#            self.interface(0, sw.top, sw.top_c, nw.bottom, nw.bottom_c)
#            self.interface(0, se.top, se.top_c, ne.bottom, ne.bottom_c)

#            #get the boundary information about the subsquares
#            left     = sw.left     + nw.left[1:]
#            left_c   = sw.left_c   + nw.left_c
#            right    = se.right    + ne.right[1:]
#            right_c  = se.right_c  + ne.right_c
#            top      = nw.top      + ne.top[1:]
#            top_c    = nw.top_c    + ne.top_c
#            bottom   = sw.bottom   + se.bottom[1:]
#            bottom_c = sw.bottom_c + se.bottom_c

#        else:
#            # just build the square we're in
#            if self._g is None:
#                sw = [(min_x,min_y,sw_z[0])]
#                nw = [(min_x,max_y,nw_z[0])]
#                se = [(max_x,min_y,se_z[0])]
#                ne = [(max_x,max_y,ne_z[0])]
#                c  = [[(mid_x,mid_y,mid_z[0])]]
#            else:
#                sw = [(min_x,min_y,sw_z[0]),sw_z[1]]
#                nw = [(min_x,max_y,nw_z[0]),nw_z[1]]
#               se = [(max_x,min_y,se_z[0]),se_z[1]]
#               ne = [(max_x,max_y,ne_z[0]),ne_z[1]]
#               c  = [[(mid_x,mid_y,mid_z[0]),mid_z[1]]]


#            left = [sw,nw]
#            left_c = c
#            top = [nw,ne]
#            top_c = c
#            right = [se,ne]
#            right_c = c
#           bottom = [sw,se]
#            bottom_c = c

#        return PlotBlock(left, left_c, top, top_c, right, right_c, bottom, bottom_c)

#    def tol(self, (est, val)):
#        # Check relative, then absolute tolerance.  If both fail, return False
#        # This is a zero-safe error checker

#        if abs(est - val) < self._e_rel*abs(val):
#            return True
#        if abs(est - val) < self._e_abs:
#            return True
#        return False

#    def tol_list(self, l):
#        # Pass in a list of pairs of numbers, (est, val) to be passed to self.tol
#        # returns False if any pair does not fall within tolerance level

#        for p in l:
#            if not self.tol(p):
#                return False
#        return True

#    def interface(self, n, p, p_c, q, q_c):
#        # Takes a pair of lists of points, and compares the (n)th coordinate, and
#        # "zips" the lists together into one.  The "centers", supplied in p_c and
#        # q_c are matched up such that the lists describe triangles whose sides
#       # are "perfectly" aligned.  This algorithm assumes that p and q start and
#        # end at the same point, and are sorted smallest to largest.

#        m   = [p[0]] # a sorted union of p and q
#        mpc = [p_c[0]] # centers from p_c corresponding to m
#        mqc = [q_c[0]] # centers from q_c corresponding to m

#        i = 1
#        j = 1

#        while i < len(p_c) or j < len(q_c):
#            if abs(p[i][0][n] - q[j][0][n]) < self._eps:
#                m.append(p[i])
#                mpc.append(p_c[i])
#                mqc.append(q_c[j])
#               i += 1
#               j += 1
#            elif p[i][0][n] < q[j][0][n]:
#                m.append(p[i])
#                mpc.append(p_c[i])
#                mqc.append(mqc[-1])
#                i += 1
#            else:
#                m.append(q[j])
#               mpc.append(mpc[-1])
#                mqc.append(q_c[j])
#                j += 1

#        m.append(p[-1])

#        self.triangulate(m, mpc)
#        self.triangulate(m, mqc)


#    def triangulate(self, p, c):
#        # Pass in a list of edge points (p) and center points (c).
#        # Triangles will be rendered between consecutive edge points and the
#        # center point with the same index number as the earlier edge point.

#        if self._g is None:
#            for i in range(0,len(p)-1):
#                self._objects.append(Triangle(p[i][0], p[i+1][0], c[i][0], self._tex))
#        else:
#            for i in range(0,len(p)-1):
#                self._objects.append(SmoothTriangle(p[i][0], p[i+1][0], c[i][0],p[i][1], p[i+1][1], c[i][1], self._tex))


#    def extrema(self, list):
#        if self._num_colors is not None:
#            self._min = min(list+[self._min])
#            self._max = max(list+[self._max])


#class PlotBlock:
#   def __init__(self, left, left_c, top, top_c, right, right_c, bottom, bottom_c):
#       self.left = left
#       self.left_c = left_c
#       self.top = top
#      self.top_c = top_c
#       self.right = right
#       self.right_c = right_c
#       self.bottom = bottom
#       self.bottom_c = bottom_c

class ParametricPlot:
    r"""
    Parametric plotting routines.
    """
    def str(self):
        r"""
        Returns the tachyon string representation of the parameterized curve.

        EXAMPLES::

            sage: from sage.plot.plot3d.tachyon import ParametricPlot
            sage: t = var('t')
            sage: f = lambda t: (t,t^2,t^3)
            sage: q = ParametricPlot(f,0,1,'s')
            sage: q.str()[9:69]
            'sphere center  0.0 0.0 0.0  rad 0.1 s\n        \n        fcyli'
        """
        return "".join([o.str() for o in self._objects])

    def __init__(self, f, t_0, t_f, tex, r=.1, cylinders = True, min_depth=4, max_depth=8, e_rel = .01, e_abs = .01):
        r"""
        Creates the parametric plotting class.

        EXAMPLES::

            sage: from sage.plot.plot3d.tachyon import ParametricPlot
            sage: t = var('t')
            sage: f = lambda t: (t,t^2,t^3)
            sage: q = ParametricPlot(f,0,1,'s')
            sage: q._e_rel
            0.01
        """
        self._e_rel = e_rel
        self._e_abs = e_abs
        self._r = r
        self._f = f
        self._tex = tex
        self._cylinders = cylinders
        self._max_depth = max_depth
        self._min_depth = min_depth

        f_0 = f(t_0)
        f_f = f(t_f)
        self._objects = [Sphere(f_0, r, texture=tex) ]

        self._plot_step(0, t_0, t_f, f_0, f_f)

    def _plot_step(self, depth, t_0,t_f,f_0,f_f):
        r"""
        Recursively subdivides interval, eventually plotting with cylinders and spheres.

        EXAMPLES::

            sage: from sage.plot.plot3d.tachyon import ParametricPlot
            sage: t = var('t')
            sage: f = lambda t: (t,t^2,t^3)
            sage: q = ParametricPlot(f,0,1,'s')
            sage: q._plot_step(8,0,1,[0,0,0],[1,1,1])
            sage: len(q._objects)
            515
        """
        if depth < self._max_depth:
            t_mid = (t_f + t_0)/2
            f_mid = ((f_f[0] + f_0[0])/2, (f_f[1] + f_0[1])/2, (f_f[2] + f_0[2])/2)
            f_val = self._f(t_mid)
            if depth < self._min_depth or self.tol(f_mid, f_val):
                new_depth = depth + 1
            else:
                new_depth = self._max_depth

            self._plot_step(new_depth, t_0,t_mid, f_0, f_val)
            self._plot_step(new_depth, t_mid,t_f, f_val, f_f)
        else:
            if self._cylinders:
                self._objects.append(FCylinder(f_0,f_f,self._r,self._tex))
            self._objects.append(Sphere(f_f,self._r,self._tex))


    def tol(self, est, val):
        r"""
        Check relative, then absolute tolerance.  If both fail, return False.
        This is a zero-safe error checker.

        EXAMPLES::

            sage: from sage.plot.plot3d.tachyon import ParametricPlot
            sage: t = var('t')
            sage: f = lambda t: (t,t^2,t^3)
            sage: q = ParametricPlot(f,0,1,'s')
            sage: q.tol([0,0,0],[1,0,0])
            False
            sage: q.tol([0,0,0],[.0001,0,0])
            True
        """
        delta = sqrt((val[0]-est[0])**2 + (val[1]-est[1])**2 + (val[2]-val[2])**2)
        if delta < self._e_abs:
            return True

        r = sqrt(val[0]**2+val[1]**2+val[2]**2)
        if delta < self._e_rel*r:
            return True

        return False

def tostr(s, length = 3, out_type = float):
    r"""
    Converts vector information to a space-separated string.

    EXAMPLES::

        sage: from sage.plot.plot3d.tachyon import tostr
        sage: tostr((1,1,1))
        ' 1.0 1.0 1.0 '
        sage: tostr('2 3 2')
        '2 3 2'
    """
    if isinstance(s, str):
        return s
    output = ' '
    for an_item in s:
        output = output + str(out_type(an_item)) + ' '
    return output
<|MERGE_RESOLUTION|>--- conflicted
+++ resolved
@@ -330,23 +330,10 @@
             sage: q.sphere((0,0,0),1,'s')
             sage: q.show(verbose=False)
         """
-<<<<<<< HEAD
-        import sage.plot.plot
-        if sage.doctest.DOCTEST_MODE:
-            filename = graphics_filename()
-            self.save(os.path.join(SAGE_TMP, 'test.png'), verbose=verbose, extra_opts=extra_opts)
-            return
+        filename = graphics_filename()
+        self.save(filename, verbose=verbose, extra_opts=extra_opts)
         if sage.misc.display.is_registered('image'):
-            filename = graphics_filename()
-            self.save(filename, verbose=verbose, extra_opts=extra_opts)
             sage.misc.misc.display_image(filename)
-            return
-        filename = tmp_filename(ext='.png')
-=======
-        filename = graphics_filename()
->>>>>>> 00199fb2
-        self.save(filename, verbose=verbose, extra_opts=extra_opts)
-
         from sage.doctest import DOCTEST_MODE
         from sage.plot.plot import EMBEDDED_MODE
         if not DOCTEST_MODE and not EMBEDDED_MODE:
