--- conflicted
+++ resolved
@@ -158,11 +158,9 @@
         """
         return "<Box size='%s %s %s'/>" % tuple(self.size)
 
-<<<<<<< HEAD
     def scenetree_geometry(self):
         return {'type': 'box', 'size': self.size}
-=======
->>>>>>> 21d9db20
+
 
 def ColorCube(size, colors, opacity=1, **kwds):
     """
