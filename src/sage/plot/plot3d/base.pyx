--- conflicted
+++ resolved
@@ -1213,11 +1213,6 @@
 
         from sage.misc.misc import EMBEDDED_MODE
         from sage.doctest import DOCTEST_MODE
-<<<<<<< HEAD
-        import sys
-        ext = None
-=======
->>>>>>> d27f8497
 
         # Tachyon resolution options
         if DOCTEST_MODE:
@@ -1226,17 +1221,10 @@
             tachyon_opts = '-res %s %s'%(figsize[0]*100, figsize[1]*100)
 
         if DOCTEST_MODE or viewer=='tachyon' or (viewer=='java3d' and EMBEDDED_MODE):
-<<<<<<< HEAD
-            ext = "png"
-            filename_full=filename+'.'+ext
-            T = self._prepare_for_tachyon(frame, axes, frame_aspect_ratio, aspect_ratio, zoom)
-            tachyon_rt(T.tachyon(), filename_full, verbosity, True, opts)
-            sage.misc.display.display_image(filename_full)
-=======
             T = self._prepare_for_tachyon(frame, axes, frame_aspect_ratio, aspect_ratio, zoom)
             filename = makename(".png")
             tachyon_rt(T.tachyon(), filename, verbosity, True, tachyon_opts)
->>>>>>> d27f8497
+            sage.misc.display.display_image(filename)
             import sage.misc.viewer
             viewer_app = sage.misc.viewer.png_viewer()
 
@@ -1262,62 +1250,16 @@
                     "-{}.jmol.zip".format(randint(0, 1 << 30)))
                 filename = sizedname(".jmol")
             else:
-<<<<<<< HEAD
-                ext = "spt"
-                archive_name = "%s.%s.zip" % (filename, ext)
-=======
                 archive_name = sizedname(".spt.zip".format(fg))
                 filename = sizedname(".spt")
                 with open(filename, 'w') as f:
                     f.write('set defaultdirectory "{0}"\n'.format(archive_name))
                     f.write('script SCRIPT\n')
->>>>>>> d27f8497
 
             T = self._prepare_for_jmol(frame, axes, frame_aspect_ratio, aspect_ratio, zoom)
             T.export_jmol(archive_name, force_reload=EMBEDDED_MODE, zoom=zoom*100, **kwds)
             viewer_app = os.path.join(SAGE_LOCAL, "bin", "jmol")
 
-<<<<<<< HEAD
-            if sage.misc.display.is_registered('jmol'):
-                sage.misc.display.display_jmol(archive_name)
-            else:
-                # We need a script to load the file
-                if EMBEDDED_MODE:
-                    import sagenb
-                    path = "cells/%s/%s" %(sagenb.notebook.interact.SAGE_CELL_ID, archive_name)
-                else:
-                    path = archive_name
-                with open(filename + '.' + ext, 'w') as f:
-                    f.write('set defaultdirectory "%s"\n' % path)
-                    f.write('script SCRIPT\n')
-
-                # If the server has a Java installation we can make better static images with Jmol
-                # Test for Java then make image with Jmol or Tachyon if no JavaVM
-                # TODO: Support sage cell server
-                if EMBEDDED_MODE:
-                    # We need a script for the Notebook.
-                    # When the notebook sees this file, it will know to
-                    # display the static file and the "Make Interactive"
-                    # button.
-                    # Filename for the static image
-                    png_path = '.jmol_images'
-                    sage.misc.misc.sage_makedirs(png_path)
-                    png_name = os.path.join(png_path, filename + ".jmol.png")
-    
-                    from sage.interfaces.jmoldata import JmolData
-                    jdata = JmolData()
-                    if jdata.is_jvm_available():
-                        # Java needs absolute paths
-                        archive_name = os.path.abspath(archive_name)
-                        png_name = os.path.abspath(png_name)
-                        script = '''set defaultdirectory "%s"\nscript SCRIPT\n''' % archive_name
-                        jdata.export_image(targetfile=png_name, datafile=script, image_type="PNG", figsize=fg)
-                    else:
-                        # Render the image with tachyon
-                        T = self._prepare_for_tachyon(frame, axes, frame_aspect_ratio, aspect_ratio, zoom)
-                        tachyon_rt(T.tachyon(), png_name, verbosity, True, opts)
-    
-=======
             # If the server has a Java installation we can make better static images with Jmol
             # Test for Java then make image with Jmol or Tachyon if no JavaVM
             if EMBEDDED_MODE:
@@ -1327,7 +1269,7 @@
                 # button.
                 import sagenb
                 path = "cells/%s/%s" %(sagenb.notebook.interact.SAGE_CELL_ID, archive_name)
-                with open(filename, 'w') as f:
+                with open(filename + '.' + ext, 'w') as f:
                     f.write('set defaultdirectory "%s"\n' % path)
                     f.write('script SCRIPT\n')
 
@@ -1349,22 +1291,14 @@
                     T = self._prepare_for_tachyon(frame, axes, frame_aspect_ratio, aspect_ratio, zoom)
                     tachyon_rt(T.tachyon(), png_name, verbosity, True, tachyon_opts)
 
->>>>>>> d27f8497
         if viewer == 'canvas3d':
             if not EMBEDDED_MODE and not DOCTEST_MODE:
                 raise RuntimeError("canvas3d viewer is only available from the Notebook")
             T = self._prepare_for_tachyon(frame, axes, frame_aspect_ratio, aspect_ratio, zoom)
             data = flatten_list(T.json_repr(T.default_render_params()))
-<<<<<<< HEAD
-            ext = 'canvas3d'
-            with open('%s.%s'(filename,ext), 'w') as f:
-                 f.write('[%s]' % ','.join(data))
-            sage.misc.display.display_canvas3d('%s.%s'%(filename,ext))
-=======
             filename = makename('.canvas3d')
             with open(filename, 'w') as f:
                 f.write('[%s]' % ','.join(data))
->>>>>>> d27f8497
 
         if filename is None:
             raise ValueError("Unknown 3d plot type: %s" % viewer)
@@ -1991,6 +1925,8 @@
 
     def scenetree_json(self):
         return {'type': 'viewpoint', 'position': self.pos}
+
+
 cdef class PrimitiveObject(Graphics3d):
     """
     This is the base class for the non-container 3d objects.
