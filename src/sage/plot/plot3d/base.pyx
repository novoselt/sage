--- conflicted
+++ resolved
@@ -1911,12 +1911,8 @@
         """
         return "<Viewpoint position='%s %s %s'/>"%self.pos
 
-<<<<<<< HEAD
     def scenetree_json(self):
         return {'type': 'viewpoint', 'position': self.pos}
-=======
->>>>>>> 21d9db20
-
 cdef class PrimitiveObject(Graphics3d):
     """
     This is the base class for the non-container 3d objects.
@@ -1957,6 +1953,7 @@
     def texture_set(self):
         """
         EXAMPLES::
+
             sage: G = dodecahedron(color='red')
             sage: G.texture_set()
             {Texture(texture..., red, ff0000)}
