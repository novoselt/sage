--- conflicted
+++ resolved
@@ -15,12 +15,9 @@
 
 from .shapes2           import sphere, line3d, polygon3d, point3d, text3d, bezier3d
 
-<<<<<<< HEAD
-from shapes            import arrow3d
-from light             import lights
-=======
 from .shapes            import arrow3d
->>>>>>> b6db4a7c
+
+from .light             import lights
 
 #from shapes import Box, ColorCube, Cone, Cylinder, LineSegment, Arrow, Sphere, Torus, Text as Text3D
 #from parametric_surface import ParametricSurface, MoebiusStrip
