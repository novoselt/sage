--- conflicted
+++ resolved
@@ -1946,9 +1946,6 @@
 
         TESTS::
 
-<<<<<<< HEAD
-        if sage.misc.misc.EMBEDDED_MODE:
-=======
             sage: P = plot(x^2,(x,0,1))
             sage: P.show(linkmode=True)
             doctest:...: DeprecationWarning: the filename and linkmode arguments are deprecated, use save() to save
@@ -1965,14 +1962,10 @@
                 from sage.misc.temporary_file import graphics_filename
                 filename = graphics_filename()
             self.save(filename, **kwds)
->>>>>>> 52db42b0
             if linkmode:
-                if sage.misc.display.is_registered('image_link'):
-                    return sage.misc.display.image_link(filename)
-                else:
-                    return "<img src='cell://%s'>" % filename
+                return "<img src='cell://%s'>" % filename
             else:
-                sage.misc.display.display_image(filename)
+                html("<img src='cell://%s'>" % filename)
                 return
             
         from sage.repl.rich_output import get_display_manager
@@ -3538,15 +3531,6 @@
             sage: G = graphics_array([[plot(sin), plot(cos)], [plot(tan), plot(sec)]])
             sage: G.show(axes=False)
         """
-<<<<<<< HEAD
-        if filename is None:
-            filename = graphics_filename()
-        self.save(filename, dpi=dpi, figsize=figsize, axes = axes, **kwds)
-        if not sage.doctest.DOCTEST_MODE and not sage.plot.plot.EMBEDDED_MODE:
-            os.system('%s %s 2>/dev/null 1>/dev/null &'%(
-                         sage.misc.viewer.png_viewer(), filename))
-=======
         from sage.repl.rich_output import get_display_manager
         dm = get_display_manager()
-        dm.display_immediately(self, **kwds)
->>>>>>> 52db42b0
+        dm.display_immediately(self, **kwds)