--- conflicted
+++ resolved
@@ -27,11 +27,8 @@
 from math import floor, log
 
 from sage.structure.sage_object import SageObject
-<<<<<<< HEAD
-=======
 
 import sage.misc.misc
->>>>>>> de35d1e3
 
 class Axes(SageObject):
     """
@@ -250,11 +247,7 @@
         return oppaxis, step, tslminor, tslmajor
 
     def _draw_axes(self, subplot, axes, xmin, xmax, ymin, ymax, x_axis_ypos, y_axis_xpos):
-<<<<<<< HEAD
         from matplotlib import patches
-=======
-        import matplotlib.patches as patches
->>>>>>> de35d1e3
         if isinstance(axes, (list, tuple)) and len(axes) == 2 and \
         (axes[0] in [True, False]) and (axes[1] in [True, False]):
             self.__draw_x_axis = axes[0]
@@ -309,11 +302,7 @@
         xlabel : "where the xlabel is drawn"
 
         """
-<<<<<<< HEAD
         from matplotlib import patches
-=======
-        import matplotlib.patches as patches
->>>>>>> de35d1e3
         xmin = float(xmin); xmax=float(xmax); ymin=float(ymin); ymax=float(ymax)
         yspan = ymax - ymin
         xspan = xmax - xmin
@@ -379,7 +368,6 @@
         from matplotlib import patches
         #border horizontal axis:
         #bottom:
-        import matplotlib.patches as patches
         subplot.add_line(patches.Line2D([xmins, xmaxs], [ymins, ymins],
                                         color=self.__color, linewidth=float(self.__linewidth)))
         #top:
@@ -405,11 +393,7 @@
         centered axes with no tick marks.
 
         """
-<<<<<<< HEAD
         from matplotlib import patches
-=======
-        import matplotlib.patches as patches
->>>>>>> de35d1e3
         xmin = float(xmin); xmax=float(xmax); ymin=float(ymin); ymax=float(ymax)
         yspan = ymax - ymin
         xspan = xmax - xmin
