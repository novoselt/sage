"""
Colors

This module defines a :class:`Color` object and helper functions (see,
e.g., :func:`hue`, :func:`rainbow`), as well as a set of
:data:`colors` and :data:`colormaps` to use with
:class:`Graphics` objects in Sage.

For a list of pre-defined colors in Sage, evaluate::

    sage: sorted(colors)
    ['aliceblue', 'antiquewhite', 'aqua', 'aquamarine', 'automatic', ...]

Apart from 'automatic' which just an alias for 'lightblue', this list
comprises the "official" W3C CSS3_ / SVG_ colors.

.. _CSS3: http://www.w3.org/TR/css3-color/#svg-color
.. _SVG: http://www.w3.org/TR/SVG/types.html#ColorKeywords

For a list of color maps in Sage, evaluate::

    sage: sorted(colormaps)
    ['Accent', 'Accent_r', 'Blues', 'Blues_r', 'BrBG', 'BrBG_r', ...]

These are imported from matplotlib's cm_ module.

.. _cm: http://matplotlib.sourceforge.net/api/cm_api.html
"""

#*****************************************************************************
#  Distributed under the terms of the GNU General Public License (GPL)
#
#    This code is distributed in the hope that it will be useful,
#    but WITHOUT ANY WARRANTY; without even the implied warranty of
#    MERCHANTABILITY or FITNESS FOR A PARTICULAR PURPOSE.  See the GNU
#    General Public License for more details.
#
#  The full text of the GPL is available at:
#
#                  http://www.gnu.org/licenses/
#*****************************************************************************

import math
import collections
from colorsys import hsv_to_rgb, hls_to_rgb, rgb_to_hsv, rgb_to_hls
from math import floor

# matplotlib color maps, loaded on-demand
cm = None


colors_dict = {
    'automatic'              : '#add8e6',     # 173, 216, 230
    'aliceblue'              : '#f0f8ff',     # 240, 248, 255
    'antiquewhite'           : '#faebd7',     # 250, 235, 215
    'aqua'                   : '#00ffff',     #   0, 255, 255
    'aquamarine'             : '#7fffd4',     # 127, 255, 212
    'azure'                  : '#f0ffff',     # 240, 255, 255
    'beige'                  : '#f5f5dc',     # 245, 245, 220
    'bisque'                 : '#ffe4c4',     # 255, 228, 196
    'black'                  : '#000000',     #   0,   0,   0
    'blanchedalmond'         : '#ffebcd',     # 255, 235, 205
    'blue'                   : '#0000ff',     #   0,   0, 255
    'blueviolet'             : '#8a2be2',     # 138,  43, 226
    'brown'                  : '#a52a2a',     # 165,  42,  42
    'burlywood'              : '#deb887',     # 222, 184, 135
    'cadetblue'              : '#5f9ea0',     #  95, 158, 160
    'chartreuse'             : '#7fff00',     # 127, 255,   0
    'chocolate'              : '#d2691e',     # 210, 105,  30
    'coral'                  : '#ff7f50',     # 255, 127,  80
    'cornflowerblue'         : '#6495ed',     # 100, 149, 237
    'cornsilk'               : '#fff8dc',     # 255, 248, 220
    'crimson'                : '#dc143c',     # 220,  20,  60
    'cyan'                   : '#00ffff',     #   0, 255, 255
    'darkblue'               : '#00008b',     #   0,   0, 139
    'darkcyan'               : '#008b8b',     #   0, 139, 139
    'darkgoldenrod'          : '#b8860b',     # 184, 134,  11
    'darkgray'               : '#a9a9a9',     # 169, 169, 169
    'darkgreen'              : '#006400',     #   0, 100,   0
    'darkgrey'               : '#a9a9a9',     # 169, 169, 169
    'darkkhaki'              : '#bdb76b',     # 189, 183, 107
    'darkmagenta'            : '#8b008b',     # 139,   0, 139
    'darkolivegreen'         : '#556b2f',     #  85, 107,  47
    'darkorange'             : '#ff8c00',     # 255, 140,   0
    'darkorchid'             : '#9932cc',     # 153,  50, 204
    'darkred'                : '#8b0000',     # 139,   0,   0
    'darksalmon'             : '#e9967a',     # 233, 150, 122
    'darkseagreen'           : '#8fbc8f',     # 143, 188, 143
    'darkslateblue'          : '#483d8b',     #  72,  61, 139
    'darkslategray'          : '#2f4f4f',     #  47,  79,  79
    'darkslategrey'          : '#2f4f4f',     #  47,  79,  79
    'darkturquoise'          : '#00ced1',     #   0, 206, 209
    'darkviolet'             : '#9400d3',     # 148,   0, 211
    'deeppink'               : '#ff1493',     # 255,  20, 147
    'deepskyblue'            : '#00bfff',     #   0, 191, 255
    'dimgray'                : '#696969',     # 105, 105, 105
    'dimgrey'                : '#696969',     # 105, 105, 105
    'dodgerblue'             : '#1e90ff',     #  30, 144, 255
    'firebrick'              : '#b22222',     # 178,  34,  34
    'floralwhite'            : '#fffaf0',     # 255, 250, 240
    'forestgreen'            : '#228b22',     #  34, 139,  34
    'fuchsia'                : '#ff00ff',     # 255,   0, 255
    'gainsboro'              : '#dcdcdc',     # 220, 220, 220
    'ghostwhite'             : '#f8f8ff',     # 248, 248, 255
    'gold'                   : '#ffd700',     # 255, 215,   0
    'goldenrod'              : '#daa520',     # 218, 165,  32
    'gray'                   : '#808080',     # 128, 128, 128
    'green'                  : '#008000',     #   0, 128,   0
    'greenyellow'            : '#adff2f',     # 173, 255,  47
    'grey'                   : '#808080',     # 128, 128, 128
    'honeydew'               : '#f0fff0',     # 240, 255, 240
    'hotpink'                : '#ff69b4',     # 255, 105, 180
    'indianred'              : '#cd5c5c',     # 205,  92,  92
    'indigo'                 : '#4b0082',     #  75,   0, 130
    'ivory'                  : '#fffff0',     # 255, 255, 240
    'khaki'                  : '#f0e68c',     # 240, 230, 140
    'lavender'               : '#e6e6fa',     # 230, 230, 250
    'lavenderblush'          : '#fff0f5',     # 255, 240, 245
    'lawngreen'              : '#7cfc00',     # 124, 252,   0
    'lemonchiffon'           : '#fffacd',     # 255, 250, 205
    'lightblue'              : '#add8e6',     # 173, 216, 230
    'lightcoral'             : '#f08080',     # 240, 128, 128
    'lightcyan'              : '#e0ffff',     # 224, 255, 255
    'lightgoldenrodyellow'   : '#fafad2',     # 250, 250, 210
    'lightgray'              : '#d3d3d3',     # 211, 211, 211
    'lightgreen'             : '#90ee90',     # 144, 238, 144
    'lightgrey'              : '#d3d3d3',     # 211, 211, 211
    'lightpink'              : '#ffb6c1',     # 255, 182, 193
    'lightsalmon'            : '#ffa07a',     # 255, 160, 122
    'lightseagreen'          : '#20b2aa',     #  32, 178, 170
    'lightskyblue'           : '#87cefa',     # 135, 206, 250
    'lightslategray'         : '#778899',     # 119, 136, 153
    'lightslategrey'         : '#778899',     # 119, 136, 153
    'lightsteelblue'         : '#b0c4de',     # 176, 196, 222
    'lightyellow'            : '#ffffe0',     # 255, 255, 224
    'lime'                   : '#00ff00',     #   0, 255,   0
    'limegreen'              : '#32cd32',     #  50, 205,  50
    'linen'                  : '#faf0e6',     # 250, 240, 230
    'magenta'                : '#ff00ff',     # 255,   0, 255
    'maroon'                 : '#800000',     # 128,   0,   0
    'mediumaquamarine'       : '#66cdaa',     # 102, 205, 170
    'mediumblue'             : '#0000cd',     #   0,   0, 205
    'mediumorchid'           : '#ba55d3',     # 186,  85, 211
    'mediumpurple'           : '#9370db',     # 147, 112, 219
    'mediumseagreen'         : '#3cb371',     #  60, 179, 113
    'mediumslateblue'        : '#7b68ee',     # 123, 104, 238
    'mediumspringgreen'      : '#00fa9a',     #   0, 250, 154
    'mediumturquoise'        : '#48d1cc',     #  72, 209, 204
    'mediumvioletred'        : '#c71585',     # 199,  21, 133
    'midnightblue'           : '#191970',     #  25,  25, 112
    'mintcream'              : '#f5fffa',     # 245, 255, 250
    'mistyrose'              : '#ffe4e1',     # 255, 228, 225
    'moccasin'               : '#ffe4b5',     # 255, 228, 181
    'navajowhite'            : '#ffdead',     # 255, 222, 173
    'navy'                   : '#000080',     #   0,   0, 128
    'oldlace'                : '#fdf5e6',     # 253, 245, 230
    'olive'                  : '#808000',     # 128, 128,   0
    'olivedrab'              : '#6b8e23',     # 107, 142,  35
    'orange'                 : '#ffa500',     # 255, 165,   0
    'orangered'              : '#ff4500',     # 255,  69,   0
    'orchid'                 : '#da70d6',     # 218, 112, 214
    'palegoldenrod'          : '#eee8aa',     # 238, 232, 170
    'palegreen'              : '#98fb98',     # 152, 251, 152
    'paleturquoise'          : '#afeeee',     # 175, 238, 238
    'palevioletred'          : '#db7093',     # 219, 112, 147
    'papayawhip'             : '#ffefd5',     # 255, 239, 213
    'peachpuff'              : '#ffdab9',     # 255, 218, 185
    'peru'                   : '#cd853f',     # 205, 133,  63
    'pink'                   : '#ffc0cb',     # 255, 192, 203
    'plum'                   : '#dda0dd',     # 221, 160, 221
    'powderblue'             : '#b0e0e6',     # 176, 224, 230
    'purple'                 : '#800080',     # 128,   0, 128
    'red'                    : '#ff0000',     # 255,   0,   0
    'rosybrown'              : '#bc8f8f',     # 188, 143, 143
    'royalblue'              : '#4169e1',     #  65, 105, 225
    'saddlebrown'            : '#8b4513',     # 139,  69,  19
    'salmon'                 : '#fa8072',     # 250, 128, 114
    'sandybrown'             : '#f4a460',     # 244, 164,  96
    'seagreen'               : '#2e8b57',     #  46, 139,  87
    'seashell'               : '#fff5ee',     # 255, 245, 238
    'sienna'                 : '#a0522d',     # 160,  82,  45
    'silver'                 : '#c0c0c0',     # 192, 192, 192
    'skyblue'                : '#87ceeb',     # 135, 206, 235
    'slateblue'              : '#6a5acd',     # 106,  90, 205
    'slategray'              : '#708090',     # 112, 128, 144
    'slategrey'              : '#708090',     # 112, 128, 144
    'snow'                   : '#fffafa',     # 255, 250, 250
    'springgreen'            : '#00ff7f',     #   0, 255, 127
    'steelblue'              : '#4682b4',     #  70, 130, 180
    'tan'                    : '#d2b48c',     # 210, 180, 140
    'teal'                   : '#008080',     #   0, 128, 128
    'thistle'                : '#d8bfd8',     # 216, 191, 216
    'tomato'                 : '#ff6347',     # 255,  99,  71
    'turquoise'              : '#40e0d0',     #  64, 224, 208
    'violet'                 : '#ee82ee',     # 238, 130, 238
    'wheat'                  : '#f5deb3',     # 245, 222, 179
    'white'                  : '#ffffff',     # 255, 255, 255
    'whitesmoke'             : '#f5f5f5',     # 245, 245, 245
    'yellow'                 : '#ffff00',     # 255, 255,   0
    'yellowgreen'            : '#9acd32'      # 154, 205,  50
}


def mod_one(x):
    """
    Reduce a number modulo 1.

    INPUT:

    - ``x`` - an instance of Integer, int, RealNumber, etc.; the
      number to reduce

    OUTPUT:

    - a float

    EXAMPLES::

        sage: from sage.plot.colors import mod_one
        sage: mod_one(1)
        1.0
        sage: mod_one(7.0)
        0.0
        sage: mod_one(-11/7)
        0.4285714285714286
        sage: mod_one(pi) + mod_one(-pi)
        1.0
    """
    x = float(x)
    if x != 1:
        x = math.modf(x)[0]
        if x < 0:
            x += 1
    return x


def html_to_float(c):
    """
    Convert a HTML hex color to a Red-Green-Blue (RGB) tuple.

    INPUT:

    - ``c`` - a string; a valid HTML hex color

    OUTPUT:

    - a RGB 3-tuple of floats in the interval [0.0, 1.0]

    EXAMPLES::

        sage: from sage.plot.colors import html_to_float
        sage: html_to_float('#fff')
        (1.0, 1.0, 1.0)
        sage: html_to_float('#abcdef')
        (0.6705882352941176, 0.803921568627451, 0.9372549019607843)
        sage: html_to_float('#123xyz')
        Traceback (most recent call last):
        ...
        ValueError: invalid literal for int() with base 16: '3x'
    """
    if not len(c) or c[0] != '#':
        raise ValueError("'%s' must be a valid HTML hex color (e.g., '#f07' or '#d6e7da')" % c)
    h = c[1:]
    if len(h) == 3:
        h = '%s%s%s%s%s%s' % (h[0], h[0], h[1], h[1], h[2], h[2])
    elif len(h) != 6:
        raise ValueError("color hex string (= '%s') must have length 3 or 6" % h)
    return tuple([int(h[i:i + 2], base=16) / float(255) for i in [0, 2, 4]])


def rgbcolor(c, space='rgb'):
    """
    Convert a color (string, tuple, list, or :class:`Color`) to a
    mod-one reduced (see :func:`mod_one`) valid Red-Green-Blue (RGB)
    tuple.  The returned tuple is also a valid matplotlib RGB color.

    INPUT:

    - ``c`` - a :class:`Color` instance, string (name or HTML hex),
      3-tuple, or 3-list; the color to convert

    - ``space`` - a string (default: 'rgb'); the color space
      coordinate system (other choices are 'hsl', 'hls', and 'hsv') in
      which to interpret a 3-tuple or 3-list

    OUTPUT:

    - a RGB 3-tuple of floats in the interval [0.0, 1.0]

    EXAMPLES::

        sage: from sage.plot.colors import rgbcolor
        sage: rgbcolor(Color(0.25, 0.4, 0.9))
        (0.25, 0.4, 0.9)
        sage: rgbcolor('purple')
        (0.5019607843137255, 0.0, 0.5019607843137255)
        sage: rgbcolor(u'purple')
        (0.5019607843137255, 0.0, 0.5019607843137255)
        sage: rgbcolor('#fa0')
        (1.0, 0.6666666666666666, 0.0)
        sage: rgbcolor(u'#fa0')
        (1.0, 0.6666666666666666, 0.0)
        sage: rgbcolor('#ffffff')
        (1.0, 1.0, 1.0)
        sage: rgbcolor(u'#ffffff')
        (1.0, 1.0, 1.0)
        sage: rgbcolor((1,1/2,1/3))
        (1.0, 0.5, 0.3333333333333333)
        sage: rgbcolor([1,1/2,1/3])
        (1.0, 0.5, 0.3333333333333333)
        sage: rgbcolor((1,1,1), space='hsv')
        (1.0, 0.0, 0.0)
        sage: rgbcolor((0.5,0.75,1), space='hls')
        (0.5, 0.9999999999999999, 1.0)
        sage: rgbcolor((0.5,1.0,0.75), space='hsl')
        (0.5, 0.9999999999999999, 1.0)
        sage: rgbcolor([1,2,255])   # WARNING -- numbers are reduced mod 1!!
        (1.0, 0.0, 0.0)
        sage: rgbcolor('#abcd')
        Traceback (most recent call last):
        ...
        ValueError: color hex string (= 'abcd') must have length 3 or 6
        sage: rgbcolor('fff')
        Traceback (most recent call last):
        ...
        ValueError: unknown color 'fff'
        sage: rgbcolor(1)
        Traceback (most recent call last):
        ...
        TypeError: '1' must be a Color, list, tuple, or string
        sage: rgbcolor((0.2,0.8,1), space='grassmann')
        Traceback (most recent call last):
        ...
        ValueError: space must be one of 'rgb', 'hsv', 'hsl', 'hls'
        sage: rgbcolor([0.4, 0.1])
        Traceback (most recent call last):
        ...
        ValueError: color list or tuple '[0.400000000000000, 0.100000000000000]' must have 3 entries, one for each RGB, HSV, HLS, or HSL channel
    """
    if isinstance(c, Color):
        return c.rgb()

    if isinstance(c, basestring):
        if len(c) > 0 and c[0] == '#':
            # Assume an HTML-like color, e.g., #00ffff or #ab0.
            return html_to_float(c)
        else:
            try:
                return colors[c].rgb()
            except KeyError:
                raise ValueError("unknown color '%s'" % c)

    elif isinstance(c, (list, tuple)):
        if len(c) != 3:
            raise ValueError("color list or tuple '%s' must have 3 entries, one for each RGB, HSV, HLS, or HSL channel" % (c, ))
        c = map(mod_one, list(c))
        if space == 'rgb':
            return tuple(c)
        elif space == 'hsv':
            return tuple(map(float, hsv_to_rgb(*c)))
        elif space == 'hls':
            return tuple(map(float, hls_to_rgb(*c)))
        elif space == 'hsl':
            return tuple(map(float, hls_to_rgb(c[0], c[2], c[1])))
        else:
            raise ValueError("space must be one of 'rgb', 'hsv', 'hsl', 'hls'")

    raise TypeError("'%s' must be a Color, list, tuple, or string" % c)


# For backward compatibility.
to_mpl_color = rgbcolor


class Color(object):
    def __init__(self, r='#0000ff', g=None, b=None, space='rgb'):
        """
        An Red-Green-Blue (RGB) color model color object.  For most
        consumer-grade devices (e.g., CRTs, LCDs, and printers), as
        well as internet applications, this is a point in the sRGB
        absolute color space.  The Hue-Saturation-Lightness (HSL),
        Hue-Lightness-Saturation (HLS), and Hue-Saturation-Value (HSV)
        spaces are useful alternate representations, or coordinate
        transformations, of this space.  Coordinates in all of these
        spaces are floating point values in the interval [0.0, 1.0].

        .. note:: All instantiations of :class:`Color` are converted
                  to an internal RGB floating point 3-tuple.  This is
                  likely to degrade precision.

        INPUT:

        -  ``r,g,b`` - either a triple of floats between 0 and 1,
           OR ``r`` - a color name string or HTML color hex string

        - ``space`` - a string (default: 'rgb'); the coordinate system
          (other choices are 'hsl', 'hls', and 'hsv') in which to
          interpret a triple of floats

        EXAMPLES::

            sage: Color('purple')
            RGB color (0.5019607843137255, 0.0, 0.5019607843137255)
            sage: Color('#8000ff')
            RGB color (0.5019607843137255, 0.0, 1.0)
            sage: Color(0.5,0,1)
            RGB color (0.5, 0.0, 1.0)
            sage: Color(0.5, 1.0, 1, space='hsv')
            RGB color (0.0, 1.0, 1.0)
            sage: Color(0.25, 0.5, 0.5, space='hls')
            RGB color (0.5000000000000001, 0.75, 0.25)
            sage: Color(1, 0, 1/3, space='hsl')
            RGB color (0.3333333333333333, 0.3333333333333333, 0.3333333333333333)
            sage: from sage.plot.colors import chocolate
            sage: Color(chocolate)
            RGB color (0.8235294117647058, 0.4117647058823529, 0.11764705882352941)
        """
        if g is None and b is None:
            self._rgb = rgbcolor(r)
        else:
            self._rgb = rgbcolor((r, g, b), space=space)

    def __repr__(self):
        """
        Return a string representation of this color.

        OUTPUT:

        - a string

        EXAMPLES::

            sage: Color('#8000ff').__repr__()
            'RGB color (0.5019607843137255, 0.0, 1.0)'
            sage: Color(1, 0.5, 1/16, space='hsl').__repr__()
            'RGB color (0.09375, 0.03125, 0.03125)'
        """
        return "RGB color %s" % (self._rgb, )

    def __lt__(self, right):
        """
        Check whether a :class:`Color` object is less than some other
        object. This doesn't make sense, and so we conclude that it is
        not less than the other object.

        INPUT:

        - ``right`` - an object

        OUTPUT:

        - boolean - False

        EXAMPLES::

            sage: Color('red') < Color('red')
            False
            sage: Color('blue') < Color('red')
            False
            sage: Color('red') < "xyzzy"
            False
        """
        return False

    def __le__(self, right):
        """
        Check whether a :class:`Color` object is less than or equal to
        some other object. It wouldn't make sense for it to be less than
        the other object, so we treat this the same as an equality
        check.

        INPUT:

        - ``right`` - an object

        OUTPUT:

        - boolean - False

        EXAMPLES::

            sage: Color('red') <= Color('red')
            True
            sage: Color('blue') <= Color('red')
            False
            sage: Color('red') <= "xyzzy"
            False
        """
        return self == right

    def __eq__(self, right):
        """
        Compare two :class:`Color` objects to determine whether
        they refer to the same color.

        INPUT:

        - ``right`` - a :class:`Color` instance

        OUTPUT:

        - boolean - True if the two colors are the same, False if different

        EXAMPLES::

            sage: Color('red') == Color((1,0,0))
            True
            sage: Color('blue') == Color((0,1,0))
            False
            sage: Color('blue') + Color((0,1,0)) == Color((0,0.5,0.5))
            True
            sage: Color(0.2,0.3,0.2) == False
            False
        """
        if isinstance(right, Color):
            return self._rgb == right._rgb
        else:
            return False

    def __ne__(self, right):
        """
        Compare two :class:`Color` objects to determine whether
        they refer to different colors.

        INPUT:

        - ``right`` - a :class:`Color` instance

        OUTPUT:

        - boolean - True if the two colors are different,
            False if they're the same

        EXAMPLES::

            sage: Color('green') != Color('yellow')
            True
            sage: Color('red') != Color(1,0,0)
            False
            sage: Color('yellow') != Color(1,1,0)
            False
            sage: Color('blue') != 23
            True
        """
        return not (self == right)

    def __gt__(self, right):
        """
        Check whether a :class:`Color` object is greater than some other
        object. This doesn't make sense, and so we conclude that it is
        not greater than the other object.

        INPUT:

        - ``right`` - an object

        OUTPUT:

        - boolean - False

        EXAMPLES::

            sage: Color('red') > Color('red')
            False
            sage: Color('blue') > Color('red')
            False
            sage: Color('red') > "xyzzy"
            False
        """
        return False

    def __ge__(self, right):
        """
        Check whether a :class:`Color` object is greater than or equal
        to some other object. It wouldn't make sense for it to be
        greater than the other object, so we treat this the same as an
        equality check.

        INPUT:

        - ``right`` - an object

        OUTPUT:

        - boolean - False

        EXAMPLES::

            sage: Color('red') >= Color('red')
            True
            sage: Color('blue') >= Color('red')
            False
            sage: Color('red') >= "xyzzy"
            False
        """
        return self == right

    def __hash__(self):
        """
        Return the hash value of a color.
        Equal colors return equal hash values.

        OUTPUT:

        - a hash value

        EXAMPLES::

            sage: hash(Color('red')) # random
            873150856
            sage: hash(Color('red')) == hash(Color((1,0,0)))
            True
        """
        return hash(self._rgb)

    def blend(self, color, fraction=0.5):
        """
        Return a color blended with the given ``color`` by a given
        ``fraction``.  The algorithm interpolates linearly between the
        colors' corresponding R, G, and B coordinates.

        INPUT:

        - ``color`` - a :class:`Color` instance or float-convertible
          3-tuple/list; the color with which to blend this color

        - ``fraction`` - a float-convertible number; the fraction of
          ``color`` to blend with this color

        OUTPUT:

        - a **new** :class:`Color` instance

        EXAMPLES::

            sage: from sage.plot.colors import red, blue, lime
            sage: red.blend(blue)
            RGB color (0.5, 0.0, 0.5)
            sage: red.blend(blue, fraction=0.0)
            RGB color (1.0, 0.0, 0.0)
            sage: red.blend(blue, fraction=1.0)
            RGB color (0.0, 0.0, 1.0)
            sage: lime.blend((0.3, 0.5, 0.7))
            RGB color (0.15, 0.75, 0.35)
            sage: blue.blend(blue)
            RGB color (0.0, 0.0, 1.0)
            sage: red.blend(lime, fraction=0.3)
            RGB color (0.7, 0.3, 0.0)
            sage: blue.blend((0.0, 0.9, 0.2), fraction=0.2)
            RGB color (0.0, 0.18000000000000002, 0.8400000000000001)
            sage: red.blend(0.2)
            Traceback (most recent call last):
            ...
            TypeError: 0.200000000000000 must be a Color or float-convertible 3-tuple/list
        """
        fraction = float(fraction)
        if isinstance(color, Color):
            color = color._rgb
        if isinstance(color, (list, tuple)) and len(color) == 3:
            color = map(float, color)
            return Color(rgbcolor([(1 - fraction) * a + fraction * b
                                   for a, b in zip(self._rgb, color)]))
        raise TypeError("%s must be a Color or float-convertible 3-tuple/list" % (color, ))

    def __add__(self, right):
        """
        Return a color "added" on the right to another color, with
        :meth:`blend`.

        INPUT:

        - ``right`` - a :class:`Color` instance or float-convertible
          3-tuple/list

        OUTPUT:

        - a **new** :class:`Color` instance

        EXAMPLES::

            sage: from sage.plot.colors import red, blue, lime
            sage: red + blue + lime
            RGB color (0.25, 0.5, 0.25)
            sage: from sage.plot.colors import cyan, magenta, yellow
            sage: cyan + magenta + yellow
            RGB color (0.75, 0.75, 0.5)
            sage: c1 = Color(0.1, 0.5, 0.8); c2 = Color(0.2, 0.4, 0.7, space='hsv')
            sage: c1 + 0.1
            Traceback (most recent call last):
            ...
            TypeError: 0.100000000000000 must be a Color or float-convertible 3-tuple/list
            sage: c2 + [0.5, 0.2, 0.9]
            RGB color (0.572, 0.44999999999999996, 0.66)
            sage: c1.__add__(red).__add__((0.9, 0.2, 1/3))
            RGB color (0.7250000000000001, 0.225, 0.3666666666666667)
            sage: c1 + c2
            RGB color (0.37199999999999994, 0.6, 0.61)
        """
        return self.blend(right)

    def __radd__(self, left):
        """
        Return a color "added" on the left to another color, with
        :meth:`blend`.

        INPUT:

        - ``left`` - a :class:`Color` instance or float-convertible
          3-tuple/list

        OUTPUT:

        - a **new** :class:`Color` instance

        EXAMPLES::

            sage: from sage.plot.colors import olive, orchid
            sage: olive + orchid
            RGB color (0.6784313725490196, 0.47058823529411764, 0.4196078431372549)
            sage: d1 = Color(0.1, 0.5, 0.8, space='hls'); d2 = Color(0.2, 0.4, 0.7)
            sage: [0.5, 0.2, 0.9] + d2
            RGB color (0.35, 0.30000000000000004, 0.8)
            sage: 0.1 + d1
            Traceback (most recent call last):
            ...
            TypeError: 0.100000000000000 must be a Color or float-convertible 3-tuple/list
            sage: d2.__radd__(Color('brown')).__radd__((0.9, 0.2, 1/3))
            RGB color (0.661764705882353, 0.2411764705882353, 0.38284313725490193)
        """
        return self + left

    def __mul__(self, right):
        """
        Return a color whose RGB coordinates are this color's
        coordinates multiplied on the right by a scalar.

        INPUT:

        - ``right`` - a float-convertible number

        OUTPUT:

        - a **new** :class:`Color` instance

        EXAMPLES::

            sage: Color('yellow') * 0.5
            RGB color (0.5, 0.5, 0.0)
            sage: Color('yellow') * (9.0 / 8.0)   # reduced modulo 1.0
            RGB color (0.125, 0.125, 0.0)
            sage: from sage.plot.colors import cyan, grey, indianred
            sage: cyan * 0.3 + grey * 0.1 + indianred * 0.6
            RGB color (0.25372549019607843, 0.1957843137254902, 0.1957843137254902)
            sage: indianred.__mul__(42)
            RGB color (0.764705882352942, 0.1529411764705877, 0.1529411764705877)
        """
        right = float(right)
        return Color([x * right for x in self._rgb])

    def __rmul__(self, left):
        """
        Return a color whose RGB coordinates are this color's
        coordinates multiplied on the left by a scalar.

        INPUT:

        - ``left`` - a float-convertible number

        OUTPUT:

        - a **new** :class:`Color` instance

        EXAMPLES::

            sage: from sage.plot.colors import aqua, cornsilk, tomato
            sage: 0.3 * aqua
            RGB color (0.0, 0.3, 0.3)
            sage: Color('indianred').__rmul__(42)
            RGB color (0.764705882352942, 0.1529411764705877, 0.1529411764705877)
        """
        return self * left

    def __div__(self, right):
        """
        Return a color whose RGB coordinates are this color's
        coordinates divided by a scalar.  This method is called for
        "classic division."

        INPUT:

        - ``right`` - a float-convertible, non-zero number

        OUTPUT:

        - a **new** instance of :class:`Color`

        EXAMPLES::

            sage: from sage.plot.colors import papayawhip, yellow
            sage: yellow / 4
            RGB color (0.25, 0.25, 0.0)
            sage: yellow.__div__(4)
            RGB color (0.25, 0.25, 0.0)
            sage: (papayawhip + Color(0.5, 0.5, 0.1) + yellow) / 3.0
            RGB color (0.29166666666666663, 0.286437908496732, 0.07794117647058824)
            sage: vector((papayawhip / 2).rgb()) == vector((papayawhip * 0.5).rgb())
            True
            sage: yellow.__div__(1/4)
            RGB color (0.0, 0.0, 0.0)
            sage: Color('black') / 0.0
            Traceback (most recent call last):
            ...
            ZeroDivisionError: float division by zero
            sage: papayawhip / yellow
            Traceback (most recent call last):
            ...
            TypeError: float() argument must be a string or a number
        """
        return self * (float(1.0) / float(right))

    def __truediv__(self, right):
        """
        Return a color whose RGB coordinates are this color's
        coordinates divided by a scalar.  This method is called for
        "true division."

        INPUT:

        - ``right`` - a float-convertible, non-zero number

        OUTPUT:

        - a **new** instance of :class:`Color`

        EXAMPLES::

            sage: from __future__ import division
            sage: from sage.plot.colors import yellow, gold
            sage: yellow / 4
            RGB color (0.25, 0.25, 0.0)
            sage: yellow.__truediv__(4)
            RGB color (0.25, 0.25, 0.0)
            sage: gold / pi + yellow * e
            RGB color (0.51829585732141..., 0.49333037605210..., 0.0)
        """
        return self.__div__(right)

    def __hex__(self):
        """
        Return a hexadecimal string representation of this color.
        This is just the color's HTML hex representation without the
        leading '#'.

        Note: this is different than `hex(int(c))`, in that it doesn't have
        the leading '0x'.

        OUTPUT:

        - a string of length 6

        EXAMPLES::

            sage: from sage.plot.colors import whitesmoke
            sage: hex(whitesmoke)
            'f5f5f5'
            sage: whitesmoke.html_color() == '#' + hex(whitesmoke)
            True
            sage: hex(Color(0.5, 1.0, 1.0, space='hsv'))
            '00ffff'
            sage: set([len(hex(Color(t, 1-t, t * t))) for t in srange(0, 1, 0.1)])
            set([6])
        """
        return hex(int(self))[1:]

    def __int__(self):
        """
        Return a hexadecimal string representation of this color.
        This is just the color's HTML hex representation without the
        leading '#'.

        OUTPUT:

        - a string of length 6

        EXAMPLES::

            sage: from sage.plot.colors import whitesmoke
            sage: hex(whitesmoke)
            'f5f5f5'
            sage: whitesmoke.html_color() == '#' + hex(whitesmoke)
            True
            sage: hex(Color(0.5, 1.0, 1.0, space='hsv'))
            '00ffff'
            sage: set([len(hex(Color(t, 1-t, t * t))) for t in srange(0, 1, 0.1)])
            {6}
        """
        return float_to_int(*self._rgb)
    __index__ = __int__

    def __iter__(self):
        """
        Return an iterator over the RGB coordinates of this color.

        OUTPUT:

        - a tupleiterator

        EXAMPLES::

            sage: from sage.plot.colors import dodgerblue, maroon
            sage: r, g, b = dodgerblue
            sage: r
            0.11764705882352941
            sage: g
            0.5647058823529412
            sage: b
            1.0
            sage: vector(maroon) == vector(Color(maroon)) == vector(Color('maroon'))
            True
        """
        return iter(self._rgb)

    def __getitem__(self, i):
        """
        Return the Red (0th), Green (1st), or Blue (2nd) coordinate of this
        color via index access.

        INPUT:

        - ``i`` - an integer; the 0-based coordinate to retrieve

        OUTPUT:

        - a float

        EXAMPLES::

            sage: from sage.plot.colors import crimson, midnightblue
            sage: Color('#badfad')[0]
            0.7294117647058823
            sage: (crimson[0], crimson[1], crimson[2]) == crimson.rgb()
            True
            sage: midnightblue[2] == midnightblue[-1]
            True
            sage: midnightblue[3]
            Traceback (most recent call last):
            ...
            IndexError: tuple index out of range
        """
        return self._rgb[i]

    def rgb(self):
        """
        Return the underlying Red-Green-Blue (RGB) coordinates of this
        color.

        OUTPUT:

        - a 3-tuple of floats

        EXAMPLES::

            sage: Color(0.3, 0.5, 0.7).rgb()
            (0.3, 0.5, 0.7)
            sage: Color('#8000ff').rgb()
            (0.5019607843137255, 0.0, 1.0)
            sage: from sage.plot.colors import orange
            sage: orange.rgb()
            (1.0, 0.6470588235294118, 0.0)
            sage: Color('magenta').rgb()
            (1.0, 0.0, 1.0)
            sage: Color(1, 0.7, 0.9, space='hsv').rgb()
            (0.9, 0.2700000000000001, 0.2700000000000001)
        """
        return self._rgb

    def hls(self):
        """
        Return the Hue-Lightness-Saturation (HLS) coordinates of this
        color.

        OUTPUT:

        - a 3-tuple of floats

        EXAMPLES::

            sage: Color(0.3, 0.5, 0.7, space='hls').hls()
            (0.30000000000000004, 0.5, 0.7)
            sage: Color(0.3, 0.5, 0.7, space='hsl').hls()
            (0.30000000000000004, 0.7, 0.5000000000000001)
            sage: Color('#aabbcc').hls()
            (0.5833333333333334, 0.7333333333333334, 0.25000000000000017)
            sage: from sage.plot.colors import orchid
            sage: orchid.hls()
            (0.8396226415094339, 0.6470588235294117, 0.5888888888888889)
        """
        return tuple(map(float, rgb_to_hls(*self._rgb)))

    def hsl(self):
        """
        Return the Hue-Saturation-Lightness (HSL) coordinates of this
        color.

        OUTPUT:

        - a 3-tuple of floats

        EXAMPLES::

            sage: Color(1,0,0).hsl()
            (0.0, 1.0, 0.5)
            sage: from sage.plot.colors import orchid
            sage: orchid.hsl()
            (0.8396226415094339, 0.5888888888888889, 0.6470588235294117)
            sage: Color('#aabbcc').hsl()
            (0.5833333333333334, 0.25000000000000017, 0.7333333333333334)
        """
        h, l, s = tuple(map(float, rgb_to_hls(*self._rgb)))
        return (h, s, l)

    def hsv(self):
        """
        Return the Hue-Saturation-Value (HSV) coordinates of this
        color.

        OUTPUT:

        - a 3-tuple of floats

        EXAMPLES::

            sage: from sage.plot.colors import red
            sage: red.hsv()
            (0.0, 1.0, 1.0)
            sage: Color(1,1,1).hsv()
            (0.0, 0.0, 1.0)
            sage: Color('gray').hsv()
            (0.0, 0.0, 0.5019607843137255)
        """
        return tuple(map(float, rgb_to_hsv(*self._rgb)))

    def html_color(self):
        """
        Return a HTML hex representation for this color.

        OUTPUT:

        - a string of length 7.

        EXAMPLES::

            sage: Color('yellow').html_color()
            '#ffff00'
            sage: Color('#fedcba').html_color()
            '#fedcba'
            sage: Color(0.0, 1.0, 0.0).html_color()
            '#00ff00'
            sage: from sage.plot.colors import honeydew
            sage: honeydew.html_color()
            '#f0fff0'
        """
        return '#%06x'%int(self)

    def lighter(self, fraction=1.0/3.0):
        """
        Return a lighter "shade" of this RGB color by
        :meth:`blend`-ing it with white.  This is **not** an inverse
        of :meth:`darker`.

        INPUT:

        - ``fraction`` - a float (default: 1.0/3.0); blending fraction
          to apply

        OUTPUT:

        - a **new** instance of :class:`Color`

        EXAMPLES::

            sage: from sage.plot.colors import khaki
            sage: khaki.lighter()
            RGB color (0.9607843137254903, 0.934640522875817, 0.6993464052287582)
            sage: Color('white').lighter().darker()
            RGB color (0.6666666666666667, 0.6666666666666667, 0.6666666666666667)
            sage: Color('#abcdef').lighter(1/4)
            RGB color (0.7529411764705882, 0.8529411764705883, 0.9529411764705882)
            sage: Color(1, 0, 8/9, space='hsv').lighter()
            RGB color (0.925925925925926, 0.925925925925926, 0.925925925925926)
        """
        return self.blend((1.0, 1.0, 1.0), fraction)

    def darker(self, fraction=1.0/3.0):
        """
        Return a darker "shade" of this RGB color by :meth:`blend`-ing
        it with black.  This is **not** an inverse of :meth:`lighter`.

        INPUT:

        - ``fraction`` - a float (default: 1.0/3.0); blending fraction
          to apply

        OUTPUT:

        - a new instance of :class:`Color`

        EXAMPLES::

            sage: from sage.plot.colors import black
            sage: vector(black.darker().rgb()) == vector(black.rgb())
            True
            sage: Color(0.4, 0.6, 0.8).darker(0.1)
            RGB color (0.36000000000000004, 0.54, 0.7200000000000001)
            sage: Color(.1,.2,.3,space='hsl').darker()
            RGB color (0.24000000000000002, 0.20800000000000002, 0.16)
        """
        return self.blend((0.0, 0.0, 0.0), fraction)


class ColorsDict(dict):
    """
    A dict-like collection of colors, accessible via key or attribute.
    For a list of color names, evaluate::

        sage: sorted(colors)
        ['aliceblue', 'antiquewhite', 'aqua', 'aquamarine', ...]
    """
    def __init__(self):
        """
        Constructs a dict-like collection of colors.  The keys are the
        color names (i.e., strings) and the values are RGB 3-tuples of
        floats.

        EXAMPLES::

            sage: from sage.plot.colors import ColorsDict
            sage: cols = ColorsDict()
            sage: set([(type(c), type(cols[c])) for c in cols])
            {(<type 'str'>, <class 'sage.plot.colors.Color'>)}
            sage: sorted(cols)
            ['aliceblue', 'antiquewhite', 'aqua', 'aquamarine', ...]
            sage: len(cols)
            148
        """
        # Convert the colors_dict defined above to Color instances.
        for k in colors_dict:
            self[k] = Color(colors_dict[k])

    def __getattr__(self, name):
        """
        Gets a color via attribute access.

        INPUT:

        - ``name`` - a string; the name of the color to return

        OUTPUT:

        - a RGB 3-tuple of floats

        EXAMPLES::

            sage: from sage.plot.colors import ColorsDict, blue
            sage: cols = ColorsDict()
            sage: cols.blue
            RGB color (0.0, 0.0, 1.0)
            sage: cols['blue']
            RGB color (0.0, 0.0, 1.0)
            sage: blue
            RGB color (0.0, 0.0, 1.0)
            sage: cols.punk
            Traceback (most recent call last):
            ...
            AttributeError: 'ColorsDict' has no attribute or colormap punk
        """
        try:
            return self.__getitem__(name)
        except KeyError:
            raise AttributeError("'%s' has no attribute or colormap %s"%(type(self).__name__,name))

    def __dir__(self):
        """
        Returns an approximate list of attribute names, including the
        color names.

        OUTPUT:

        - a list of strings

        EXAMPLES::

            sage: from sage.plot.colors import ColorsDict
            sage: cols = ColorsDict()
            sage: 'green' in dir(cols)
            True
        """
        methods = ['__dir__', '__getattr__']
        return dir(super(ColorsDict, self)) + methods + self.keys()

colors = ColorsDict()

# Add convenient module-scope colors.  These are Color instances.
for c in colors:
    vars()[c] = colors[c]


def hue(h, s=1, v=1):
    r"""
    Convert a Hue-Saturation-Value (HSV) color tuple to a valid
    Red-Green-Blue (RGB) tuple.  All three inputs should lie in the
    interval [0.0, 1.0]; otherwise, they are reduced modulo 1 (see
    :func:`mod_one`).  In particular ``h=0`` and ``h=1`` yield red,
    with the intermediate hues orange, yellow, green, cyan, blue, and
    violet as ``h`` increases.

    This function makes it easy to sample a broad range of colors for
    graphics::

        sage: p = Graphics()
        sage: for phi in xsrange(0, 2 * pi, 1 / pi):
        ...       p += plot(sin(x + phi), (x, -7, 7), rgbcolor = hue(phi))
        sage: p
        Graphics object consisting of 20 graphics primitives

    INPUT:

    - ``h`` - a number; the color's hue

    - ``s`` - a number (default: 1); the color's saturation

    - ``v`` - a number (default: 1); the color's value

    OUTPUT:

    - a RGB 3-tuple of floats in the interval [0.0, 1.0]

    EXAMPLES::

        sage: hue(0.6)
        (0.0, 0.40000000000000036, 1.0)
        sage: from sage.plot.colors import royalblue
        sage: royalblue
        RGB color (0.2549019607843137, 0.4117647058823529, 0.8823529411764706)
        sage: hue(*royalblue.hsv())
        (0.2549019607843137, 0.4117647058823529, 0.8823529411764706)
        sage: hue(.5, .5, .5)
        (0.25, 0.5, 0.5)

    .. note :: The HSV to RGB coordinate transformation itself is
               given in the source code for the Python library's
               :mod:`colorsys` module::

                   sage: from colorsys import hsv_to_rgb    # not tested
                   sage: hsv_to_rgb??                       # not tested
    """
    return tuple(map(float, hsv_to_rgb(mod_one(h), mod_one(s), mod_one(v))))


def float_to_int(r, g, b):
    """
    Convert a Red-Green-Blue (RGB) color tuple to a HTML hex color.

    Each input value should be in the interval [0.0, 1.0]; otherwise,
    the values are first reduced modulo one (see :func:`mod_one`).

    INPUT:

    - ``r`` -- a real number; the RGB color's "red" intensity

    - ``g`` -- a real number; the RGB color's "green" intensity

    - ``b`` -- a real number; the RGB color's "blue" intensity

    OUTPUT:

    - a string of length 7, starting with '#'

    EXAMPLES::

        sage: from sage.plot.colors import float_to_html
        sage: float_to_html(1.,1.,0.)
        '#ffff00'
        sage: float_to_html(.03,.06,.02)
        '#070f05'
        sage: float_to_html(*Color('brown').rgb())
        '#a52a2a'
        sage: float_to_html((0.2, 0.6, 0.8))
        Traceback (most recent call last):
        ...
        TypeError: float_to_html() takes exactly 3 arguments (1 given)
    """
<<<<<<< HEAD
=======
    # TODO: figure out why this is necessary
    from sage.rings.integer import Integer

>>>>>>> e88642d0
    r, g, b = map(mod_one, (r, g, b))
    return int(r*255)<<16 | int(g*255)<<8 | int(b*255)

def float_to_html(r, g, b):
    """
    Converts a Red-Green-Blue (RGB) color tuple to a HTML hex color.
    Each input value should be in the interval [0.0, 1.0]; otherwise,
    the values are first reduced modulo one (see :func:`mod_one`).

    INPUT:

    - ``r`` - a number; the RGB color's "red" intensity

    - ``g`` - a number; the RGB color's "green" intensity

    - ``b`` - a number; the RGB color's "blue" intensity

    OUTPUT:

    - a string of length 7, starting with '#'

    EXAMPLES::

        sage: from sage.plot.colors import float_to_html
        sage: float_to_html(1.,1.,0.)
        '#ffff00'
        sage: float_to_html(.03,.06,.02)
        '#070f05'
        sage: float_to_html(*Color('brown').rgb())
        '#a52a2a'
        sage: float_to_html((0.2, 0.6, 0.8))
        Traceback (most recent call last):
        ...
        TypeError: float_to_html() takes exactly 3 arguments (1 given)
    """
    return "#%06x"%float_to_int(r, g, b)

def float_to_integer(r, g, b):
    """
    Convert a Red-Green-Blue (RGB) color tuple to an integer.

    Each input value should be in the interval [0.0, 1.0]; otherwise,
    the values are first reduced modulo one (see :func:`mod_one`).

    INPUT:

    - ``r`` -- a real number; the RGB color's "red" intensity

    - ``g`` -- a real number; the RGB color's "green" intensity

    - ``b`` -- a real number; the RGB color's "blue" intensity

    OUTPUT:

    - an integer with encoding `256^2 r + 256 g + b`

    EXAMPLES::

        sage: from sage.plot.colors import float_to_integer
        sage: float_to_integer(1.,1.,0.)
        16776960
        sage: float_to_integer(.03,.06,.02)
        462597
        sage: float_to_integer(*Color('brown').rgb())
        10824234
        sage: float_to_integer((0.2, 0.6, 0.8))
        Traceback (most recent call last):
        ...
        TypeError: float_to_integer() takes exactly 3 arguments (1 given)
    """
    r, g, b = map(mod_one, (r, g, b))
    rr = int(floor(r * 255))
    gg = int(floor(g * 255))
    bb = int(floor(b * 255))
    return 65536 * rr + 256 * gg + bb


def rainbow(n, format='hex'):
    """
    Returns a list of colors sampled at equal intervals over the
    spectrum, from Hue-Saturation-Value (HSV) coordinates (0, 1, 1) to
    (1, 1, 1).  This range is red at the extremes, but it covers
    orange, yellow, green, cyan, blue, violet, and many other hues in
    between.  This function is particularly useful for representing
    vertex partitions on graphs.

    INPUT:

    - ``n`` - a number; the length of the list

    - ``format`` - a string (default: 'hex'); the output format for
      each color in the list; the other choice is 'rgbtuple'

    OUTPUT:

    - a list of strings or RGB 3-tuples of floats in the interval
      [0.0, 1.0]

    EXAMPLES::

        sage: from sage.plot.colors import rainbow
        sage: rainbow(7)
        ['#ff0000', '#ffda00', '#48ff00', '#00ff91', '#0091ff', '#4800ff', '#ff00da']
        sage: rainbow(7, 'rgbtuple')
        [(1.0, 0.0, 0.0), (1.0, 0.8571428571428571, 0.0), (0.2857142857142858, 1.0, 0.0), (0.0, 1.0, 0.5714285714285712), (0.0, 0.5714285714285716, 1.0), (0.2857142857142856, 0.0, 1.0), (1.0, 0.0, 0.8571428571428577)]

    AUTHORS:

    - Robert L. Miller

    - Karl-Dieter Crisman (directly use :func:`hsv_to_rgb` for hues)
    """
    from sage.rings.integer import Integer
    n = Integer(n) # In case n is a Python int and i/n below would give 0!
    R = []

    for i in range(n):
        R.append(tuple(map(float, hsv_to_rgb(i / n, 1, 1))))

    if format == 'rgbtuple':
        return R
    elif format == 'hex':
        for j in range(len(R)):
            R[j] = float_to_html(*R[j])
        return R


# If you change what this accepts, remember to change the documentation
# about cmap where it is used and to test these classes.
def get_cmap(cmap):
    r"""
    Returns a color map (actually, a matplotlib :class:`Colormap`
    object), given its name or a [mixed] list/tuple of RGB list/tuples
    and color names.  For a list of map names, evaluate::

        sage: sorted(colormaps)
        ['Accent', 'Accent_r', 'Blues', 'Blues_r', ...]

    See :func:`rgbcolor` for valid list/tuple element formats.

    INPUT:

    - ``cmap`` - a string, list, tuple, or
      :class:`matplotlib.colors.Colormap`; a string must be a valid
      color map name

    OUTPUT:

    - a :class:`matplotlib.colors.Colormap` instance

    EXAMPLES::

        sage: from sage.plot.colors import get_cmap
        sage: get_cmap('jet')
        <matplotlib.colors.LinearSegmentedColormap object at 0x...>
        sage: get_cmap(u'jet')
        <matplotlib.colors.LinearSegmentedColormap object at 0x...>
        sage: get_cmap([(0,0,0), (0.5,0.5,0.5), (1,1,1)])
        <matplotlib.colors.ListedColormap object at 0x...>
        sage: get_cmap(['green', 'lightblue', 'blue'])
        <matplotlib.colors.ListedColormap object at 0x...>
        sage: get_cmap(((0.5, 0.3, 0.2), [1.0, 0.0, 0.5], 'purple', Color(0.5,0.5,1, space='hsv')))
        <matplotlib.colors.ListedColormap object at 0x...>
        sage: get_cmap('jolies')
        Traceback (most recent call last):
        ...
        RuntimeError: Color map jolies not known (type import matplotlib.cm; matplotlib.cm.datad.keys() for valid names)
        sage: get_cmap('mpl')
        Traceback (most recent call last):
        ...
        RuntimeError: Color map mpl not known (type import matplotlib.cm; matplotlib.cm.datad.keys() for valid names)
    """
    # matplotlib color maps
    global cm
    if not cm:
        from matplotlib import cm
    from matplotlib.colors import ListedColormap, Colormap

    if isinstance(cmap, Colormap):
        return cmap

    elif isinstance(cmap, basestring):
        if not cmap in cm.datad.keys():
            raise RuntimeError("Color map %s not known (type import matplotlib.cm; matplotlib.cm.datad.keys() for valid names)" % cmap)
        return cm.__dict__[cmap]

    elif isinstance(cmap, (list, tuple)):
        cmap = map(rgbcolor, cmap)
        return ListedColormap(cmap)


class Colormaps(collections.MutableMapping):
    """
    A dict-like collection of lazily-loaded matplotlib color maps.
    For a list of map names, evaluate::

        sage: sorted(colormaps)
        ['Accent', 'Accent_r', 'Blues', 'Blues_r', ...]
    """
    def __init__(self):
        """
        Constructs an empty mutable collection of color maps.

        EXAMPLES::

            sage: from sage.plot.colors import Colormaps
            sage: maps = Colormaps()
            sage: len(maps.maps)
            0
        """
        self.maps = {}

    def load_maps(self):
        """
        If it's necessary, loads matplotlib's color maps and adds them
        to the collection.

        EXAMPLES::

            sage: from sage.plot.colors import Colormaps
            sage: maps = Colormaps()
            sage: len(maps.maps)
            0
            sage: maps.load_maps()
            sage: len(maps.maps)>130
            True
        """
        global cm
        if not cm:
            from matplotlib import cm
        if not self.maps:
            for cmap in cm.datad.keys():
                self.maps[cmap] = cm.__getattribute__(cmap)

    def __dir__(self):
        """
        Returns an approximate list of attribute names, including the
        color map names.

        OUTPUT:

        - a list of strings

        EXAMPLES::

            sage: from sage.plot.colors import Colormaps
            sage: maps = Colormaps()
            sage: 'Accent' in dir(maps)
            True
        """
        self.load_maps()
        methods = ['load_maps', '__dir__', '__len__', '__iter__',
                   '__contains__', '__getitem__', '__getattr__',
                   '__setitem__', '__delitem__']
        return dir(super(Colormaps, self)) + methods + self.keys()

    def __len__(self):
        """
        Returns the number of color maps.

        OUTPUT:

        - an int

        EXAMPLES::

            sage: from sage.plot.colors import Colormaps
            sage: maps = Colormaps()
            sage: len(maps)>130
            True
        """
        self.load_maps()
        return len(self.maps)

    def __iter__(self):
        """
        Returns an iterator over the color map collection.

        OUTPUT:

        - a dictionary key iterator instance

        EXAMPLES::

            sage: from sage.plot.colors import Colormaps
            sage: maps = Colormaps()
            sage: count = 0
            sage: for m in maps: count += 1
            sage: count == len(maps)
            True
        """
        self.load_maps()
        return iter(self.maps)

    def __contains__(self, name):
        """
        Returns whether a map is in the color maps collection.

        INPUT:

        - ``name`` - a string; the name of the map to query

        OUTPUT:

        - a boolean

        EXAMPLES::

            sage: from sage.plot.colors import Colormaps
            sage: maps = Colormaps()
            sage: 'summer' in maps
            True
            sage: 'not really a color map' in maps
            False
        """
        self.load_maps()
        return name in self.maps

    def __getitem__(self, name):
        """
        Gets a color map from the collection via key access.

        INPUT:

        - ``name`` - a string; the name of the map return

        OUTPUT:

        - an instance of :class:`matplotlib.colors.Colormap`

        EXAMPLES::

            sage: from sage.plot.colors import Colormaps
            sage: maps = Colormaps()
            sage: maps.get('Oranges')
            <matplotlib.colors.LinearSegmentedColormap object at ...>
            sage: maps['copper']
            <matplotlib.colors.LinearSegmentedColormap object at ...>
            sage: maps.get('not a color map')
            sage: maps['not a color map']
            Traceback (most recent call last):
            ...
            KeyError: "no colormap with name 'not a color map'"
        """
        self.load_maps()
        try:
            return self.maps[name]
        except KeyError:
            raise KeyError("no colormap with name '%s'" % name)

    def __getattr__(self, name):
        """
        Gets a color map from the collection via attribute access.

        INPUT:

        - ``name`` - a string; the name of the map to return

        OUTPUT:

        - an instance of :class:`matplotlib.colors.Colormap`

        EXAMPLES::

            sage: from sage.plot.colors import Colormaps
            sage: maps = Colormaps()
            sage: maps.pink
            <matplotlib.colors.LinearSegmentedColormap object at ...>
            sage: maps.punk
            Traceback (most recent call last):
            ...
            AttributeError: 'Colormaps' has no attribute or colormap punk
            sage: maps['punk']
            Traceback (most recent call last):
            ...
            KeyError: "no colormap with name 'punk'"
            sage: maps['bone'] == maps.bone
            True
        """
        try:
            return self.__getitem__(name)
        except KeyError:
            raise AttributeError("'%s' has no attribute or colormap %s"%(type(self).__name__,name))

    def __repr__(self):
        """
        Returns a string representation of the color map collection.

        OUTPUT:

        - a string

        EXAMPLES::

            sage: from sage.plot.colors import Colormaps
            sage: maps = Colormaps()
            sage: maps
            {...}
            sage: type(repr(maps))
            <type 'str'>
        """
        self.load_maps()
        return repr(self.maps)

    def __setitem__(self, name, colormap):
        """
        Adds a color map to the collection.

        INPUT:

        - ``name`` - a string; the name of the map to add

        - ``colormap`` - an instance of
          :class:`matplotlib.colors.Colormap`; the color map to add

        EXAMPLES::

            sage: from sage.plot.colors import Colormaps, get_cmap
            sage: maps = Colormaps()
            sage: count = len(maps)
            sage: my_map = get_cmap(['chartreuse', '#007', (1.0, 0.0, 0.0)])
            sage: maps['my_map'] = my_map
            sage: 'my_map' in maps
            True
            sage: count + 1 == len(maps)
            True
        """
        self.load_maps()
        self.maps[name] = colormap

    def __delitem__(self, name):
        """
        Removes a color map from the collection.

        INPUT:

        - ``name`` - a string; the name of the map to remove

        EXAMPLES::

            sage: from sage.plot.colors import Colormaps
            sage: maps = Colormaps()
            sage: count = len(maps)
            sage: maps.popitem()
            ('Spectral', <matplotlib.colors.LinearSegmentedColormap object at ...>)
            sage: count - 1 == len(maps)
            True
        """
        self.load_maps()
        del self.maps[name]

colormaps = Colormaps()<|MERGE_RESOLUTION|>--- conflicted
+++ resolved
@@ -28,22 +28,17 @@
 """
 
 #*****************************************************************************
-#  Distributed under the terms of the GNU General Public License (GPL)
-#
-#    This code is distributed in the hope that it will be useful,
-#    but WITHOUT ANY WARRANTY; without even the implied warranty of
-#    MERCHANTABILITY or FITNESS FOR A PARTICULAR PURPOSE.  See the GNU
-#    General Public License for more details.
-#
-#  The full text of the GPL is available at:
-#
+# This program is free software: you can redistribute it and/or modify
+# it under the terms of the GNU General Public License as published by
+# the Free Software Foundation, either version 2 of the License, or
+# (at your option) any later version.
 #                  http://www.gnu.org/licenses/
 #*****************************************************************************
 
 import math
 import collections
 from colorsys import hsv_to_rgb, hls_to_rgb, rgb_to_hsv, rgb_to_hls
-from math import floor
+
 
 # matplotlib color maps, loaded on-demand
 cm = None
@@ -845,57 +840,21 @@
         """
         return self.__div__(right)
 
-    def __hex__(self):
-        """
-        Return a hexadecimal string representation of this color.
-        This is just the color's HTML hex representation without the
-        leading '#'.
-
-        Note: this is different than `hex(int(c))`, in that it doesn't have
-        the leading '0x'.
-
-        OUTPUT:
-
-        - a string of length 6
+    def __int__(self):
+        """
+        Return the integer representation of this colour.
+
+        OUTPUT:
+
+        - an integer with encoding `256^2 r + 256 g + b`
 
         EXAMPLES::
 
             sage: from sage.plot.colors import whitesmoke
-            sage: hex(whitesmoke)
-            'f5f5f5'
-            sage: whitesmoke.html_color() == '#' + hex(whitesmoke)
-            True
-            sage: hex(Color(0.5, 1.0, 1.0, space='hsv'))
-            '00ffff'
-            sage: set([len(hex(Color(t, 1-t, t * t))) for t in srange(0, 1, 0.1)])
-            set([6])
-        """
-        return hex(int(self))[1:]
-
-    def __int__(self):
-        """
-        Return a hexadecimal string representation of this color.
-        This is just the color's HTML hex representation without the
-        leading '#'.
-
-        OUTPUT:
-
-        - a string of length 6
-
-        EXAMPLES::
-
-            sage: from sage.plot.colors import whitesmoke
-            sage: hex(whitesmoke)
-            'f5f5f5'
-            sage: whitesmoke.html_color() == '#' + hex(whitesmoke)
-            True
-            sage: hex(Color(0.5, 1.0, 1.0, space='hsv'))
-            '00ffff'
-            sage: set([len(hex(Color(t, 1-t, t * t))) for t in srange(0, 1, 0.1)])
-            {6}
-        """
-        return float_to_int(*self._rgb)
-    __index__ = __int__
+            sage: int(whitesmoke)
+            16119285
+        """
+        return float_to_integer(*self._rgb)
 
     def __iter__(self):
         """
@@ -1060,7 +1019,7 @@
             sage: honeydew.html_color()
             '#f0fff0'
         """
-        return '#%06x'%int(self)
+        return float_to_html(*self._rgb)
 
     def lighter(self, fraction=1.0/3.0):
         """
@@ -1257,7 +1216,7 @@
     return tuple(map(float, hsv_to_rgb(mod_one(h), mod_one(s), mod_one(v))))
 
 
-def float_to_int(r, g, b):
+def float_to_html(r, g, b):
     """
     Convert a Red-Green-Blue (RGB) color tuple to a HTML hex color.
 
@@ -1290,48 +1249,8 @@
         ...
         TypeError: float_to_html() takes exactly 3 arguments (1 given)
     """
-<<<<<<< HEAD
-=======
-    # TODO: figure out why this is necessary
-    from sage.rings.integer import Integer
-
->>>>>>> e88642d0
-    r, g, b = map(mod_one, (r, g, b))
-    return int(r*255)<<16 | int(g*255)<<8 | int(b*255)
-
-def float_to_html(r, g, b):
-    """
-    Converts a Red-Green-Blue (RGB) color tuple to a HTML hex color.
-    Each input value should be in the interval [0.0, 1.0]; otherwise,
-    the values are first reduced modulo one (see :func:`mod_one`).
-
-    INPUT:
-
-    - ``r`` - a number; the RGB color's "red" intensity
-
-    - ``g`` - a number; the RGB color's "green" intensity
-
-    - ``b`` - a number; the RGB color's "blue" intensity
-
-    OUTPUT:
-
-    - a string of length 7, starting with '#'
-
-    EXAMPLES::
-
-        sage: from sage.plot.colors import float_to_html
-        sage: float_to_html(1.,1.,0.)
-        '#ffff00'
-        sage: float_to_html(.03,.06,.02)
-        '#070f05'
-        sage: float_to_html(*Color('brown').rgb())
-        '#a52a2a'
-        sage: float_to_html((0.2, 0.6, 0.8))
-        Traceback (most recent call last):
-        ...
-        TypeError: float_to_html() takes exactly 3 arguments (1 given)
-    """
-    return "#%06x"%float_to_int(r, g, b)
+    return "#%06x" % float_to_integer(r, g, b)
+
 
 def float_to_integer(r, g, b):
     """
@@ -1367,11 +1286,8 @@
         TypeError: float_to_integer() takes exactly 3 arguments (1 given)
     """
     r, g, b = map(mod_one, (r, g, b))
-    rr = int(floor(r * 255))
-    gg = int(floor(g * 255))
-    bb = int(floor(b * 255))
-    return 65536 * rr + 256 * gg + bb
-
+    return int(r * 255) << 16 | int(g * 255) << 8 | int(b * 255)
+    
 
 def rainbow(n, format='hex'):
     """
