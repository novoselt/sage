--- conflicted
+++ resolved
@@ -543,12 +543,7 @@
         """
         self._quadratic_form = Q
         R = Q.base_ring()
-<<<<<<< HEAD
         category = AlgebrasWithBasis(R.category()).Super().Filtered().or_subcategory(category)
-=======
-        if category is None:
-            category = AlgebrasWithBasis(R).Super()
->>>>>>> caada136
         indices = SubsetsSorted(range(Q.dim()))
         CombinatorialFreeModule.__init__(self, R, indices, category=category)
         self._assign_names(names)
@@ -1064,12 +1059,8 @@
         f = lambda x: self.prod(self._from_dict( {(j,): m[j,i] for j in range(n)},
                                                  remove_zeros=True )
                                 for i in x)
-<<<<<<< HEAD
-        return Cl.module_morphism(on_basis=f, codomain=self)
-=======
         return Cl.module_morphism(on_basis=f, codomain=self,
                                   category=AlgebrasWithBasis(self.base_ring()).Super())
->>>>>>> caada136
 
     def lift_isometry(self, m, names=None):
         r"""
@@ -1133,12 +1124,7 @@
         f = lambda x: Cl.prod(Cl._from_dict( {(j,): m[j,i] for j in range(n)},
                                              remove_zeros=True )
                               for i in x)
-<<<<<<< HEAD
         return self.module_morphism(on_basis=f, codomain=Cl)
-=======
-        return self.module_morphism(on_basis=f, codomain=Cl,
-                                    category=AlgebrasWithBasis(self.base_ring()).Super())
->>>>>>> caada136
 
     # This is a general method for finite dimensional algebras with bases
     #   and should be moved to the corresponding category once there is
@@ -1437,11 +1423,7 @@
             sage: E.<x,y,z> = ExteriorAlgebra(QQ)
             sage: TestSuite(E).run()
         """
-<<<<<<< HEAD
-        cat = HopfAlgebrasWithBasis(R.category()).Super().Graded()
-=======
         cat = HopfAlgebrasWithBasis(R).Super()
->>>>>>> caada136
         CliffordAlgebra.__init__(self, QuadraticForm(R, len(names)), names, cat)
         # TestSuite will fail if the HopfAlgebra classes will ever have tests for
         # the coproduct being an algebra morphism -- since this is really a
@@ -1586,11 +1568,7 @@
         f = lambda x: E.prod(E._from_dict( {(j,): phi[j,i] for j in range(n)},
                                            remove_zeros=True )
                              for i in x)
-<<<<<<< HEAD
         return self.module_morphism(on_basis=f, codomain=E)
-=======
-        return self.module_morphism(on_basis=f, codomain=E, category=AlgebrasWithBasis(R).Super())
->>>>>>> caada136
 
     def volume_form(self):
         """
