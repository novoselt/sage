"""
Sage Interacts

Sage interacts are applications of the `@interact decorator <../../sagenb/notebook/interact.html>`_.
They are conveniently accessible in the Sage Notebook via ``interacts.[TAB].[TAB]()``.
The first ``[TAB]`` lists categories and the second ``[TAB]`` reveals the interact examples.

EXAMPLE:

Invoked in the notebook, the following command will produce the fully formatted
interactive mathlet.  In the command line, it will simply return the underlying
HTML and Sage code which creates the mathlet::

    sage: interacts.calculus.taylor_polynomial()
    <html>...</html>

AUTHORS:

- William Stein

- Harald Schilly, Robert Marik (2011-01-16): added many examples (#9623) partially based on work by Lauri Ruotsalainen

"""

#*****************************************************************************
#       Copyright (C) 2009 William Stein <wstein@gmail.com>
#       Copyright (C) 2011 Harald Schilly <harald.schilly@gmail.com>
#
#  Distributed under the terms of the GNU General Public License (GPL)
#  as published by the Free Software Foundation; either version 2 of
#  the License, or (at your option) any later version.
#                  http://www.gnu.org/licenses/
#*****************************************************************************


from sage.all import *
from sagenb.notebook.interact import *

x = SR.var('x')

def library_interact(f):
    """
    This is a decorator for using interacts in the Sage library.

    EXAMPLES::

        sage: import sage.interacts.library as library
        sage: @library.library_interact
        ... def f(n=5): print n
        ...
        sage: f()  # an interact appears, if using the notebook, else code
        <html>...</html>
    """
    @sage_wraps(f)
    def library_wrapper():
       # Maybe program around bug (?) in the notebook:
       html("</pre>")
       # This prints out the relevant html code to make
       # the interact appear:
       interact(f)
    return library_wrapper

@library_interact
def demo(n=tuple(range(10)), m=tuple(range(10))):
    """
    This is a demo interact that sums two numbers.

    INPUT:

        - ``n`` -- integer slider
        - ``m`` -- integer slider

    EXAMPLES:

    Invoked in the notebook, the following command will produce
    the fully formatted interactive mathlet.  In the command line,
    it will simply return the underlying HTML and Sage code which
    creates the mathlet::

        sage: interacts.demo()
        <html>...</html>
    """
    print n+m

@library_interact
def taylor_polynomial(
    title = text_control('<h2>Taylor polynomial</h2>'),
    f=input_box(sin(x)*exp(-x),label="$f(x)=$"), order=slider(range(1,13))):
    """
    An interact which illustrates the Taylor polynomial approximation
    of various orders around `x=0`.

        - ``f`` -- function expression
        - ```order``` -- integer slider

    EXAMPLES:

    Invoked in the notebook, the following command will produce
    the fully formatted interactive mathlet.  In the command line,
    it will simply return the underlying HTML and Sage code which
    creates the mathlet::

        sage: interacts.calculus.taylor_polynomial()
        <html>...</html>
    """
    x0  = 0
    p   = plot(f,(x,-1,5), thickness=2)
    dot = point((x0,f(x=x0)),pointsize=80,rgbcolor=(1,0,0))
    ft = f.taylor(x,x0,order)
    pt = plot(ft,(-1, 5), color='green', thickness=2)
    html('$f(x)\;=\;%s$'%latex(f))
    html('$\hat{f}(x;%s)\;=\;%s+\mathcal{O}(x^{%s})$'%(x0,latex(ft),order+1))
    show(dot + p + pt, ymin = -.5, ymax = 1)

@library_interact
def definite_integral(
    title = text_control('<h2>Definite integral</h2>'),
    f = input_box(default = "3*x", label = '$f(x)=$'),
    g = input_box(default = "x^2", label = '$g(x)=$'),
    interval = range_slider(-10,10,default=(0,3), label="Interval"),
    x_range = range_slider(-10,10,default=(0,3), label = "plot range (x)"),
    selection = selector(["f", "g", "f and g", "f - g"], default="f and g", label="Select")):
    """
    This is a demo interact for plotting the definite integral of a function
    based on work by Lauri Ruotsalainen, 2010.

    INPUT:

        - ``function`` -- input box, function in x
        - ``interval`` -- interval for the definite integral
        - ``x_range`` -- range slider for plotting range
        - ``selection`` -- selector on how to visualize the integrals

    EXAMPLES:

    Invoked in the notebook, the following command will produce
    the fully formatted interactive mathlet.  In the command line,
    it will simply return the underlying HTML and Sage code which
    creates the mathlet::

        sage: interacts.calculus.definite_integral()
        <html>...</html>
    """
    x = SR.var('x')
    f = symbolic_expression(f).function(x)
    g = symbolic_expression(g).function(x)
    f_plot = Graphics(); g_plot = Graphics(); h_plot = Graphics();
    text = ""

    # Plot function f.
    if selection != "g":
        f_plot = plot(f(x), x, x_range, color="blue", thickness=1.5)

    # Color and calculate the area between f and the horizontal axis.
    if selection == "f" or selection == "f and g":
        f_plot += plot(f(x), x, interval, color="blue", fill=True, fillcolor="blue", fillalpha=0.15)
        text += r"$\int_{%.2f}^{%.2f}(\color{Blue}{f(x)})\,\mathrm{d}x=\int_{%.2f}^{%.2f}(%s)\,\mathrm{d}x=%.2f$" % (
            interval[0], interval[1],
            interval[0], interval[1],
            latex(f(x)),
            f(x).nintegrate(x, interval[0], interval[1])[0]
        )

    if selection == "f and g":
        text += r"<br/>"

    # Plot function g. Also color and calculate the area between g and the horizontal axis.
    if selection == "g" or selection == "f and g":
        g_plot = plot(g(x), x, x_range, color="green", thickness=1.5)
        g_plot += plot(g(x), x, interval, color="green", fill=True, fillcolor="yellow", fillalpha=0.5)
        text += r"$\int_{%.2f}^{%.2f}(\color{Green}{g(x)})\,\mathrm{d}x=\int_{%.2f}^{%.2f}(%s)\,\mathrm{d}x=%.2f$" % (
            interval[0], interval[1],
            interval[0], interval[1],
            latex(g(x)),
            g(x).nintegrate(x, interval[0], interval[1])[0]
        )

    # Plot function f-g. Also color and calculate the area between f-g and the horizontal axis.
    if selection == "f - g":
        g_plot = plot(g(x), x, x_range, color="green", thickness=1.5)
        g_plot += plot(g(x), x, interval, color="green", fill=f(x), fillcolor="red", fillalpha=0.15)
        h_plot = plot(f(x)-g(x), x, interval, color="red", thickness=1.5, fill=True, fillcolor="red", fillalpha=0.15)
        text = r"$\int_{%.2f}^{%.2f}(\color{Red}{f(x)-g(x)})\,\mathrm{d}x=\int_{%.2f}^{%.2f}(%s)\,\mathrm{d}x=%.2f$" % (
            interval[0], interval[1],
            interval[0], interval[1],
            latex(f(x)-g(x)),
            (f(x)-g(x)).nintegrate(x, interval[0], interval[1])[0]
        )

    show(f_plot + g_plot + h_plot, gridlines=True)
    html(text)

@library_interact
def function_derivative(
    title = text_control('<h2>Derivative grapher</h2>'),
    function = input_box(default="x^5-3*x^3+1", label="Function:"),
    x_range  = range_slider(-15,15,0.1, default=(-2,2), label="Range (x)"),
    y_range  = range_slider(-15,15,0.1, default=(-8,6), label="Range (y)")):
    """
    This is a demo interact for plotting derivatives of a function based on work by
    Lauri Ruotsalainen, 2010.

    INPUT:

        - ``function`` -- input box, function in x
        - ``x_range`` -- range slider for plotting range
        - ``y_range`` -- range slider for plotting range

    EXAMPLES:

    Invoked in the notebook, the following command will produce
    the fully formatted interactive mathlet.  In the command line,
    it will simply return the underlying HTML and Sage code which
    creates the mathlet::

        sage: interacts.calculus.function_derivative()
        <html>...</html>
    """
    x = SR.var('x')
    f = symbolic_expression(function).function(x)
    df = derivative(f, x)
    ddf = derivative(df, x)
    plots = plot(f(x), x_range, thickness=1.5) + plot(df(x), x_range, color="green") + plot(ddf(x), x_range, color="red")
    if y_range == (0,0):
        show(plots, xmin=x_range[0], xmax=x_range[1])
    else:
        show(plots, xmin=x_range[0], xmax=x_range[1], ymin=y_range[0], ymax=y_range[1])

    html("<center>$\color{Blue}{f(x) = %s}$</center>"%latex(f(x)))
    html("<center>$\color{Green}{f'(x) = %s}$</center>"%latex(df(x)))
    html("<center>$\color{Red}{f''(x) = %s}$</center>"%latex(ddf(x)))

@library_interact
def difference_quotient(
    title = text_control('<h2>Difference quotient</h2>'),
    f = input_box(default="sin(x)", label='f(x)'),
    interval= range_slider(0, 10, 0.1, default=(0.0,10.0), label="Range"),
    a = slider(0, 10, None, 5.5, label = '$a$'),
    x0 = slider(0, 10, None, 2.5, label = '$x_0$ (start point)')):
    """
    This is a demo interact for difference quotient based on work by
    Lauri Ruotsalainen, 2010.

    INPUT:

        - ``f`` -- input box, function in `x`
        - ``interval`` -- range slider for plotting
        - ``a`` -- slider for `a`
        - ``x0`` -- slider for starting point `x_0`

    EXAMPLES:

    Invoked in the notebook, the following command will produce
    the fully formatted interactive mathlet.  In the command line,
    it will simply return the underlying HTML and Sage code which
    creates the mathlet::

        sage: interacts.calculus.difference_quotient()
        <html>...</html>
    """
    html('<h2>Difference Quotient</h2>')
    html('<div style="white-space: normal;">\
         <a href="http://en.wikipedia.org/wiki/Difference_quotient" target="_blank">\
         Wikipedia article about difference quotient</a></div>'
         )

    x = SR.var('x')
    f = symbolic_expression(f).function(x)
    fmax = f.find_maximum_on_interval(interval[0], interval[1])[0]
    fmin = f.find_minimum_on_interval(interval[0], interval[1])[0]
    f_height = fmax - fmin
    measure_y = fmin - 0.1*f_height

    measure_0 = line2d([(x0, measure_y), (a, measure_y)], rgbcolor="black")
    measure_1 = line2d([(x0, measure_y + 0.02*f_height), (x0, measure_y-0.02*f_height)], rgbcolor="black")
    measure_2 = line2d([(a, measure_y + 0.02*f_height), (a, measure_y-0.02*f_height)], rgbcolor="black")
    text_x0 = text("x0", (x0, measure_y - 0.05*f_height), rgbcolor="black")
    text_a = text("a", (a, measure_y - 0.05*f_height), rgbcolor="black")
    measure = measure_0 + measure_1 + measure_2 + text_x0 + text_a

    tanf = symbolic_expression((f(x0)-f(a))*(x-a)/(x0-a)+f(a)).function(x)

    fplot = plot(f(x), x, interval[0], interval[1])
    tanplot = plot(tanf(x), x, interval[0], interval[1], rgbcolor="#FF0000")
    points = point([(x0, f(x0)), (a, f(a))], pointsize=20, rgbcolor="#005500")
    dashline = line2d([(x0, f(x0)), (x0, f(a)), (a, f(a))], rgbcolor="#005500", linestyle="--")
    html('<h2>Difference Quotient</h2>')
    show(fplot + tanplot + points + dashline + measure, xmin=interval[0], xmax=interval[1], ymin=fmin-0.2*f_height, ymax=fmax)
    html(r"<br>$\text{Line's equation:}$")
    html(r"$y = %s$<br>"%tanf(x))
    html(r"$\text{Slope:}$")
    html(r"$k = \frac{f(x_0)-f(a)}{x_0-a} = %s$<br>" % (N(derivative(tanf(x), x), digits=5)))

@library_interact
def quadratic_equation(A = slider(-7, 7, 1, 1), B = slider(-7, 7, 1, 1), C = slider(-7, 7, 1, -2)):
    """
    This is a demo interact for solving quadratic equations based on work by
    Lauri Ruotsalainen, 2010.

    INPUT:

        - ``A`` -- integer slider
        - ``B`` -- integer slider
        - ``C`` -- integer slider

    EXAMPLES:

    Invoked in the notebook, the following command will produce
    the fully formatted interactive mathlet.  In the command line,
    it will simply return the underlying HTML and Sage code which
    creates the mathlet::

        sage: interacts.calculus.quadratic_equation()
        <html>...</html>
    """
    x = SR.var('x')
    f = symbolic_expression(A*x**2 + B*x + C).function(x)
    html('<h2>The Solutions of the Quadratic Equation</h2>')
    html("$%s = 0$" % f(x))

    show(plot(f(x), x, (-10, 10), ymin=-10, ymax=10), aspect_ratio=1, figsize=4)

    d = B**2 - 4*A*C

    if d < 0:
        color = "Red"
        sol = r"\text{solution} \in \mathbb{C}"
    elif d == 0:
        color = "Blue"
        sol = -B/(2*A)
    else:
        color = "Green"
        a = (-B+sqrt(B**2-4*A*C))/(2*A)
        b = (-B-sqrt(B**2-4*A*C))/(2*A)
        sol = r"\begin{cases}%s\\%s\end{cases}" % (latex(a), latex(b))

    if B < 0:
        dis1 = "(%s)^2-4*%s*%s" % (B, A, C)
    else:
        dis1 = "%s^2-4*%s*%s" % (B, A, C)
    dis2 = r"\color{%s}{%s}" % (color, d)

    html("$Ax^2 + Bx + C = 0$")
    calc = r"$x = \frac{-B\pm\sqrt{B^2-4AC}}{2A} = " + \
           r"\frac{-%s\pm\sqrt{%s}}{2*%s} = " + \
           r"\frac{-%s\pm\sqrt{%s}}{%s} = %s$"
    html(calc % (B, dis1, A, B, dis2, (2*A), sol))

@library_interact
def trigonometric_properties_triangle(
    a0 = slider(0, 360, 1, 30, label="A"),
    a1 = slider(0, 360, 1, 180, label="B"),
    a2 = slider(0, 360, 1, 300, label="C")):
    """
    This is an interact for demonstrating trigonometric properties
    in a triangle based on work by Lauri Ruotsalainen, 2010.

    INPUT:

        - ``a0`` -- angle
        - ``a1`` -- angle
        - ``a2`` -- angle

    EXAMPLES:

    Invoked in the notebook, the following command will produce
    the fully formatted interactive mathlet.  In the command line,
    it will simply return the underlying HTML and Sage code which
    creates the mathlet::

        sage: interacts.geometry.trigonometric_properties_triangle()
        <html>...</html>
    """
    import math

    # Returns the distance between points (x1,y1) and (x2,y2)
    def distance(x1_y1, x2_y2):
        (x1, y1) = x1_y1
        (x2, y2) = x2_y2
        return sqrt((x2-x1)**2 + (y2-y1)**2)

    # Returns an angle (in radians) when sides a and b
    # are adjacent and the side c is opposite to the angle
    def angle(a, b, c):
        a,b,c = map(float,[a,b,c])
        return acos((b**2 + c**2 - a**2)/(2.0*b*c))

    # Returns the area of a triangle when an angle alpha
    # and adjacent sides a and b are known
    def area(alpha, a, b):
        return 1.0/2.0*a*b*sin(alpha)

    xy = [0]*3
    html('<h2>Trigonometric Properties of a Triangle</h2>')
    # Coordinates of the angles
    a = [math.radians(float(x)) for x in [a0, a1, a2]]
    for i in range(3):
        xy[i] = (cos(a[i]), sin(a[i]))

    # Side lengths (bc, ca, ab) corresponding to triangle vertices (a, b, c)
    al = [distance(xy[1], xy[2]), distance(xy[2], xy[0]), distance(xy[0], xy[1])]

    # The angles (a, b, c) in radians
    ak = [angle(al[0], al[1], al[2]), angle(al[1], al[2], al[0]), angle(al[2], al[0], al[1])]

    # The area of the triangle
    A = area(ak[0], al[1], al[2])

    unit_circle = circle((0, 0), 1, aspect_ratio=1)

    # Triangle
    triangle = line([xy[0], xy[1], xy[2], xy[0]], rgbcolor="black")
    triangle_points = point(xy, pointsize=30)

    # Labels of the angles drawn in a distance from points
    a_label = text("A", (xy[0][0]*1.07, xy[0][1]*1.07))
    b_label = text("B", (xy[1][0]*1.07, xy[1][1]*1.07))
    c_label = text("C", (xy[2][0]*1.07, xy[2][1]*1.07))
    labels = a_label + b_label + c_label

    show(unit_circle + triangle + triangle_points + labels, figsize=[5, 5], xmin=-1, xmax=1, ymin=-1, ymax=1)
    angl_txt = r"$\angle A = {%s}^{\circ},$ $\angle B = {%s}^{\circ},$ $\angle C = {%s}^{\circ}$" % (
            math.degrees(ak[0]),
            math.degrees(ak[1]),
            math.degrees(ak[2])
        )
    html(angl_txt)
    html(r"$AB = %s,$  $BC = %s,$  $CA = %s$"%(al[2], al[0], al[1]))
    html(r"Area of triangle $ABC = %s$"%A)

@library_interact
def unit_circle(
    function = selector([(0, sin(x)), (1, cos(x)), (2, tan(x))]),
    x = slider(0,2*pi, 0.005*pi, 0)):
    """
    This is an interact for Sin, Cos and Tan in the Unit Circle
    based on work by Lauri Ruotsalainen, 2010.

    INPUT:

        - ``function`` -- select Sin, Cos or Tan
        - ``x`` -- slider to select angle in unit circle

    EXAMPLES:

    Invoked in the notebook, the following command will produce
    the fully formatted interactive mathlet.  In the command line,
    it will simply return the underlying HTML and Sage code which
    creates the mathlet::

        sage: interacts.geometry.unit_circle()
        <html>...</html>
    """
    xy = (cos(x), sin(x))
    t = SR.var('t')
    html('<div style="white-space: normal;">Lines of the same color have\
         the same length</div>')

    # Unit Circle
    C = circle((0, 0), 1, figsize=[5, 5], aspect_ratio=1)
    C_line = line([(0, 0), (xy[0], xy[1])], rgbcolor="black")
    C_point = point((xy[0], xy[1]), pointsize=40, rgbcolor="green")
    C_inner = parametric_plot((cos(t), sin(t)), (t, 0, x + 0.001), color="green", thickness=3)
    C_outer = parametric_plot((0.1 * cos(t), 0.1 * sin(t)), (t, 0, x + 0.001), color="black")
    C_graph = C + C_line + C_point + C_inner + C_outer

    # Graphics related to the graph of the function
    G_line = line([(0, 0), (x, 0)], rgbcolor="green", thickness=3)
    G_point = point((x, 0), pointsize=30, rgbcolor="green")
    G_graph = G_line + G_point

    # Sine
    if function == 0:
        Gf = plot(sin(t), t, 0, 2*pi, axes_labels=("x", "sin(x)"))
        Gf_point = point((x, sin(x)), pointsize=30, rgbcolor="red")
        Gf_line = line([(x, 0),(x, sin(x))], rgbcolor="red")
        Cf_point = point((0, xy[1]), pointsize=40, rgbcolor="red")
        Cf_line1 = line([(0, 0), (0, xy[1])], rgbcolor="red", thickness=3)
        Cf_line2 = line([(0, xy[1]), (xy[0], xy[1])], rgbcolor="purple", linestyle="--")
    # Cosine
    elif function == 1:
        Gf = plot(cos(t), t, 0, 2*pi, axes_labels=("x", "cos(x)"))
        Gf_point = point((x, cos(x)), pointsize=30, rgbcolor="red")
        Gf_line = line([(x, 0), (x, cos(x))], rgbcolor="red")
        Cf_point = point((xy[0], 0), pointsize=40, rgbcolor="red")
        Cf_line1 = line([(0, 0), (xy[0], 0)], rgbcolor="red", thickness=3)
        Cf_line2 = line([(xy[0], 0), (xy[0], xy[1])], rgbcolor="purple", linestyle="--")
    # Tangent
    else:
        Gf = plot(tan(t), t, 0, 2*pi, ymin=-8, ymax=8, axes_labels=("x", "tan(x)"))
        Gf_point = point((x, tan(x)), pointsize=30, rgbcolor="red")
        Gf_line = line([(x, 0), (x, tan(x))], rgbcolor="red")
        Cf_point = point((1, tan(x)), pointsize=40, rgbcolor="red")
        Cf_line1 = line([(1, 0), (1, tan(x))], rgbcolor="red", thickness=3)
        Cf_line2 = line([(xy[0], xy[1]), (1, tan(x))], rgbcolor="purple", linestyle="--")

    C_graph += Cf_point + Cf_line1 + Cf_line2
    G_graph += Gf + Gf_point + Gf_line

<<<<<<< HEAD
    html.table([[r"$\text{Unit Circle}$",r"$\text{Function}$"], [C_graph, G_graph]], header_row=True)
=======
    pretty_print(table([
        [r"$\text{Unit Circle}$", r"$\text{Function}$"],
        [C_graph, G_graph]
    ], header=True))

>>>>>>> 559f73b1

@library_interact
def special_points(
    title = text_control('<h2>Special points in triangle</h2>'),
    a0 = slider(0, 360, 1, 30, label="A"),
    a1 = slider(0, 360, 1, 180, label="B"),
    a2 = slider(0, 360, 1, 300, label="C"),
    show_median = checkbox(False, label="Medians"),
    show_pb = checkbox(False, label="Perpendicular Bisectors"),
    show_alt = checkbox(False, label="Altitudes"),
    show_ab = checkbox(False, label="Angle Bisectors"),
    show_incircle = checkbox(False, label="Incircle"),
    show_euler = checkbox(False, label="Euler's Line")):
    """
    This interact demo shows special points in a triangle
    based on work by Lauri Ruotsalainen, 2010.

    INPUT:

        - ``a0`` -- angle
        - ``a1`` -- angle
        - ``a2`` -- angle
        - ``show_median`` -- checkbox
        - ``show_pb`` -- checkbox to show perpendicular bisectors
        - ``show_alt`` -- checkbox to show altitudes
        - ``show_ab`` -- checkbox to show angle bisectors
        - ``show_incircle`` -- checkbox to show incircle
        - ``show_euler`` -- checkbox to show euler's line

    EXAMPLES:

    Invoked in the notebook, the following command will produce
    the fully formatted interactive mathlet.  In the command line,
    it will simply return the underlying HTML and Sage code which
    creates the mathlet::

        sage: interacts.geometry.special_points()
        <html>...</html>
    """
    import math
    # Return the intersection point of the bisector of the angle <(A[a],A[c],A[b]) and the unit circle. Angles given in radians.
    def half(A, a, b, c):
        if (A[a] < A[b] and (A[c] < A[a] or A[c] > A[b])) or (A[a] > A[b] and (A[c] > A[a] or A[c] < A[b])):
            p = A[a] + (A[b] - A[a]) / 2.0
        else:
            p = A[b] + (2*pi - (A[b]-A[a])) / 2.0
        return (math.cos(p), math.sin(p))

    # Returns the distance between points (x1,y1) and (x2,y2)
    def distance(x1_y1, x2_y2):
        (x1, y1) = x1_y1
        (x2, y2) = x2_y2
        return math.sqrt((x2-x1)**2 + (y2-y1)**2)

    # Returns the line (graph) going through points (x1,y1) and (x2,y2)
    def line_to_points(x1_y1, x2_y2, **plot_kwargs):
        (x1, y1) = x1_y1 
        (x2, y2) = x2_y2
        return plot((y2-y1) / (x2-x1) * (x-x1) + y1, (x,-3,3), **plot_kwargs)

    # Coordinates of the angles
    a = [math.radians(float(x)) for x in [a0, a1, a2]]
    xy = [(math.cos(a[i]), math.sin(a[i])) for i in range(3)]

    # Labels of the angles drawn in a distance from points
    a_label = text("A", (xy[0][0]*1.07, xy[0][1]*1.07))
    b_label = text("B", (xy[1][0]*1.07, xy[1][1]*1.07))
    c_label = text("C", (xy[2][0]*1.07, xy[2][1]*1.07))
    labels = a_label + b_label + c_label

    C = circle((0, 0), 1, aspect_ratio=1)

    # Triangle
    triangle = line([xy[0], xy[1], xy[2], xy[0]], rgbcolor="black")
    triangle_points = point(xy, pointsize=30)

    # Side lengths (bc, ca, ab) corresponding to triangle vertices (a, b, c)
    ad = [distance(xy[1], xy[2]), distance(xy[2], xy[0]), distance(xy[0], xy[1])]

    # Midpoints of edges (bc, ca, ab)
    a_middle = [
        ((xy[1][0] + xy[2][0])/2.0, (xy[1][1] + xy[2][1])/2.0),
        ((xy[2][0] + xy[0][0])/2.0, (xy[2][1] + xy[0][1])/2.0),
        ((xy[0][0] + xy[1][0])/2.0, (xy[0][1] + xy[1][1])/2.0)
    ]

    # Incircle
    perimeter = float(ad[0] + ad[1] + ad[2])
    incircle_center = (
        (ad[0]*xy[0][0] + ad[1]*xy[1][0] + ad[2]*xy[2][0]) / perimeter,
        (ad[0]*xy[0][1] + ad[1]*xy[1][1] + ad[2]*xy[2][1]) / perimeter
    )

    if show_incircle:
        s = perimeter/2.0
        incircle_r = math.sqrt((s - ad[0]) * (s - ad[1]) * (s - ad[2]) / s)
        incircle_graph = circle(incircle_center, incircle_r) + point(incircle_center)
    else:
        incircle_graph = Graphics()

    # Angle Bisectors
    if show_ab:
        a_ab = line([xy[0], half(a, 1, 2, 0)], rgbcolor="blue", alpha=0.6)
        b_ab = line([xy[1], half(a, 2, 0, 1)], rgbcolor="blue", alpha=0.6)
        c_ab = line([xy[2], half(a, 0, 1, 2)], rgbcolor="blue", alpha=0.6)
        ab_point = point(incircle_center, rgbcolor="blue", pointsize=28)
        ab_graph = a_ab + b_ab + c_ab + ab_point
    else:
        ab_graph = Graphics()

    # Medians
    if show_median:
        a_median = line([xy[0], a_middle[0]], rgbcolor="green", alpha=0.6)
        b_median = line([xy[1], a_middle[1]], rgbcolor="green", alpha=0.6)
        c_median = line([xy[2], a_middle[2]], rgbcolor="green", alpha=0.6)
        median_point = point(
            (
                (xy[0][0]+xy[1][0]+xy[2][0])/3.0,
                (xy[0][1]+xy[1][1]+xy[2][1])/3.0
            ), rgbcolor="green", pointsize=28)
        median_graph = a_median + b_median + c_median + median_point
    else:
        median_graph = Graphics()

    # Perpendicular Bisectors
    if show_pb:
        a_pb = line_to_points(a_middle[0], half(a, 1, 2, 0), rgbcolor="red", alpha=0.6)
        b_pb = line_to_points(a_middle[1], half(a, 2, 0, 1), rgbcolor="red", alpha=0.6)
        c_pb = line_to_points(a_middle[2], half(a, 0, 1, 2), rgbcolor="red", alpha=0.6)
        pb_point = point((0, 0), rgbcolor="red", pointsize=28)
        pb_graph = a_pb + b_pb + c_pb + pb_point
    else:
        pb_graph = Graphics()

    # Altitudes
    if show_alt:
        xA, xB, xC = xy[0][0], xy[1][0], xy[2][0]
        yA, yB, yC = xy[0][1], xy[1][1], xy[2][1]
        a_alt = plot(((xC-xB)*x+(xB-xC)*xA)/(yB-yC)+yA, (x,-3,3), rgbcolor="brown", alpha=0.6)
        b_alt = plot(((xA-xC)*x+(xC-xA)*xB)/(yC-yA)+yB, (x,-3,3), rgbcolor="brown", alpha=0.6)
        c_alt = plot(((xB-xA)*x+(xA-xB)*xC)/(yA-yB)+yC, (x,-3,3), rgbcolor="brown", alpha=0.6)
        alt_lx = (xA*xB*(yA-yB)+xB*xC*(yB-yC)+xC*xA*(yC-yA)-(yA-yB)*(yB-yC)*(yC-yA))/(xC*yB-xB*yC+xA*yC-xC*yA+xB*yA-xA*yB)
        alt_ly = (yA*yB*(xA-xB)+yB*yC*(xB-xC)+yC*yA*(xC-xA)-(xA-xB)*(xB-xC)*(xC-xA))/(yC*xB-yB*xC+yA*xC-yC*xA+yB*xA-yA*xB)
        alt_intersection = point((alt_lx, alt_ly), rgbcolor="brown", pointsize=28)
        alt_graph = a_alt + b_alt + c_alt + alt_intersection
    else:
        alt_graph = Graphics()

    # Euler's Line
    if show_euler:
        euler_graph = line_to_points(
            (0, 0),
            (
                (xy[0][0]+xy[1][0]+xy[2][0])/3.0,
                (xy[0][1]+xy[1][1]+xy[2][1])/3.0
            ),
            rgbcolor="purple",
            thickness=2,
            alpha=0.7
        )
    else:
        euler_graph = Graphics()

    show(
        C + triangle + triangle_points + labels + ab_graph + median_graph +
        pb_graph + alt_graph + incircle_graph + euler_graph,
        figsize=[5,5], xmin=-1, xmax=1, ymin=-1, ymax=1
    )


@library_interact
def coin(n = slider(2,10000, 100, default=1000, label="Number of Tosses"), interval = range_slider(0, 1, default=(0.45, 0.55), label="Plotting range (y)")):
    """
    This interact demo simulates repeated tosses of a coin,
    based on work by Lauri Ruotsalainen, 2010.

    The points give the cumulative percentage of tosses which
    are heads in a given run of the simulation, so that the
    point `(x,y)` gives the percentage of the first `x` tosses
    that were heads; this proportion should approach .5, of
    course, if we are simulating a fair coin.

    INPUT:

      - ``n`` -- number of tosses
      - ``interval`` -- plot range along
        vertical axis

    EXAMPLES:

    Invoked in the notebook, the following command will produce
    the fully formatted interactive mathlet.  In the command line,
    it will simply return the underlying HTML and Sage code which
    creates the mathlet::

        sage: interacts.statistics.coin()
        <html>...</html>
    """
    from random import random
    c = []
    k = 0.0
    for i in range(1, n + 1):
        k += random()
        c.append((i, k/i))
    show(point(c[1:], gridlines=[None, [0.5]], pointsize=1), ymin=interval[0], ymax=interval[1])


@library_interact
def bisection_method(
    title = text_control('<h2>Bisection method</h2>'),
    f = input_box("x^2-2", label='f(x)'),
    interval = range_slider(-5,5,default=(0, 4), label="range"),
    d = slider(1, 8, 1, 3, label="$10^{-d}$ precision"),
    maxn = slider(0,50,1,10, label="max iterations")):
    """
    Interact explaining the bisection method, based on similar interact
    explaining secant method and Wiliam Stein's example from wiki.

    INPUT:

      - ``f`` -- function
      - ``interval`` -- range slider for the search interval
      - ``d`` -- slider for the precision (`10^{-d}`)
      - ``maxn`` -- max number of iterations

    EXAMPLES:

    Invoked in the notebook, the following command will produce
    the fully formatted interactive mathlet.  In the command line,
    it will simply return the underlying HTML and Sage code which
    creates the mathlet::

        sage: interacts.calculus.secant_method()
        <html>...</html>
    """
    def _bisection_method(f, a, b, maxn, eps):
        intervals = [(a,b)]
        round = 1
        two = float(2)
        while True:
            c = (b+a)/two
            if abs(f(c)) < h or round >= maxn:
                break
            fa = f(a); fb = f(b); fc = f(c)
            if abs(fc) < eps:
                return c, intervals
            if fa*fc < 0:
                a, b = a, c
            elif fc*fb < 0:
                a, b = c, b
            else:
                raise ValueError("f must have a sign change in the interval (%s,%s)"%(a,b))
            intervals.append((a,b))
            round += 1
        return c, intervals

    x = SR.var('x')
    f = symbolic_expression(f).function(x)
    a, b = interval
    h = 10**(-d)
    try:
        c, intervals = _bisection_method(f, float(a), float(b), maxn, h)
    except ValueError:
        print "f must have opposite sign at the endpoints of the interval"
        show(plot(f, a, b, color='red'), xmin=a, xmax=b)
    else:
        html(r"$\text{Precision }h = 10^{-d}=10^{-%s}=%.5f$"%(d, float(h)))
        html(r"${c = }%s$"%latex(c))
        html(r"${f(c) = }%s"%latex(f(c)))
        html(r"$%s \text{ iterations}"%len(intervals))
        P = plot(f, a, b, color='red')
        k = (P.ymax() - P.ymin())/ (1.5*len(intervals))
        L = sum(line([(c,k*i), (d,k*i)]) for i, (c,d) in enumerate(intervals) )
        L += sum(line([(c,k*i-k/4), (c,k*i+k/4)]) for i, (c,d) in enumerate(intervals) )
        L += sum(line([(d,k*i-k/4), (d,k*i+k/4)]) for i, (c,d) in enumerate(intervals) )
        show(P + L, xmin=a, xmax=b)

@library_interact
def secant_method(
    title = text_control('<h2>Secant method for numerical root finding</h2>'),
    f = input_box("x^2-2", label='f(x)'),
    interval = range_slider(-5,5,default=(0, 4), label="range"),
    d = slider(1, 16, 1, 3, label="10^-d precision"),
    maxn = slider(0,15,1,10, label="max iterations")):
    """
    Interact explaining the secant method, based on work by
    Lauri Ruotsalainen, 2010.
    Originally this is based on work by William Stein.

    INPUT:

      - ``f`` -- function
      - ``interval`` -- range slider for the search interval
      - ``d`` -- slider for the precision (10^-d)
      - ``maxn`` -- max number of iterations

    EXAMPLES:

    Invoked in the notebook, the following command will produce
    the fully formatted interactive mathlet.  In the command line,
    it will simply return the underlying HTML and Sage code which
    creates the mathlet::

        sage: interacts.calculus.secant_method()
        <html>...</html>
    """
    def _secant_method(f, a, b, maxn, h):
        intervals = [(a,b)]
        round = 1
        while True:
            c = b-(b-a)*f(b)/(f(b)-f(a))
            if abs(f(c)) < h or round >= maxn:
                break
            a, b = b, c
            intervals.append((a,b))
            round += 1
        return c, intervals

    x = SR.var('x')
    f = symbolic_expression(f).function(x)
    a, b = interval
    h = 10**(-d)
    if float(f(a)*f(b)) > 0:
        print "f must have opposite sign at the endpoints of the interval"
        show(plot(f, a, b, color='red'), xmin=a, xmax=b)
    else:
        c, intervals = _secant_method(f, float(a), float(b), maxn, h)
        html(r"$\text{Precision }h = 10^{-d}=10^{-%s}=%.5f$"%(d, float(h)))
        html(r"${c = }%s$"%latex(c))
        html(r"${f(c) = }%s"%latex(f(c)))
        html(r"$%s \text{ iterations}"%len(intervals))
        P = plot(f, a, b, color='red')
        k = (P.ymax() - P.ymin())/ (1.5*len(intervals))
        L = sum(line([(c,k*i), (d,k*i)]) for i, (c,d) in enumerate(intervals) )
        L += sum(line([(c,k*i-k/4), (c,k*i+k/4)]) for i, (c,d) in enumerate(intervals) )
        L += sum(line([(d,k*i-k/4), (d,k*i+k/4)]) for i, (c,d) in enumerate(intervals) )
        S = sum(line([(c,f(c)), (d,f(d)), (d-(d-c)*f(d)/(f(d)-f(c)), 0)], color="green") for  (c,d) in intervals)
        show(P + L + S, xmin=a, xmax=b)

@library_interact
def newton_method(
    title = text_control('<h2>Newton method</h2>'),
    f = input_box("x^2 - 2"),
    c = slider(-10,10, default=6, label='Start ($x$)'),
    d = slider(1, 16, 1, 3, label="$10^{-d}$ precision"),
    maxn = slider(0, 15, 1, 10, label="max iterations"),
    interval = range_slider(-10,10, default = (0,6), label="Interval"),
    list_steps = checkbox(default=False, label="List steps")):
    """
    Interact explaining the newton method, based on work by
    Lauri Ruotsalainen, 2010.
    Originally this is based on work by William Stein.

    INPUT:

      - ``f`` -- function
      - ``c`` -- starting position (`x`)
      - ``d`` -- slider for the precision (`10^{-d}`)
      - ``maxn`` -- max number of iterations
      - ``interval`` -- range slider for the search interval
      - ``list_steps`` -- checkbox, if true shows the steps numerically

    EXAMPLES:

    Invoked in the notebook, the following command will produce
    the fully formatted interactive mathlet.  In the command line,
    it will simply return the underlying HTML and Sage code which
    creates the mathlet::

        sage: interacts.calculus.newton_method()
        <html>...</html>
    """
    def _newton_method(f, c, maxn, h):
        midpoints = [c]
        round = 1
        while True:
            c = c-f(c)/f.derivative(x)(x=c)
            midpoints.append(c)
            if f(c-h)*f(c+h) < 0 or round == maxn:
                break
            round += 1
        return c, midpoints

    x = SR.var('x')
    f = symbolic_expression(f).function(x)
    a, b = interval
    h = 10**(-d)
    c, midpoints = _newton_method(f, float(c), maxn, h/2.0)
    html(r"$\text{Precision } 2h = %s$"%latex(float(h)))
    html(r"${c = }%s$"%c)
    html(r"${f(c) = }%s"%latex(f(c)))
    html(r"$%s \text{ iterations}"%len(midpoints))
    if list_steps:
        s = [["$n$","$x_n$","$f(x_n)$", "$f(x_n-h)\,f(x_n+h)$"]]
        for i, c in enumerate(midpoints):
            s.append([i+1, c, f(c), (c-h)*f(c+h)])
<<<<<<< HEAD
        html.table(s,header_row=True)
=======
        pretty_print(table(s, header=True))
>>>>>>> 559f73b1
    else:
        P = plot(f, x, interval, color="blue")
        L = sum(line([(c, 0), (c, f(c))], color="green") for c in midpoints[:-1])
        for i in range(len(midpoints) - 1):
            L += line([(midpoints[i], f(midpoints[i])), (midpoints[i+1], 0)], color="red")
        show(P + L, xmin=interval[0], xmax=interval[1], ymin=P.ymin(), ymax=P.ymax())

@library_interact
def trapezoid_integration(
    title = text_control('<h2>Trapezoid integration</h2>'),
    f = input_box(default = "x^2-5*x + 10", label='$f(x)=$'),
    n = slider(1,100,1,5, label='# divisions'),
    interval_input = selector(['from slider','from keyboard'], label='Integration interval', buttons=True),
    interval_s = range_slider(-10,10,default=(0,8), label="slider: "),
    interval_g = input_grid(1,2,default=[[0,8]], label="keyboard: "),
    output_form = selector(['traditional','table','none'], label='Computations form', buttons=True)
    ):
    """
    Interact explaining the trapezoid method for definite integrals, based on work by
    Lauri Ruotsalainen, 2010 (based on the application "Numerical integrals with various rules"
    by Marshall Hampton and Nick Alexander)

    INPUT:

      - ``f`` -- function of variable x to integrate
      - ``n`` -- number of divisions
      - ``interval_input`` -- swithes the input for interval between slider and keyboard
      - ``interval_s`` -- slider for interval to integrate
      - ``interval_g`` -- input grid for interval to integrate
      - ``output_form`` -- the computation is formatted in a traditional form, in a table or missing

    EXAMPLES:

    Invoked in the notebook, the following command will produce
    the fully formatted interactive mathlet.  In the command line,
    it will simply return the underlying HTML and Sage code which
    creates the mathlet::

        sage: interacts.calculus.trapezoid_integration()
        <html>...</html>
    """
    xs = []
    ys = []
    if interval_input == 'from slider':
        interval = interval_s
    else:
        interval = interval_g[0]
    h = float(interval[1]-interval[0])/n
    x = SR.var('x')
    f = symbolic_expression(f).function(x)

    trapezoids = Graphics()

    for i in range(n):
        xi = interval[0] + i*h
        yi = f(xi)
        trapezoids += line([[xi, 0], [xi, yi], [xi + h, f(xi + h)],[xi + h, 0],[xi, 0]], rgbcolor = (1,0,0))
        xs.append(xi)
        ys.append(yi)
    xs.append(xi + h)
    ys.append(f(xi + h))

    html(r'Function $f(x)=%s$'%latex(f(x)))
    show(plot(f, interval[0], interval[1]) + trapezoids, xmin = interval[0], xmax = interval[1])

    numeric_value = integral_numerical(f, interval[0], interval[1])[0]
    approx = h *(ys[0]/2 + sum([ys[i] for i in range(1,n)]) + ys[n]/2)

    html(r'Integral value to seven decimal places is: $\displaystyle\int_{%.2f}^{%.2f} {f(x) \, \mathrm{d}x} = %.6f$'%(
            interval[0], interval[1], N(numeric_value, digits=7))
         )

    if output_form == 'traditional':
        sum_formula_html = r"\frac {d}{2} \cdot \left[f(x_0) + %s + f(x_{%s})\right]" % (
            ' + '.join([ "2 f(x_{%s})"%i for i in range(1,n)]),
            n
            )
        sum_placement_html = r"\frac{%.2f}{2} \cdot \left[f(%.2f) + %s + f(%.2f)\right]" % (
            h,
            N(xs[0], digits=5),
            ' + '.join([ "2 f(%.2f)" %N(i, digits=5) for i in xs[1:-1]]),
            N(xs[n], digits=5)
            )
        sum_values_html = r"\frac{%.2f}{2} \cdot \left[%.2f + %s + %.2f\right]" % (
            h,
            N(ys[0], digits=5),
            ' + '.join([ "2\cdot %.2f" % N(i, digits=5) for i in ys[1:-1]]),
            N(ys[n], digits=5)
            )

        html(r'''
            <div class="math">
            \begin{align*}
            \int_{%.2f}^{%.2f} {f(x) \, \mathrm{d}x}
                & \approx %s \\
                & = %s \\
                & = %s \\
                & = %s
            \end{align*}
            </div>
        ''' % (
                interval[0], interval[1],
                sum_formula_html, sum_placement_html, sum_values_html,
                N(approx, digits=7)
        ))
    elif output_form == 'table':
        s = [['$i$','$x_i$','$f(x_i)$','$m$','$m\cdot f(x_i)$']]
        for i in range(0,n+1):
            if i==0 or i==n:
                j = 1
            else:
                j = 2
            s.append([i, xs[i], ys[i],j,N(j*ys[i])])
<<<<<<< HEAD
        html.table(s,header_row=True)
=======
        pretty_print(table(s, header=True))
>>>>>>> 559f73b1

@library_interact
def simpson_integration(
    title = text_control('<h2>Simpson integration</h2>'),
    f = input_box(default = 'x*sin(x)+x+1', label='$f(x)=$'),
    n = slider(2,100,2,6, label='# divisions'),
    interval_input = selector(['from slider','from keyboard'], label='Integration interval', buttons=True),
    interval_s = range_slider(-10,10,default=(0,10), label="slider: "),
    interval_g = input_grid(1,2,default=[[0,10]], label="keyboard: "),
    output_form = selector(['traditional','table','none'], label='Computations form', buttons=True)):
    """
    Interact explaining the simpson method for definite integrals, based on work by
    Lauri Ruotsalainen, 2010 (based on the application "Numerical integrals with various rules"
    by Marshall Hampton and Nick Alexander)

    INPUT:

      - ``f`` -- function of variable x to integrate
      - ``n`` -- number of divisions (mult. of 2)
      - ``interval_input`` -- swithes the input for interval between slider and keyboard
      - ``interval_s`` -- slider for interval to integrate
      - ``interval_g`` -- input grid for interval to integrate
      - ``output_form`` -- the computation is formatted in a traditional form, in a table or missing

    EXAMPLES:

    Invoked in the notebook, the following command will produce
    the fully formatted interactive mathlet.  In the command line,
    it will simply return the underlying HTML and Sage code which
    creates the mathlet::

        sage: interacts.calculus.simpson_integration()
        <html>...</html>
    """
    x = SR.var('x')
    f = symbolic_expression(f).function(x)
    if interval_input == 'from slider':
        interval = interval_s
    else:
        interval = interval_g[0]
    def parabola(a, b, c):
        from sage.all import solve
        A, B, C = SR.var("A, B, C")
        K = solve([A*a[0]**2+B*a[0]+C==a[1], A*b[0]**2+B*b[0]+C==b[1], A*c[0]**2+B*c[0]+C==c[1]], [A, B, C], solution_dict=True)[0]
        f = K[A]*x**2+K[B]*x+K[C]
        return f
    xs = []; ys = []
    dx = float(interval[1]-interval[0])/n

    for i in range(n+1):
        xs.append(interval[0] + i*dx)
        ys.append(f(x=xs[-1]))

    parabolas = Graphics()
    lines = Graphics()

    for i in range(0, n-1, 2):
        p = parabola((xs[i],ys[i]),(xs[i+1],ys[i+1]),(xs[i+2],ys[i+2]))
        parabolas += plot(p(x=x), (x, xs[i], xs[i+2]), color="red")
        lines += line([(xs[i],ys[i]), (xs[i],0), (xs[i+2],0)],color="red")
        lines += line([(xs[i+1],ys[i+1]), (xs[i+1],0)], linestyle="-.", color="red")

    lines += line([(xs[-1],ys[-1]), (xs[-1],0)], color="red")

    html(r'Function $f(x)=%s$'%latex(f(x)))

    show(plot(f(x),x,interval[0],interval[1]) + parabolas + lines, xmin = interval[0], xmax = interval[1])

    numeric_value = integral_numerical(f,interval[0],interval[1])[0]
    approx = dx/3 *(ys[0] + sum([4*ys[i] for i in range(1,n,2)]) + sum([2*ys[i] for i in range(2,n,2)]) + ys[n])

    html(r'Integral value to seven decimal places is: $\displaystyle\int_{%.2f}^{%.2f} {f(x) \, \mathrm{d}x} = %.6f$'%
         (interval[0],interval[1],
         N(numeric_value,digits=7)))

    if output_form == 'traditional':
        sum_formula_html = r"\frac{d}{3} \cdot \left[ f(x_0) + %s + f(x_{%s})\right]" % (
            ' + '.join([ r"%s \cdot f(x_{%s})" %(i%2*(-2)+4, i+1) for i in range(0,n-1)]),
            n
            )

        sum_placement_html = r"\frac{%.2f}{3} \cdot \left[ f(%.2f) +  %s + f(%.2f)\right]" % (
            dx,
            N(xs[0],digits=5),
            ' + '.join([ r"%s \cdot f(%.2f)" %(i%2*(-2)+4, N(xk, digits=5)) for i, xk in enumerate(xs[1:-1])]),
            N(xs[n],digits=5)
            )

        sum_values_html = r"\frac{%.2f}{3} \cdot \left[ %s %s %s\right]" %(
            dx,
            "%.2f + "%N(ys[0],digits=5),
            ' + '.join([ r"%s \cdot %.2f" %(i%2*(-2)+4, N(yk, digits=5)) for i, yk in enumerate(ys[1:-1])]),
            " + %.2f"%N(ys[n],digits=5)
            )

        html(r'''
        <div class="math">
        \begin{align*}
        \int_{%.2f}^{%.2f} {f(x) \, \mathrm{d}x}
            & \approx %s \\
            & = %s \\
            & = %s \\
            & = %.6f
        \end{align*}
        </div>
        ''' % (
                interval[0], interval[1],
                sum_formula_html, sum_placement_html, sum_values_html,
                N(approx,digits=7)
                ))
    elif output_form == 'table':
        s = [['$i$','$x_i$','$f(x_i)$','$m$','$m\cdot f(x_i)$']]
        for i in range(0,n+1):
            if i==0 or i==n:
                j = 1
            else:
                j = (i+1)%2*(-2)+4
            s.append([i, xs[i], ys[i],j,N(j*ys[i])])
        s.append(['','','','$\sum$','$%s$'%latex(3/dx*approx)])
<<<<<<< HEAD
        html.table(s,header_row=True)
=======
        pretty_print(table(s, header=True))
>>>>>>> 559f73b1
        html(r'$\int_{%.2f}^{%.2f} {f(x) \, \mathrm{d}x}\approx\frac {%.2f}{3}\cdot %s=%s$'%
             (interval[0], interval[1],dx,latex(3/dx*approx),latex(approx)))

@library_interact
def riemann_sum(
    title = text_control('<h2>Riemann integral with random sampling</h2>'),
    f = input_box("x^2+1", label = "$f(x)=$", width=40),
    n = slider(1,30,1,5, label='# divisions'),
    hr1 = text_control('<hr>'),
    interval_input = selector(['from slider','from keyboard'], label='Integration interval', buttons=True),
    interval_s = range_slider(-5,10,default=(0,2), label="slider: "),
    interval_g = input_grid(1,2,default=[[0,2]], label="keyboard: "),
    hr2 = text_control('<hr>'),
    list_table = checkbox(default=False, label="List table"),
    auto_update = False):
    """
    Interact explaining the definition of Riemann integral

    INPUT:

    - ``f`` -- function of variable x to integrate
    - ``n`` -- number of divisions
      - ``interval_input`` -- swithes the input for interval between slider and keyboard
      - ``interval_s`` -- slider for interval to integrate
      - ``interval_g`` -- input grid for interval to integrate
    - ``list_table`` -- print table with values of the function

    EXAMPLES:

    Invoked in the notebook, the following command will produce
    the fully formatted interactive mathlet.  In the command line,
    it will simply return the underlying HTML and Sage code which
    creates the mathlet::

        sage: interacts.calculus.riemann_sum()
        <html>...</html>

    AUTHORS:

    - Robert Marik (08-2010)
    """
    x = SR.var('x')
    from random import random
    if interval_input == 'from slider':
        a = interval_s[0]
        b = interval_s[1]
    else:
        a = interval_g[0][0]
        b = interval_g[0][1]
    func = symbolic_expression(f).function(x)
    division = [a]+[a+random()*(b-a) for i in range(n-1)]+[b]
    division = sorted([i for i in division])
    xs = [division[i]+random()*(division[i+1]-division[i]) for i in range(n)]
    ys = [func(x_val) for x_val in xs]
    rects = Graphics()
    for i in range(n):
        body=[[division[i],0],[division[i],ys[i]],[division[i+1],ys[i]],[division[i+1],0]]
        if ys[i].n()>0:
            color_rect='green'
        else:
            color_rect='red'
        rects = rects +polygon2d(body, rgbcolor = color_rect,alpha=0.1)\
         + point((xs[i],ys[i]), rgbcolor = (1,0,0))\
         + line(body,rgbcolor='black',zorder=-1)
    html('<small>Adjust your data and click Update button. Click repeatedly for another random values.</small>')

    show(plot(func(x),(x,a,b),zorder=5) + rects)
    delka_intervalu=[division[i+1]-division[i] for i in range(n)]
    if list_table:
<<<<<<< HEAD
        html.table([["$i$","$[x_{i-1},x_i]$","$\eta_i$","$f(\eta_i)$","$x_{i}-x_{i-1}$"]]\
        +[[i+1,[division[i],division[i+1]],xs[i],ys[i],delka_intervalu[i]] for i in range(n)],\
        header_row=True)
=======
        pretty_print(table([
            ["$i$", "$[x_{i-1},x_i]$", "$\eta_i$", "$f(\eta_i)$", "$x_{i}-x_{i-1}$"]
        ] + [
            [i+1,[division[i],division[i+1]],xs[i],ys[i],delka_intervalu[i]] for i in range(n)
        ],  header=True))
>>>>>>> 559f73b1

    html('Riemann sum: $\displaystyle\sum_{i=1}^{%s} f(\eta_i)(x_i-x_{i-1})=%s$ '%
         (latex(n),latex(sum([ys[i]*delka_intervalu[i] for i in range(n)]))))
    html('Exact value of the integral $\displaystyle\int_{%s}^{%s}%s\,\mathrm{d}x=%s$'%
         (latex(a),latex(b),latex(func(x)),latex(integral_numerical(func(x),a,b)[0])))


x = SR.var('x')
@library_interact
def function_tool(f=sin(x), g=cos(x), xrange=range_slider(-3,3,default=(0,1),label='x-range'),
      yrange='auto',
      a=1,
      action=selector(['f', 'df/dx', 'int f', 'num f', 'den f', '1/f', 'finv',
                       'f+a', 'f-a', 'f*a', 'f/a', 'f^a', 'f(x+a)', 'f(x*a)',
                       'f+g', 'f-g', 'f*g', 'f/g', 'f(g)'],
             width=15, nrows=5, label="h = "),
      do_plot = ("Draw Plots", True)):
    """
    `Function Plotting Tool <http://wiki.sagemath.org/interact/calculus#Functiontool>`_
    (by William Stein (?))

    INPUT:

      - ``f`` -- function f(x)
      - ``g`` -- function g(x)
      - ``xrange`` -- range for plotting (x)
      - ``yrange`` -- range for plotting ('auto' is default, otherwise a tuple)
      - ``a`` -- factor ``a``
      - ``action`` -- select given operation on or combination of functions
      - ``do_plot`` -- if true, a plot is drawn

    EXAMPLE:

    Invoked in the notebook, the following command will produce
    the fully formatted interactive mathlet.  In the command line,
    it will simply return the underlying HTML and Sage code which
    creates the mathlet::

        sage: interacts.calculus.function_tool()
        <html>...</html>
    """
    x = SR.var('x')
    try:
        f = SR(f); g = SR(g); a = SR(a)
    except TypeError as msg:
        print msg[-200:]
        print "Unable to make sense of f,g, or a as symbolic expressions in single variable x."
        return
    if not (isinstance(xrange, tuple) and len(xrange) == 2):
          xrange = (0,1)
    h = 0; lbl = ''
    if action == 'f':
        h = f
        lbl = 'f'
    elif action == 'df/dx':
        h = f.derivative(x)
        lbl = r'\frac{\mathrm{d}f}{\mathrm{d}x}'
    elif action == 'int f':
        h = f.integrate(x)
        lbl = r'\int f \,\mathrm{d}x'
    elif action == 'num f':
        h = f.numerator()
        lbl = r'\text{numer(f)}'
    elif action == 'den f':
        h = f.denominator()
        lbl = r'\text{denom(f)}'
    elif action == '1/f':
        h = 1/f
        lbl = r'\frac{1}{f}'
    elif action == 'finv':
        h = solve(f == var('y'), x)[0].rhs()
        lbl = 'f^{-1}(y)'
    elif action == 'f+a':
        h = f+a
        lbl = 'f + a'
    elif action == 'f-a':
        h = f-a
        lbl = 'f - a'
    elif action == 'f*a':
        h = f*a
        lbl = r'f \times a'
    elif action == 'f/a':
        h = f/a
        lbl = r'\frac{f}{a}'
    elif action == 'f^a':
        h = f**a
        lbl = 'f^a'
    elif action == 'f^a':
        h = f**a
        lbl = 'f^a'
    elif action == 'f(x+a)':
        h = f.subs(x=x+a)
        lbl = 'f(x+a)'
    elif action == 'f(x*a)':
        h = f.subs(x=x*a)
        lbl = 'f(xa)'
    elif action == 'f+g':
        h = f+g
        lbl = 'f + g'
    elif action == 'f-g':
        h = f-g
        lbl = 'f - g'
    elif action == 'f*g':
        h = f*g
        lbl = r'f \times g'
    elif action == 'f/g':
        h = f/g
        lbl = r'\frac{f}{g}'
    elif action == 'f(g)':
        h = f(g)
        lbl = 'f(g)'
    html('<center><font color="red">$f = %s$</font></center>'%latex(f))
    html('<center><font color="green">$g = %s$</font></center>'%latex(g))
    html('<center><font color="blue"><b>$h = %s = %s$</b></font></center>'%(lbl, latex(h)))
    if do_plot:
        P = plot(f, xrange, color='red', thickness=2) +  \
            plot(g, xrange, color='green', thickness=2) + \
            plot(h, xrange, color='blue', thickness=2)
        if yrange == 'auto':
            show(P, xmin=xrange[0], xmax=xrange[1])
        else:
            yrange = sage_eval(yrange)
            show(P, xmin=xrange[0], xmax=xrange[1], ymin=yrange[0], ymax=yrange[1])

@library_interact
def julia(expo = slider(-10,10,0.1,2),
    c_real = slider(-2,2,0.01,0.5, label='real part const.'),
    c_imag = slider(-2,2,0.01,0.5, label='imag part const.'),
    iterations=slider(1,100,1,20, label='# iterations'),
    zoom_x = range_slider(-2,2,0.01,(-1.5,1.5), label='Zoom X'),
    zoom_y = range_slider(-2,2,0.01,(-1.5,1.5), label='Zoom Y'),
    plot_points = slider(20,400,20, default=150, label='plot points'),
    dpi = slider(20, 200, 10, default=80, label='dpi')):
    """
    Julia Fractal, based on
    `Julia by Harald Schilly <http://wiki.sagemath.org/interact/fractal#Julia>`_.

    INPUT:

        - ``exponent`` -- exponent ``e`` in `z^e+c`
        - ``c_real`` -- real part of the constant ``c``
        - ``c_imag`` -- imaginary part of the constant ``c``
        - ``iterations`` -- number of iterations
        - ``zoom_x`` -- range slider for zoom in x direction
        - ``zoom_y`` -- range slider for zoom in y direction
        - ``plot_points`` -- number of points to plot
        - ``dpi`` -- dots-per-inch parameter for the plot

    EXAMPLE:

    Invoked in the notebook, the following command will produce
    the fully formatted interactive mathlet.  In the command line,
    it will simply return the underlying HTML and Sage code which
    creates the mathlet::

        sage: interacts.fractals.julia()
        <html>...</html>
    """
    z = SR.var('z')
    I = CDF.gen()
    f = symbolic_expression(z**expo + c_real + c_imag*I).function(z)
    ff_j = fast_callable(f, vars=[z], domain=CDF)

    from sage.interacts.library_cython import julia

    html('<h2>Julia Fractal</h2>')
    html(r'Recursive Formula: $z \leftarrow z^{%.2f} + (%.2f+%.2f*\mathbb{I})$' % (expo, c_real, c_imag))
    complex_plot(lambda z: julia(ff_j, z, iterations), zoom_x, zoom_y, plot_points=plot_points, dpi=dpi).show(frame=True, aspect_ratio=1)

@library_interact
def mandelbrot(expo = slider(-10,10,0.1,2),
    iterations=slider(1,100,1,20, label='# iterations'),
    zoom_x = range_slider(-2,2,0.01,(-2,1), label='Zoom X'),
    zoom_y = range_slider(-2,2,0.01,(-1.5,1.5), label='Zoom Y'),
    plot_points = slider(20,400,20, default=150, label='plot points'),
    dpi = slider(20, 200, 10, default=80, label='dpi')):
    """
    Mandelbrot Fractal, based on
    `Mandelbrot by Harald Schilly <http://wiki.sagemath.org/interact/fractal#Mandelbrot>`_.

    INPUT:

        - ``exponent`` -- exponent ``e`` in `z^e+c`
        - ``iterations`` -- number of iterations
        - ``zoom_x`` -- range slider for zoom in x direction
        - ``zoom_y`` -- range slider for zoom in y direction
        - ``plot_points`` -- number of points to plot
        - ``dpi`` -- dots-per-inch parameter for the plot

    EXAMPLE:

    Invoked in the notebook, the following command will produce
    the fully formatted interactive mathlet.  In the command line,
    it will simply return the underlying HTML and Sage code which
    creates the mathlet::

        sage: interacts.fractals.mandelbrot()
        <html>...</html>
    """
    x, z, c = SR.var('x, z, c')
    f = symbolic_expression(z**expo + c).function(z, c)
    ff_m = fast_callable(f, vars=[z,c], domain=CDF)

    from sage.interacts.library_cython import mandel

    html('<h2>Mandelbrot Fractal</h2>')
    html(r'Recursive Formula: $z \leftarrow z^{%.2f} + c$ for $c \in \mathbb{C}$' % expo)
    complex_plot(lambda z: mandel(ff_m, z, iterations), zoom_x, zoom_y, plot_points=plot_points, dpi=dpi).show(frame=True, aspect_ratio=1)


@library_interact
def cellular_automaton(
    N=slider(1,500,1,label='Number of iterations',default=100),
    rule_number=slider(0, 255, 1, default=110, label='Rule number'),
    size = slider(1, 11, step_size=1, default=6, label='size of graphic')):
    """
    Yields a matrix showing the evolution of a
    `Wolfram's cellular automaton <http://mathworld.wolfram.com/CellularAutomaton.html>`_.

    `Based on work by Pablo Angulo <http://wiki.sagemath.org/interact/misc#CellularAutomata>`_.

    INPUT:

        - ``N`` -- iterations
        - ``rule_number`` -- rule number (0 to 255)
        - ``size`` -- size of the shown picture

    EXAMPLE:

    Invoked in the notebook, the following command will produce
    the fully formatted interactive mathlet.  In the command line,
    it will simply return the underlying HTML and Sage code which
    creates the mathlet::

        sage: interacts.fractals.cellular_automaton()
        <html>...</html>
    """
    from sage.all import Integer
    if not 0 <= rule_number <= 255:
        raise ValueError('Invalid rule number')
    binary_digits = Integer(rule_number).digits(base=2)
    rule = binary_digits + [0]*(8-len(binary_digits))

    html('<h2>Cellular Automaton</h2>'+
         '<div style="white-space: normal;">"A cellular automaton is a collection of "colored" cells \
         on a grid of specified shape that evolves through a number of \
         discrete time steps according to a set of rules based on the \
         states of neighboring cells." &mdash; \
         <a target="_blank" href="http://mathworld.wolfram.com/CellularAutomaton.html">Mathworld,\
         Cellular Automaton</a></div>\
         <div>Rule %s expands to %s</div>' % (rule_number, ''.join(map(str,rule)))
        )

    from sage.interacts.library_cython import cellular
    M = cellular(rule, N)
    plot_M = matrix_plot(M, cmap='binary')
    plot_M.show(figsize=[size,size])


@library_interact
def polar_prime_spiral(
    interval = range_slider(1, 4000, 10, default=(1, 1000), label="range"),
    show_factors = True,
    highlight_primes = True,
    show_curves = True,
    n = slider(1,200, 1, default=89, label="number $n$"),
    dpi = slider(10,300, 10, default=100, label="dpi")):
    """
    Polar Prime Spiral interact, based on work by David Runde.

    For more information about the factors in the spiral,
    `visit John Williamson's website <http://www.dcs.gla.ac.uk/~jhw/spirals/index.html>`_.

    INPUT:

        - ``interval`` -- range slider to specify start and end
        - ``show_factors`` -- if true, show factors
        - ``highlight_primes`` -- if true, prime numbers are highlighted
        - ``show_curves`` -- if true, curves are plotted
        - ``n`` -- number `n`
        - ``dpi`` -- dots per inch resolution for plotting

    EXAMPLE:

    Invoked in the notebook, the following command will produce
    the fully formatted interactive mathlet.  In the command line,
    it will simply return the underlying HTML and Sage code which
    creates the mathlet::

        sage: sage.interacts.algebra.polar_prime_spiral()
        <html>...</html>

    """

    html('<h2>Polar Prime Spiral</h2> \
          <div style="white-space: normal;">\
          For more information about the factors in the spiral, visit \
          <a href="http://www.dcs.gla.ac.uk/~jhw/spirals/index.html" target="_blank">\
          Number Spirals by John Williamson</a>.</div>'
        )

    start, end = interval
    from sage.ext.fast_eval import fast_float
    from math import floor, ceil
    from sage.plot.colors import hue

    if start < 1 or end <= start:
        print "invalid start or end value"
        return
    if n > end:
        print "WARNING: n is greater than end value"
        return
    if n < start:
        print "n < start value"
        return
    nn = SR.var('nn')
    f1 = fast_float(sqrt(nn)*cos(2*pi*sqrt(nn)), 'nn')
    f2 = fast_float(sqrt(nn)*sin(2*pi*sqrt(nn)), 'nn')
    f = lambda x: (f1(x), f2(x))

    list =[]
    list2=[]
    if show_factors == False:
        for i in srange(start, end, include_endpoint = True):
            if Integer(i).is_pseudoprime(): list.append(f(i-start+1)) #Primes list
            else: list2.append(f(i-start+1)) #Composites list
        P = points(list)
        R = points(list2, alpha = .1) #Faded Composites
    else:
        for i in srange(start, end, include_endpoint = True):
            list.append(disk((f(i-start+1)),0.05*pow(2,len(factor(i))-1), (0,2*pi))) #resizes each of the dots depending of the number of factors of each number
            if Integer(i).is_pseudoprime() and highlight_primes: list2.append(f(i-start+1))
        P = plot(list)
        p_size = 5 #the orange dot size of the prime markers
        if not highlight_primes: list2 = [(f(n-start+1))]
        R = points(list2, hue = .1, pointsize = p_size)

    if n > 0:
        html('$n = %s$' % factor(n))

        p = 1
    #The X which marks the given n
        W1 = disk((f(n-start+1)), p, (pi/6, 2*pi/6))
        W2 = disk((f(n-start+1)), p, (4*pi/6, 5*pi/6))
        W3 = disk((f(n-start+1)), p, (7*pi/6, 8*pi/6))
        W4 = disk((f(n-start+1)), p, (10*pi/6, 11*pi/6))
        Q = plot(W1 + W2 + W3 + W4, alpha = .1)

        n = n - start +1        #offsets the n for different start values to ensure accurate plotting
        if show_curves:
            begin_curve = 0
            t = SR.var('t')
            a=1.0
            b=0.0
            if n > (floor(sqrt(n)))**2 and n <= (floor(sqrt(n)))**2 + floor(sqrt(n)):
                c = -((floor(sqrt(n)))**2 - n)
                c2= -((floor(sqrt(n)))**2 + floor(sqrt(n)) - n)
            else:
                c = -((ceil(sqrt(n)))**2 - n)
                c2= -((floor(sqrt(n)))**2 + floor(sqrt(n)) - n)
            html('Pink Curve:  $n^2 + %s$' % c)
            html('Green Curve: $n^2 + n + %s$' % c2)
            m = SR.var('m')
            g = symbolic_expression(a*m**2+b*m+c).function(m)
            r = symbolic_expression(sqrt(g(m))).function(m)
            theta = symbolic_expression(r(m)- m*sqrt(a)).function(m)
            S1 = parametric_plot(((r(t))*cos(2*pi*(theta(t))),(r(t))*sin(2*pi*(theta(t)))),
                 (begin_curve, ceil(sqrt(end-start))), color=hue(0.8), thickness = .3) #Pink Line

            b = 1
            c = c2;
            g = symbolic_expression(a*m**2+b*m+c).function(m)
            r = symbolic_expression(sqrt(g(m))).function(m)
            theta = symbolic_expression(r(m)- m*sqrt(a)).function(m)
            S2 = parametric_plot(((r(t))*cos(2*pi*(theta(t))),(r(t))*sin(2*pi*(theta(t)))),
                 (begin_curve, ceil(sqrt(end-start))), color=hue(0.6), thickness = .3) #Green Line

            show(R+P+S1+S2+Q, aspect_ratio = 1, axes = False, dpi = dpi)
        else: show(R+P+Q, aspect_ratio = 1, axes = False, dpi = dpi)
    else: show(R+P, aspect_ratio = 1, axes = False, dpi = dpi)


<|MERGE_RESOLUTION|>--- conflicted
+++ resolved
@@ -497,15 +497,11 @@
     C_graph += Cf_point + Cf_line1 + Cf_line2
     G_graph += Gf + Gf_point + Gf_line
 
-<<<<<<< HEAD
-    html.table([[r"$\text{Unit Circle}$",r"$\text{Function}$"], [C_graph, G_graph]], header_row=True)
-=======
     pretty_print(table([
         [r"$\text{Unit Circle}$", r"$\text{Function}$"],
         [C_graph, G_graph]
     ], header=True))
 
->>>>>>> 559f73b1
 
 @library_interact
 def special_points(
@@ -902,11 +898,7 @@
         s = [["$n$","$x_n$","$f(x_n)$", "$f(x_n-h)\,f(x_n+h)$"]]
         for i, c in enumerate(midpoints):
             s.append([i+1, c, f(c), (c-h)*f(c+h)])
-<<<<<<< HEAD
-        html.table(s,header_row=True)
-=======
         pretty_print(table(s, header=True))
->>>>>>> 559f73b1
     else:
         P = plot(f, x, interval, color="blue")
         L = sum(line([(c, 0), (c, f(c))], color="green") for c in midpoints[:-1])
@@ -1020,11 +1012,7 @@
             else:
                 j = 2
             s.append([i, xs[i], ys[i],j,N(j*ys[i])])
-<<<<<<< HEAD
-        html.table(s,header_row=True)
-=======
         pretty_print(table(s, header=True))
->>>>>>> 559f73b1
 
 @library_interact
 def simpson_integration(
@@ -1144,11 +1132,7 @@
                 j = (i+1)%2*(-2)+4
             s.append([i, xs[i], ys[i],j,N(j*ys[i])])
         s.append(['','','','$\sum$','$%s$'%latex(3/dx*approx)])
-<<<<<<< HEAD
-        html.table(s,header_row=True)
-=======
         pretty_print(table(s, header=True))
->>>>>>> 559f73b1
         html(r'$\int_{%.2f}^{%.2f} {f(x) \, \mathrm{d}x}\approx\frac {%.2f}{3}\cdot %s=%s$'%
              (interval[0], interval[1],dx,latex(3/dx*approx),latex(approx)))
 
@@ -1218,17 +1202,11 @@
     show(plot(func(x),(x,a,b),zorder=5) + rects)
     delka_intervalu=[division[i+1]-division[i] for i in range(n)]
     if list_table:
-<<<<<<< HEAD
-        html.table([["$i$","$[x_{i-1},x_i]$","$\eta_i$","$f(\eta_i)$","$x_{i}-x_{i-1}$"]]\
-        +[[i+1,[division[i],division[i+1]],xs[i],ys[i],delka_intervalu[i]] for i in range(n)],\
-        header_row=True)
-=======
         pretty_print(table([
             ["$i$", "$[x_{i-1},x_i]$", "$\eta_i$", "$f(\eta_i)$", "$x_{i}-x_{i-1}$"]
         ] + [
             [i+1,[division[i],division[i+1]],xs[i],ys[i],delka_intervalu[i]] for i in range(n)
         ],  header=True))
->>>>>>> 559f73b1
 
     html('Riemann sum: $\displaystyle\sum_{i=1}^{%s} f(\eta_i)(x_i-x_{i-1})=%s$ '%
          (latex(n),latex(sum([ys[i]*delka_intervalu[i] for i in range(n)]))))
