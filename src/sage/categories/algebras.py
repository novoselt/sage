--- conflicted
+++ resolved
@@ -135,18 +135,10 @@
                 sage: C = Algebras(QQ).CartesianProducts()
                 sage: C.extra_super_categories()
                 [Category of algebras over Rational Field]
-<<<<<<< HEAD
-                sage: Algebras(QQ).CartesianProducts().super_categories()
-                [Category of algebras over Rational Field,
-                 Category of Cartesian products of monoids,
-                 Category of Cartesian products of commutative additive groups]
-
-=======
                 sage: sorted(C.super_categories(), key=str)
                 [Category of Cartesian products of commutative additive groups,
                  Category of Cartesian products of monoids,
                  Category of algebras over Rational Field]
->>>>>>> 8da7522b
             """
             return [self.base_category()]
 
