--- conflicted
+++ resolved
@@ -195,17 +195,12 @@
         sage: fn.endswith('.jpeg')
         True
     """
-    import sage.plot.plot
     from sage.misc.superseded import deprecation
     if ext[0] not in '.-':
         deprecation(16640, "extension must now include the dot")
         ext = '.' + ext
-<<<<<<< HEAD
     import sage.misc.misc
     if sage.misc.misc.EMBEDDED_MODE:
-=======
-    if sage.plot.plot.EMBEDDED_MODE:
->>>>>>> 52db42b0
         # Don't use this unsafe function except in the notebook, #15515
         i = 0
         while os.path.exists('sage%d%s'%(i,ext)):
