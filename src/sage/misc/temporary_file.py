--- conflicted
+++ resolved
@@ -195,13 +195,9 @@
         from sage.misc.superseded import deprecation
         deprecation(16640, "extension must now include the dot")
         ext = '.' + ext
-    import sage.plot.plot
-<<<<<<< HEAD
+    import sage.misc.misc
     if sage.misc.misc.EMBEDDED_MODE:
-=======
-    if sage.plot.plot.EMBEDDED_MODE:
         # Don't use this unsafe function except in the notebook, #15515
->>>>>>> d27f8497
         i = 0
         while os.path.exists('sage%d%s'%(i,ext)):
             i += 1
