"""
LaTeX printing support

In order to support latex formatting, an object should define a
special method ``_latex_(self)`` that returns a string, which will be typeset
in a mathematical mode (the exact mode depends on circumstances).

    AUTHORS:

    - William Stein: original implementation
    - Joel B. Mohler: latex_variable_name() drastic rewrite and many doc-tests
"""

#*****************************************************************************
#       Copyright (C) 2005 William Stein <wstein@gmail.com>
#
#  Distributed under the terms of the GNU General Public License (GPL)
#  as published by the Free Software Foundation; either version 2 of
#  the License, or (at your option) any later version.
#                  http://www.gnu.org/licenses/
#*****************************************************************************

<<<<<<< HEAD
=======
EMBEDDED_MODE = False
>>>>>>> 00199fb2

COMMON_HEADER = \
r'''\usepackage{amsmath}
\usepackage{amssymb}
\usepackage{amsfonts}
\usepackage{graphicx}
\usepackage{mathrsfs}
\pagestyle{empty}
\usepackage[utf8]{inputenc}
\usepackage[T1]{fontenc}
'''

LATEX_HEADER = (
r'''\documentclass{article}
''' + COMMON_HEADER +
r'''\oddsidemargin 0.0in
\evensidemargin 0.0in
\textwidth 6.45in
\topmargin 0.0in
\headheight 0.0in
\headsep 0.0in
\textheight 9.0in
''')

SLIDE_HEADER = (
r'''\documentclass[a0,8pt]{beamer}
''' + COMMON_HEADER +
r'''\textwidth=1.1\textwidth
\textheight=2\textheight
''')

import sys
import shutil, re
import os.path
import random
import subprocess
import types

from sage.misc.temporary_file import tmp_dir, graphics_filename
import sage_eval
from sage.misc.misc import EMBEDDED_MODE
from sage.misc.sage_ostools import have_program
from sage.misc.cachefunc import cached_function, cached_method

@cached_function
def have_latex():
    """
    Return ``True`` if this computer has the program ``latex``.

    If this computer doesn't have LaTeX installed, you may obtain it
    from http://ctan.org/.

    EXAMPLES::

        sage: from sage.misc.latex import have_latex
        sage: have_latex() # random
        True
    """
    return have_program('latex')


@cached_function
def have_pdflatex():
    """
    Return ``True`` if this computer has the program ``pdflatex``.

    If this computer doesn't have pdflatex installed, you may obtain it
    from http://ctan.org/.

    EXAMPLES::

        sage: from sage.misc.latex import have_pdflatex
        sage: have_pdflatex() # random
        True
    """
    return have_program('pdflatex')


@cached_function
def have_xelatex():
    """
    Return ``True`` if this computer has the program ``xelatex``.

    If this computer doesn't have xelatex installed, you may obtain it
    from http://ctan.org/.

    EXAMPLES::

        sage: from sage.misc.latex import have_xelatex
        sage: have_xelatex() # random
        True
    """
    return have_program('xelatex')


@cached_function
def have_dvipng():
    """
    Return ``True`` if this computer has the program ``dvipng``.

    If this computer doesn't have dvipng installed, you may obtain it
    from http://sourceforge.net/projects/dvipng/

    EXAMPLES::

        sage: from sage.misc.latex import have_dvipng
        sage: have_dvipng() # random
        True
    """
    return have_program('dvipng')


@cached_function
def have_convert():
    """
    Return ``True`` if this computer has the program ``convert``.

    If this computer doesn't have convert installed, you may obtain it
    (along with the rest of the ImageMagick suite) from
    http://www.imagemagick.org

    EXAMPLES::

        sage: from sage.misc.latex import have_convert
        sage: have_convert() # random
        True
    """
    return have_program('convert')


def list_function(x):
    r"""
    Returns the LaTeX code for a list ``x``.

    INPUT: ``x`` - a list

    EXAMPLES::

        sage: from sage.misc.latex import list_function
        sage: list_function([1,2,3])
        '\\left[1, 2, 3\\right]'
        sage: latex([1,2,3])  # indirect doctest
        \left[1, 2, 3\right]
        sage: latex([Matrix(ZZ,3,range(9)), Matrix(ZZ,3,range(9))]) # indirect doctest
        \left[\left(\begin{array}{rrr}
        0 & 1 & 2 \\
        3 & 4 & 5 \\
        6 & 7 & 8
        \end{array}\right), \left(\begin{array}{rrr}
        0 & 1 & 2 \\
        3 & 4 & 5 \\
        6 & 7 & 8
        \end{array}\right)\right]
    """
    return "\\left[" + ", ".join([latex(v) for v in x]) + "\\right]"


def tuple_function(x, combine_all=False):
    r"""
    Returns the LaTeX code for a tuple ``x``.

    INPUT:

    - ``x`` -- a tuple

    - ``combine_all`` -- boolean (Default: ``False``) If ``combine_all`` is
      ``True``, then it does not return a tuple and instead returns a string
      with all the elements separated by a single space. It does not collapse
      tuples which are inside tuples.

    EXAMPLES::

        sage: from sage.misc.latex import tuple_function
        sage: tuple_function((1,2,3))
        '\\left(1, 2, 3\\right)'

    Check that :trac:`11775` is fixed::

        sage: tuple_function((1,2,3), combine_all=True)
        '1 2 3'
        sage: tuple_function(((1,2),3), combine_all=True)
        '\\left(1, 2\\right) 3'
    """
    if combine_all:
        return " ".join([latex(v) for v in x])
    return "\\left(" + ", ".join([latex(v) for v in x]) + "\\right)"


def bool_function(x):
    r"""
    Returns the LaTeX code for a boolean ``x``.

    INPUT:

    - ``x`` -- boolean

    EXAMPLES::

        sage: from sage.misc.latex import bool_function
        sage: print bool_function(2==3)
        \mathrm{False}
        sage: print bool_function(3==(2+1))
        \mathrm{True}
    """
    return r"\mathrm{%s}" % bool(x)

def builtin_constant_function(x):
    r"""
    Returns the LaTeX code for a builtin constant ``x``.

    INPUT:

    - ``x`` -- builtin constant

    .. SEEALSO:: Python built-in Constants http://docs.python.org/library/constants.html

    EXAMPLES::

        sage: from sage.misc.latex import builtin_constant_function
        sage: builtin_constant_function(True)
        '\\mbox{\\rm True}'
        sage: builtin_constant_function(None)
        '\\mbox{\\rm None}'
        sage: builtin_constant_function(NotImplemented)
        '\\mbox{\\rm NotImplemented}'
        sage: builtin_constant_function(Ellipsis)
        '\\mbox{\\rm Ellipsis}'

    TESTS::

        sage: sage.misc.latex.EMBEDDED_MODE = {'frontend': 'notebook'}
        sage: builtin_constant_function(True)
        '{\\rm True}'
        sage: sage.misc.latex.EMBEDDED_MODE = {}
    """
    if EMBEDDED_MODE:
        return "{\\rm %s}"%x
    return "\mbox{\\rm %s}"%x

def None_function(x):
    r"""
    Returns the LaTeX code for ``None``.

    INPUT:

    - ``x`` -- ``None``

    EXAMPLES::

        sage: from sage.misc.latex import None_function
        sage: print None_function(None)
        \mathrm{None}
    """
    assert x is None
    return r"\mathrm{None}"


def str_function(x):
    r"""
    Return a LaTeX representation of the string ``x``.

    The main purpose of this function is to generate LaTeX representation for
    classes that do not provide a customized method.

    If ``x`` contains only digits with, possibly, a single decimal point and/or
    a sign in front, it is considered to be its own representation. Otherwise
    each line of ``x`` is wrapped in a ``\texttt`` command and these lines are
    assembled in a left-justified array. This gives to complicated strings the
    closest look to their "terminal representation".

    .. WARNING::

        Such wrappers **cannot** be used as arguments of LaTeX
        commands or in command definitions. If this causes you any problems,
        they probably can be solved by implementing a suitable ``_latex_``
        method for an appropriate class.

    INPUT:

    - ``x`` -- a string.

    OUTPUT:

    A string

    EXAMPLES::

        sage: from sage.misc.latex import str_function
        sage: str_function('34')
        '34'
        sage: str_function('34.5')
        '34.5'
        sage: str_function('-34.5')
        '-34.5'
        sage: str_function('+34.5')
        '+34.5'
        sage: str_function('hello_world')
        '\\text{\\texttt{hello{\\char`\\_}world}}'
        sage: str_function('-1.00000?') # trac 12178
        '-1.00000?'
    """
    # Check if x is just a number with a possible sign, and/or decimal
    # point, and/or ends with "?"
    if re.match(r'(\+|-)?[0-9]*\.?[0-9]*\??$', x):
        return x
    # Deal with special characters
    char_wrapper = r"{\char`\%s}"
    x = "".join(char_wrapper % c if c in "#$%&\^_{}~" else c for c in x)
    # Avoid grouping spaces into one
    x = x.replace(" ", "{ }")
    # And dashes too, since it causes issues for the command line...
    x = x.replace("-", "{-}")
    # Make it work in math mode, but look like typewriter
    line_wrapper = r"\text{\texttt{%s}}"
    x = "\\\\\n".join(line_wrapper % line for line in x.split("\n"))
    # Preserve line breaks
    if "\n" in x:
        x = "\\begin{array}{l}\n%s\n\\end{array}" % x
    return x


def dict_function(x):
    r"""
    Returns the LaTeX code for a dictionary ``x``.

    INPUT:

    - ``x`` -- a dictionary

    EXAMPLES::

        sage: from sage.misc.latex import dict_function
        sage: x,y,z = var('x,y,z')
        sage: print dict_function({x/2: y^2})
        \left\{\frac{1}{2} \, x : y^{2}\right\}
        sage: d = {(1,2,x^2): [sin(z^2), y/2]}
        sage: latex(d)
        \left\{\left(1, 2, x^{2}\right) :
               \left[\sin\left(z^{2}\right), \frac{1}{2} \, y\right]\right\}
    """
    return "".join([r"\left\{",
                    ", ".join(r"%s : %s" % (latex(key), latex(value))
                              for key, value in x.iteritems()),
                    r"\right\}"])

# One can add to the latex_table in order to install latexing
# functionality for other types.  (Suggested by Robert Kerns of Enthought.)

def float_function(x):
    r"""
    Returns the LaTeX code for a python float ``x``.

    INPUT:

    - ``x`` -- a python float

    EXAMPLES::

        sage: from sage.misc.latex import float_function
        sage: float_function(float(3.14))
        3.14
        sage: float_function(float(1e-10))
        1 \times 10^{-10}
        sage: float_function(float(2e10))
        20000000000.0

    TESTS:

    Check that :trac:`7356` is fixed::

        sage: latex(float(2e-13))
        2 \times 10^{-13}
    """
    from sage.all import RDF
    return latex(RDF(x))


latex_table = {types.NoneType: None_function,
               bool: bool_function,
               dict: dict_function,
               float: float_function,
               int: str,
               list: list_function,
               long: str,
               str: str_function,
               tuple: tuple_function,
               type(None):builtin_constant_function,
               type(NotImplemented):builtin_constant_function,
               type(Ellipsis):builtin_constant_function}


class LatexExpr(str):
    r"""
    A class for LaTeX expressions.

    Normally, objects of this class are created by a :func:`latex` call. It is
    also possible to generate :class:`LatexExpr` directly from a string, which
    must contain valid LaTeX code for typesetting in math mode (without dollar
    signs). In the Sage notebook, use :func:`pretty_print` or the "Typeset"
    checkbox to actually see the typeset LaTeX code; alternatively, from
    either the command-line or the notebook, use the :func:`view` function.

    INPUT:

    - ``str`` -- a string with valid math mode LaTeX code (or something
      which can be converted to such a string).

    OUTPUT:

    - :class:`LatexExpr` wrapping the string representation of the input.

    EXAMPLES::

        sage: latex(x^20 + 1)
        x^{20} + 1
        sage: LatexExpr(r"\frac{x^2 + 1}{x - 2}")
        \frac{x^2 + 1}{x - 2}

    ``LatexExpr`` simply converts to string without doing anything
    extra, it does *not* call :func:`latex`::

        sage: latex(ZZ)
        \Bold{Z}
        sage: LatexExpr(ZZ)
        Integer Ring

    The result of :func:`latex` is of type ``LatexExpr``::

        sage: L = latex(x^20 + 1)
        sage: L
        x^{20} + 1
        sage: type(L)
        <class 'sage.misc.latex.LatexExpr'>

    A ``LatexExpr`` can be converted to a plain string::

        sage: str(latex(x^20 + 1))
        'x^{20} + 1'
    """
    def __add__(self, other):
        r"""
        Add a LatexExpr and another LatexExpr (or a string).

        EXAMPLES::

            sage: o = LatexExpr(r"\Delta\neq") + LatexExpr(r"\frac{x}{2}"); o
            \Delta\neq \frac{x}{2}
            sage: type(o)
            <class 'sage.misc.latex.LatexExpr'>
            sage: o = LatexExpr(r"\Delta\neq") + r"\frac{x}{2}"; o
            \Delta\neq \frac{x}{2}
            sage: type(o)
            <class 'sage.misc.latex.LatexExpr'>

        We add extra space only if it wasn't there yet::

            sage: LatexExpr("foo ") + LatexExpr("bar")
            foo bar
            sage: LatexExpr("foo") + LatexExpr(" bar")
            foo bar
            sage: str(LatexExpr("") + LatexExpr("bar"))
            'bar'
            sage: str(LatexExpr("foo") + LatexExpr(""))
            'foo'
        """
        left = str(self)
        right = str(other)
        # Add a space if self ends with a non-space and other starts
        # with a non-space
        try:
            if left[-1] != ' ' and right[0] != ' ':
                left += ' '
        except IndexError:
            pass
        return LatexExpr(left + right)

    def __radd__(self, other):
        r"""
        Add a string and a LatexExpr.

        EXAMPLES::

            sage: o = "a =" + LatexExpr("b")
            sage: o
            a = b
            sage: type(o)
            <class 'sage.misc.latex.LatexExpr'>
        """
        return LatexExpr(other) + self

    def __repr__(self):
        """
        Return a string representation of ``self``.

        EXAMPLES::

            sage: LatexExpr("abc").__repr__()
            'abc'
        """
        return str(self)

    def _latex_(self):
        """
        Return a LaTeX representation of ``self``.

        EXAMPLES::

            sage: latex(LatexExpr("abc")) # indirect doctest
            abc
        """
        return str(self)

def has_latex_attr(x):
    """
    Return ``True`` if ``x`` has a ``_latex_`` attribute, except if ``x``
    is a ``type``, in which case return ``False``.

    EXAMPLES::

        sage: from sage.misc.latex import has_latex_attr
        sage: has_latex_attr(identity_matrix(3))
        True
        sage: has_latex_attr("abc")  # strings have no _latex_ method
        False

    Types inherit the ``_latex_`` method of the class to which they refer,
    but calling it is broken::

        sage: T = type(identity_matrix(3)); T
        <type 'sage.matrix.matrix_integer_dense.Matrix_integer_dense'>
        sage: hasattr(T, '_latex_')
        True
        sage: T._latex_()
        Traceback (most recent call last):
        ...
        TypeError: descriptor '_latex_' of 'sage.matrix.matrix0.Matrix' object needs an argument
        sage: has_latex_attr(T)
        False
    """
    return hasattr(x, '_latex_') and not isinstance(x, type)

from sage.structure.sage_object import SageObject

class _Latex_prefs_object(SageObject):
    """
    An object that holds LaTeX global preferences.
    """
    def __init__(self, bb=False, delimiters=["(", ")"],
                 matrix_column_alignment="r"):
        """
        Define an object that holds LaTeX global preferences.

        EXAMPLES::

            sage: from sage.misc.latex import _Latex_prefs_object
            sage: latex_prefs = _Latex_prefs_object()
            sage: TestSuite(latex_prefs).run(skip ="_test_pickling")
        """
        self._option = {}
        self._option["blackboard_bold"] = bb
        self._option["matrix_delimiters"] = list(delimiters)
        self._option["vector_delimiters"] = list(delimiters)
        self._option["matrix_column_alignment"] = matrix_column_alignment
        self._option["macros"] = ""
        self._option["preamble"] = ""
        self._option["engine"] = "pdflatex"
        self._option["engine_name"] = "LaTeX"
        self._option["mathjax_avoid"] = []

_Latex_prefs = _Latex_prefs_object()

##############################################################
# The Latex class is used to make slides and LaTeX output in
# the Sage Notebook
#########################################

def latex_extra_preamble():
    r"""
    Return the string containing the user-configured preamble,
    ``sage_latex_macros``, and any user-configured macros.  This is
    used in the :meth:`~Latex.eval` method for the :class:`Latex`
    class, and in :func:`_latex_file_`; it follows either
    ``LATEX_HEADER`` or ``SLIDE_HEADER`` (defined at the top of this
    file) which is a string containing the documentclass and standard
    usepackage commands.

    EXAMPLES::

        sage: from sage.misc.latex import latex_extra_preamble
        sage: print latex_extra_preamble()
        ...
        <BLANKLINE>
        \newcommand{\ZZ}{\Bold{Z}}
        \newcommand{\NN}{\Bold{N}}
        \newcommand{\RR}{\Bold{R}}
        \newcommand{\CC}{\Bold{C}}
        \newcommand{\QQ}{\Bold{Q}}
        \newcommand{\QQbar}{\overline{\QQ}}
        \newcommand{\GF}[1]{\Bold{F}_{#1}}
        \newcommand{\Zp}[1]{\ZZ_{#1}}
        \newcommand{\Qp}[1]{\QQ_{#1}}
        \newcommand{\Zmod}[1]{\ZZ/#1\ZZ}
        \newcommand{\CDF}{\Bold{C}}
        \newcommand{\CIF}{\Bold{C}}
        \newcommand{\CLF}{\Bold{C}}
        \newcommand{\RDF}{\Bold{R}}
        \newcommand{\RIF}{\Bold{I} \Bold{R}}
        \newcommand{\RLF}{\Bold{R}}
        \newcommand{\CFF}{\Bold{CFF}}
        \newcommand{\Bold}[1]{\mathbf{#1}}
        <BLANKLINE>
    """
    from sage.misc.latex_macros import sage_latex_macros
    return "\n".join([_Latex_prefs._option['preamble'],
                     "\n".join(sage_latex_macros()),
                     _Latex_prefs._option['macros']])

def _run_latex_(filename, debug=False, density=150, engine=None, png=False, do_in_background=False):
    """
    This runs LaTeX on the TeX file "filename.tex".  It produces files
    "filename.dvi" (or "filename.pdf"` if engine is either ``pdflatex``
    or ``xelatex``) and if ``png`` is ``True``, "filename.png".  If ``png``
    is ``True`` and dvipng can't convert the dvi file to png (because of
    postscript specials or other issues), then dvips is called, and the
    PS file is converted to a png file.

    INPUT:

    -  ``filename`` -- string: file to process, including full path

    -  ``debug`` -- bool (optional, default ``False``): whether to print
       verbose debugging output

    -  ``density`` -- integer (optional, default 150): how big output
       image is.

    -  ``engine`` -- string: latex engine to use.

    -  ``png`` -- bool (optional, default ``False``): whether to produce a
       png file.

    -  ``do_in_background`` -- bool (optional, default ``False``).  Unused,
       kept for backwards compatibility.

    OUTPUT:

    A string which could be a string starting with 'Error' (if
    there was a problem), or it could be 'pdf' or 'dvi'.  If
    engine is latex or ``None``, then a dvi file is created, but if there
    appear to be problems with it (because of PS special commands, for
    example), then a pdf file is created instead.  The function
    returns 'dvi' or 'pdf' to indicate which type of file is created.
    (Detecting problems requires that dvipng be installed; if it is
    not, then the dvi file is not checked for problems and 'dvi' is
    returned.)  If engine is pdflatex or xelatex and there are no errors, then
    'pdf' is returned.

    .. WARNING::

       If ``png`` is ``True``, then when using latex (the default), you
       must have 'dvipng' (or 'dvips' and 'convert') installed on your
       operating system, or this command won't work.  When using
       pdflatex or xelatex, you must have 'convert' installed.

    EXAMPLES::

        sage: from sage.misc.latex import _run_latex_, _latex_file_
        sage: file = os.path.join(SAGE_TMP, "temp.tex")
        sage: O = open(file, 'w')
        sage: O.write(_latex_file_([ZZ[x], RR])); O.close()
        sage: _run_latex_(file) # random - depends on whether latex is installed
        'dvi'
    """
    if engine is None:
        engine = _Latex_prefs._option["engine"]

    if not engine or engine == "latex":
        if not have_latex():
            print("Error: LaTeX does not seem to be installed.  Download it from")
            print("ctan.org and try again.")
            return "Error"
        command = "latex"
        # 'suffix' is used in the 'convert' command list
        suffix = "ps"
        return_suffix = "dvi"
    elif engine == "pdflatex":
        if not have_pdflatex():
            print("Error: PDFLaTeX does not seem to be installed.  Download it from")
            print("ctan.org and try again.")
            return "Error"
        command = "pdflatex"
        suffix = "pdf"
        return_suffix = "pdf"
    elif engine == "xelatex":
        if not have_xelatex():
            print("Error: XeLaTeX does not seem to be installed.  Download it from")
            print("ctan.org and try again.")
            return "Error"
        command = "xelatex"
        suffix = "pdf"
        return_suffix = "pdf"
    else:
        raise ValueError("Unsupported LaTeX engine.")

    # if png output + latex, check to see if dvipng or convert is installed.
    if png:
        if (not engine or engine == "latex") and not (have_dvipng() or have_convert()):
            print()
            print("Error: neither dvipng nor convert (from the ImageMagick suite)")
            print("appear to be installed. Displaying LaTeX, PDFLaTeX output")
            print("requires at least one of these programs, so please install")
            print("and try again.")
            print()
            print("Go to http://sourceforge.net/projects/dvipng/ and")
            print("http://www.imagemagick.org to download these programs.")
            return "Error"
    # if png output + pdflatex, check to see if convert is installed.
        elif engine == "pdflatex" and not have_convert():
            print()
            print("Error: convert (from the ImageMagick suite) does not")
            print("appear to be installed. Displaying PDFLaTeX output")
            print("requires this program, so please install and try again.")
            print()
            print("Go to http://www.imagemagick.org to download it.")
            return "Error"
        elif engine == "xelatex" and not have_convert():
            print()
            print("Error: convert (from the ImageMagick suite) does not")
            print("appear to be installed. Displaying XeLaTeX output")
            print("requires this program, so please install and try again.")
            print()
            print("Go to http://www.imagemagick.org to download it.")
            return "Error"
    # check_validity: check to see if the dvi file is okay by trying
    # to convert to a png file.  if this fails, return_suffix will be
    # set to "pdf".  return_suffix is the return value for this
    # function.
    #
    # thus if not png output, check validity of dvi output if dvipng
    # or convert is installed.
    else:
        check_validity = have_dvipng()
    # set up filenames, other strings:
    base, filename = os.path.split(filename)
    filename = os.path.splitext(filename)[0]  # get rid of extension
    if len(filename.split()) > 1:
        raise ValueError("filename must contain no spaces")
    if not debug:
        redirect = subprocess.PIPE
    else:
        redirect = None
    # if do_in_background:
    #     background = ' &'
    # else:
    #     background = ''

    # Define the commands to be used:
    lt = ['sage-native-execute', command, r'\nonstopmode', r'\input{' + filename + '.tex}']
    # dvipng is run with the 'picky' option: this means that if
    # there are warnings, no png file is created.
    dvipng = ['sage-native-execute', 'dvipng', '--picky', '-q', '-T', 'tight',
              '-D', str(density), filename + '.dvi', '-o', filename + '.png']

    dvips = ['sage-native-execute', 'dvips', filename + '.dvi']

    ps2pdf = ['sage-native-execute', 'ps2pdf', filename + '.ps']

    # We seem to need a larger size when using convert compared to
    # when using dvipng:
    density = int(1.4 * density / 1.3)
    convert = ['sage-native-execute', 'convert', '-density',
               '{0}x{0}'.format(density), '-trim', filename + '.' + suffix,
               filename + '.png']

    e = False # it is possible to get through the following commands
              # without running a program, so in that case we force error

    # our standard way of calling programs here; change this if we want
    # finer-grained analysis of the return code. Think of the output as
    # a boolean: "the command exited normally"
    subpcall = lambda x: not subprocess.call(x, stdout=redirect,
                                             stderr=redirect, cwd=base)
    if engine == "pdflatex" or engine == "xelatex":
        if debug:
            print(lt)
            if png:
                print(convert)
        e = subpcall(lt)
        if png:
            e = e and subpcall(convert)
    else:  # latex
        if (png or check_validity):
            if have_dvipng():
                if debug:
                    print(lt)
                    print(dvipng)
                e = subpcall(lt) and subpcall(dvipng)
                dvipng_error = not os.path.exists(os.path.join(base, filename + '.png'))
                # If there is no png file, then either the latex
                # process failed or dvipng failed.  Assume that dvipng
                # failed, and try running dvips and convert.  (If the
                # latex process failed, then dvips and convert will
                # fail also, so we'll still catch the error.)
                if dvipng_error:
                    if png:
                        if have_convert():
                            if debug:
                                print("'dvipng' failed; trying 'convert' instead...")
                                print(dvips)
                                print(convert)
                            e = subpcall(dvips) and subpcall(convert)
                        else:
                            print("Error: 'dvipng' failed and 'convert' is not installed.")
                            return "Error: dvipng failed."
                    else:  # not png, i.e., check_validity
                        return_suffix = "pdf"
                        if debug:
                            print("bad dvi file; running dvips and ps2pdf instead...")
                            print(dvips)
                            print(ps2pdf)
                        e = subpcall(dvips) and subpcall(ps2pdf)
                        if not e:  # error running dvips and/or ps2pdf
                            pdflt = lt[:]
                            pdflt[1] = 'pdflatex'
                            if debug:
                                print("error running dvips and ps2pdf; trying pdflatex instead...")
                                print(pdflt)
                            e = subpcall(pdflt)
            else:  # don't have dvipng, so must have convert.  run latex, dvips, convert.
                if debug:
                    print(lt)
                    print(dvips)
                    print(convert)
                e = subpcall(lt) and subpcall(dvips) and subpcall(convert)
    if not e:
        print("An error occurred.")
        try:
            print(open(base + '/' + filename + '.log').read())
        except IOError:
            pass
        return "Error latexing slide."
    return return_suffix

class LatexCall:
    """
    Typeset Sage objects via a ``__call__`` method to this class,
    typically by calling those objects' ``_latex_`` methods.  The
    class :class:`Latex` inherits from this. This class is used in
    :mod:`~sage.misc.latex_macros`, while functions from
    :mod:`~sage.misc.latex_macros` are used in :class:`Latex`, so this
    is here primarily to avoid circular imports.

    EXAMPLES::

        sage: from sage.misc.latex import LatexCall
        sage: LatexCall()(ZZ)
        \Bold{Z}
        sage: LatexCall().__call__(ZZ)
        \Bold{Z}

    This returns an instance of the class :class:`LatexExpr`::

        sage: type(LatexCall()(ZZ))
        <class 'sage.misc.latex.LatexExpr'>
    """
    def __call__(self, x, combine_all=False):
        r"""
        Return a :class:`LatexExpr` built out of the argument ``x``.

        INPUT:

        - ``x`` -- a Sage object

        - ``combine_all`` -- boolean (Default: ``False``) If ``combine_all``
          is ``True`` and the input is a tuple, then it does not return a
          tuple and instead returns a string with all the elements separated by
          a single space.

        OUTPUT:

        A :class:`LatexExpr` built from ``x``

        EXAMPLES::

            sage: latex(Integer(3))  # indirect doctest
            3
            sage: latex(1==0)
            \mathrm{False}
            sage: print latex([x,2])
            \left[x, 2\right]

        Check that :trac:`11775` is fixed::

            sage: latex((x,2), combine_all=True)
            x 2
        """
        if has_latex_attr(x):
            return LatexExpr(x._latex_())
        try:
            f = latex_table[type(x)]
            if isinstance(x, tuple):
                return LatexExpr(f(x, combine_all=combine_all))
            return LatexExpr(f(x))
        except KeyError:
            return LatexExpr(str_function(str(x)))


class Latex(LatexCall):
    r"""nodetex
    Enter, e.g.,

    ::

        %latex
        The equation $y^2 = x^3 + x$ defines an elliptic curve.
        We have $2006 = \sage{factor(2006)}$.

    in an input cell in the notebook to get a typeset version. Use
    ``%latex_debug`` to get debugging output.

    Use ``latex(...)`` to typeset a Sage object.  Use :class:`LatexExpr`
    to typeset LaTeX code that you create by hand.

    Use ``%slide`` instead to typeset slides.

    .. WARNING::

       You must have dvipng (or dvips and convert) installed
       on your operating system, or this command won't work.

    EXAMPLES::

        sage: latex(x^20 + 1)
        x^{20} + 1
        sage: latex(FiniteField(25,'a'))
        \Bold{F}_{5^{2}}
        sage: latex("hello")
        \text{\texttt{hello}}
        sage: LatexExpr(r"\frac{x^2 - 1}{x + 1} = x - 1")
        \frac{x^2 - 1}{x + 1} = x - 1

    LaTeX expressions can be added; note that a space is automatically
    inserted::

        sage: LatexExpr(r"y \neq") + latex(x^20 + 1)
        y \neq x^{20} + 1
    """
    def __init__(self, debug=False, slide=False, density=150, pdflatex=None, engine=None):
        """
        Initialize the latex builder.

        EXAMPLES::

            sage: from sage.misc.latex import Latex
            sage: l = Latex()
            sage: TestSuite(l).run(skip ="_test_pickling")
        """
        self.__debug = debug
        self.__slide = slide
        self.__pdflatex = pdflatex
        self.__engine = engine
        self.__density = density

    def _relation_symbols(self):
        """
        Returns a dictionary whose keys are attributes of the
        :mod:`operator` module and whose values are the corresponding
        LaTeX expressions.

        EXAMPLES::

            sage: import operator
            sage: latex._relation_symbols()[operator.ge]
            ' \\geq '
        """
        import operator
        return {operator.lt:' < ', operator.le:' \\leq ',
                operator.eq:' = ', operator.ne:' \\neq ',
                operator.ge:' \\geq ', operator.gt:' > '}

    def _latex_preparse(self, s, locals):
        r"""
        Replace instances of ``'\sage{x}'`` in ``s`` with the LaTeX version of
        ``x`` in the running session.

        EXAMPLES::

            sage: s = 2
            sage: sage.misc.latex.Latex()._latex_preparse('\sage{s}', locals())
            '2'
        """
        i0 = -1
        while True:
            i = s.find('\\sage{')
            if i == -1 or i == i0:
                return s
            i0 = i
            t = s[i+6:]
            j = t.find('}')
            if j == -1:
                return s

            var = t[:j]
            try:
                k = str(latex(sage_eval.sage_eval(var, locals)))
            except Exception as msg:
                print(msg)
                k = '\\mbox{\\rm [%s undefined]}'%var
            s = s[:i] + k + t[j+1:]

    def eval(self, x, globals, strip=False, filename=None, debug=None,
             density=None, pdflatex=None, engine=None, locals={}):
        r"""
        Compiles the formatted tex given by ``x`` as a png and writes the
        output file to the directory given by ``filename``.

        INPUT:

        -  ``globals`` -- a globals dictionary

        -  ``x`` -- string to evaluate.

        -  ``strip`` -- ignored

        -  ``filename`` -- output filename

        -  ``debug`` -- whether to print verbose debugging
           output

        -  ``density`` -- how big output image is.

        -  ``pdflatex`` -- whether to use pdflatex. This is deprecated. Use
           ``engine`` option instead.

        -  ``engine`` -- latex engine to use. Currently latex, pdflatex, and
           xelatex are supported.

        -  ``locals`` - extra local variables used when
           evaluating Sage code in ``x``.

        .. WARNING::

           When using latex (the default), you must have 'dvipng' (or
           'dvips' and 'convert') installed on your operating system,
           or this command won't work.  When using pdflatex or xelatex, you
           must have 'convert' installed.

        OUTPUT:

        If it compiled successfully, this returns an empty string ``''``,
        otherwise it returns ``None``.

        EXAMPLES::

            # This would generate a file named "test.png"
            sage: latex.eval("\\ZZ[x]", locals(), filename="test") # not tested
            ''
            # This would generate a file named "/path/to/test.png"
            sage: latex.eval("\\ZZ[x]", locals(), filename="/path/to/test") # not tested
            ''
            sage: latex.eval("\ThisIsAnInvalidCommand", {}) # optional -- ImageMagick
            An error
            ...
            No pages of output.
            <BLANKLINE>
        """
        MACROS = latex_extra_preamble()

        if density is None:
            density = self.__density
        if filename is None:
            filename = 'sage%s'%random.randint(1,100) # to defeat browser caches
        else:
            filename = os.path.splitext(filename)[0]  # get rid of extension
        base = tmp_dir()
        orig_base, filename = os.path.split(os.path.abspath(filename))
        if len(filename.split()) > 1:
            raise ValueError("filename must contain no spaces")
        if debug is None:
            debug = self.__debug
        x = self._latex_preparse(x, locals)
        O = open(os.path.join(base, filename + ".tex"), 'w')
        if self.__slide:
            O.write(SLIDE_HEADER)
            O.write(MACROS)
            O.write('\\begin{document}\n\n')
        else:
            O.write(LATEX_HEADER)
            O.write(MACROS)
            O.write('\\begin{document}\n')

        from sagenb.misc.misc import encoded_str
        O.write(encoded_str(x))
        if self.__slide:
            O.write('\n\n\\end{document}')
        else:
            O.write('\n\n\\end{document}\n')

        O.close()
        if engine is None:
            if self.__engine is None:
                engine = _Latex_prefs._option["engine"]
            else:
                engine = self.__engine
        e = _run_latex_(os.path.join(base, filename + ".tex"), debug=debug,
                               density=density, engine=engine, png=True)
        if e.find("Error") == -1:
            shutil.copy(os.path.join(base, filename + ".png"),
                        os.path.join(orig_base, filename + ".png"))
            shutil.rmtree(base)
            return ''
        else:
            return

    def blackboard_bold(self, t = None):
        r"""nodetex
        Controls whether Sage uses blackboard bold or ordinary bold
        face for typesetting ZZ, RR, etc.

        INPUT:

        - ``t`` -- boolean or ``None``

        OUTPUT:

        If ``t`` is ``None``, return the current setting (``True`` or
        ``False``).

        If ``t`` is ``True``, use blackboard bold (``\mathbb``); otherwise use
        boldface (``\mathbf``).

        EXAMPLES::

            sage: latex.blackboard_bold()
            False
            sage: latex.blackboard_bold(True)
            sage: latex.blackboard_bold()
            True
            sage: latex.blackboard_bold(False)
        """
        if t is None:
            return _Latex_prefs._option["blackboard_bold"]
        from latex_macros import sage_configurable_latex_macros
        global sage_configurable_latex_macros
        old = _Latex_prefs._option["blackboard_bold"]
        _Latex_prefs._option["blackboard_bold"] = bool(t)
        if bool(old) != bool(t):
            if old:
                old_macro = "\\newcommand{\\Bold}[1]{\\mathbb{#1}}"
            else:
                old_macro = "\\newcommand{\\Bold}[1]{\\mathbf{#1}}"
            if bool(t):
                macro = "\\newcommand{\\Bold}[1]{\\mathbb{#1}}"
            else:
                macro = "\\newcommand{\\Bold}[1]{\\mathbf{#1}}"
            sage_configurable_latex_macros.remove(old_macro)
            sage_configurable_latex_macros.append(macro)

    def matrix_delimiters(self, left=None, right=None):
        r"""nodetex
        Change the left and right delimiters for the LaTeX representation
        of matrices

        INPUT:

        - ``left``, ``right`` - strings or ``None``

        If both ``left`` and ``right`` are ``None``, then return the
        current delimiters.  Otherwise, set the left and/or right
        delimiters, whichever are specified.

        Good choices for ``left`` and ``right`` are any delimiters which
        LaTeX understands and knows how to resize; some examples are:

        - parentheses: '(', ')'
        - brackets: '[', ']'
        - braces: '\\{', '\\}'
        - vertical lines: '|'
        - angle brackets: '\\langle', '\\rangle'

        .. NOTE::

           Putting aside aesthetics, you may combine these in any way
           imaginable; for example, you could set ``left`` to be a
           right-hand bracket ']' and ``right`` to be a right-hand
           brace '\\}', and it will be typeset correctly.

        EXAMPLES::

            sage: a = matrix(1, 1, [17])
            sage: latex(a)
            \left(\begin{array}{r}
            17
            \end{array}\right)
            sage: latex.matrix_delimiters("[", "]")
            sage: latex(a)
            \left[\begin{array}{r}
            17
            \end{array}\right]
            sage: latex.matrix_delimiters(left="\\{")
            sage: latex(a)
            \left\{\begin{array}{r}
            17
            \end{array}\right]
            sage: latex.matrix_delimiters()
            ['\\{', ']']

        Restore defaults::

            sage: latex.matrix_delimiters("(", ")")
        """
        if left is None and right is None:
            return _Latex_prefs._option['matrix_delimiters']
        else:
            if left is not None:
                _Latex_prefs._option['matrix_delimiters'][0] = left
            if right is not None:
                _Latex_prefs._option['matrix_delimiters'][1] = right

    def vector_delimiters(self, left=None, right=None):
        r"""nodetex
        Change the left and right delimiters for the LaTeX representation
        of vectors

        INPUT:

        - ``left``, ``right`` -- strings or ``None``

        If both ``left`` and ``right`` are ``None``, then return the
        current delimiters.  Otherwise, set the left and/or right
        delimiters, whichever are specified.

        Good choices for ``left`` and ``right`` are any delimiters which
        LaTeX understands and knows how to resize; some examples are:

        - parentheses: '(', ')'
        - brackets: '[', ']'
        - braces: '\\{', '\\}'
        - vertical lines: '|'
        - angle brackets: '\\langle', '\\rangle'

        .. NOTE::

           Putting aside aesthetics, you may combine these in any way
           imaginable; for example, you could set ``left`` to be a
           right-hand bracket ']' and ``right`` to be a right-hand
           brace '\\}', and it will be typeset correctly.

        EXAMPLES::

            sage: a = vector(QQ, [1,2,3])
            sage: latex(a)
            \left(1,\,2,\,3\right)
            sage: latex.vector_delimiters("[", "]")
            sage: latex(a)
            \left[1,\,2,\,3\right]
            sage: latex.vector_delimiters(right="\\}")
            sage: latex(a)
            \left[1,\,2,\,3\right\}
            sage: latex.vector_delimiters()
            ['[', '\\}']

        Restore defaults::

            sage: latex.vector_delimiters("(", ")")
        """
        if left is None and right is None:
            return _Latex_prefs._option['vector_delimiters']
        else:
            if left is not None:
                _Latex_prefs._option['vector_delimiters'][0] = left
            if right is not None:
                _Latex_prefs._option['vector_delimiters'][1] = right

    def matrix_column_alignment(self, align=None):
        r"""nodetex
        Changes the column-alignment of the LaTeX representation of
        matrices.

        INPUT:

        - ``align`` - a string (``'r'`` for right, ``'c'`` for center,
          ``'l'`` for left) or ``None``.

        OUTPUT:

        If ``align`` is ``None``, then returns the current
        alignment-string. Otherwise, set this alignment.

        The input ``align`` can be any string which the LaTeX
        ``array``-environment understands as a parameter for
        aligning a column.

        EXAMPLES::

            sage: a = matrix(1, 1, [42])
            sage: latex(a)
            \left(\begin{array}{r}
            42
            \end{array}\right)
            sage: latex.matrix_column_alignment('c')
            sage: latex(a)
            \left(\begin{array}{c}
            42
            \end{array}\right)
            sage: latex.matrix_column_alignment('l')
            sage: latex(a)
            \left(\begin{array}{l}
            42
            \end{array}\right)

        Restore defaults::

            sage: latex.matrix_column_alignment('r')
        """
        if align is None:
            return _Latex_prefs._option['matrix_column_alignment']
        else:
            _Latex_prefs._option['matrix_column_alignment'] = align

    @cached_method
    def has_file(self, file_name):
        """
        INPUT:

        - ``file_name`` -- a string

        Tests whether the local LaTeX installation includes ``file_name``.

        EXAMPLES::

            sage: latex.has_file("article.cls")      # optional - latex
            True
            sage: latex.has_file("some_inexistent_file.sty")
            False
        """
        assert isinstance(file_name, str)
        from subprocess import call, PIPE
        try:
            retcode = call("kpsewhich %s"%file_name, shell=True, stdout=PIPE, stderr=PIPE)
            return (retcode == 0)
        except OSError:
            return False

    @cached_method
    def check_file(self, file_name, more_info = ""):
        """
        INPUT:

        - ``file_name`` -- a string

        - ``more_info`` -- a string (default: "")

        Emit a warning if the local LaTeX installation does not
        include ``file_name``. The string ``more_info`` is appended
        to the warning message. The warning is only emitted the first
        time this method is called.

        EXAMPLES::

            sage: latex.check_file("article.cls")       # optional - latex
            sage: latex.check_file("some_inexistent_file.sty")
            Warning: `some_inexistent_file.sty` is not part of this computer's TeX installation.
            sage: latex.check_file("some_inexistent_file.sty")
            sage: latex.check_file("some_inexistent_file.sty", "This file is required for blah. It can be downloaded from: http://blah.org/")
            Warning: `some_inexistent_file.sty` is not part of this computer's TeX installation.
            This file is required for blah. It can be downloaded from: http://blah.org/

        This test checks that the bug in :trac:`9091` is fixed::

            sage: latex.check_file("article.cls", "The article class is really critical.")    # optional - latex
        """
        assert isinstance(file_name, str)
        if not self.has_file(file_name):
            print("""
Warning: `{}` is not part of this computer's TeX installation.""".format(file_name))
            if more_info:
                print(more_info)


    def extra_macros(self, macros=None):
        r"""nodetex
        String containing extra LaTeX macros to use with %latex,
        %html, and %mathjax.

        INPUT:

        - ``macros`` -- string (default: ``None``)

        If ``macros`` is ``None``, return the current string.  Otherwise,
        set it to ``macros``.  If you want to *append* to the string
        of macros instead of replacing it, use
        :meth:`latex.add_macro <Latex.add_macro>`.

        EXAMPLES::

            sage: latex.extra_macros("\\newcommand{\\foo}{bar}")
            sage: latex.extra_macros()
            '\\newcommand{\\foo}{bar}'
            sage: latex.extra_macros("")
            sage: latex.extra_macros()
            ''
        """
        if macros is None:
            return _Latex_prefs._option['macros']
        else:
            _Latex_prefs._option['macros'] = macros

    def add_macro(self, macro):
        r"""nodetex
        Append to the string of extra LaTeX macros, for use with
        %latex, %html, and %mathjax.

        INPUT:

        - ``macro`` -- string

        EXAMPLES::

            sage: latex.extra_macros()
            ''
            sage: latex.add_macro("\\newcommand{\\foo}{bar}")
            sage: latex.extra_macros()
            '\\newcommand{\\foo}{bar}'
            sage: latex.extra_macros("")  # restore to default
        """
        current = latex.extra_macros()
        if current.find(macro) == -1:
            _Latex_prefs._option['macros'] += macro

    def extra_preamble(self, s=None):
        r"""nodetex
        String containing extra preamble to be used with %latex.
        Anything in this string won't be processed by %mathjax.

        INPUT:

        - ``s`` -- string or ``None``

        If ``s`` is ``None``, return the current preamble.  Otherwise, set
        it to ``s``.  If you want to *append* to the current extra
        preamble instead of replacing it, use
        :meth:`latex.add_to_preamble <Latex.add_to_preamble>`.

        You will almost certainly need to use this when using the
        XeLaTeX engine; see below or the documentation for
        :func:`engine` for a suggested preamble.

        EXAMPLES::

            sage: latex.extra_preamble("\\DeclareMathOperator{\\Ext}{Ext}")
            sage: latex.extra_preamble()
            '\\DeclareMathOperator{\\Ext}{Ext}'
            sage: latex.extra_preamble("\\"+r"usepackage{fontspec,xunicode,xltxtra}\setmainfont[Mapping=tex-text]{UnBatang}\setmonofont[Mapping=tex-text]{UnDotum}")
            sage: latex.extra_preamble()
            '\\usepackage{fontspec,xunicode,xltxtra}\\setmainfont[Mapping=tex-text]{UnBatang}\\setmonofont[Mapping=tex-text]{UnDotum}'
            sage: latex.extra_preamble("")
            sage: latex.extra_preamble()
            ''
        """
        if s is None:
            return _Latex_prefs._option['preamble']
        else:
            _Latex_prefs._option['preamble'] = s

    def add_to_preamble(self, s):
        r"""nodetex
        Append to the string ``s`` of extra LaTeX macros, for use with
        %latex.  Anything in this string won't be processed by
        %mathjax.

        EXAMPLES::

            sage: latex.extra_preamble()
            ''
            sage: latex.add_to_preamble("\\DeclareMathOperator{\\Ext}{Ext}")

        At this point, a notebook cell containing

        ::

          %latex
          $\Ext_A^*(\GF{2}, \GF{2}) \Rightarrow \pi_*^s*(S^0)$

        will be typeset correctly.

        ::

            sage: latex.add_to_preamble("\\usepackage{xypic}")
            sage: latex.extra_preamble()
            '\\DeclareMathOperator{\\Ext}{Ext}\\usepackage{xypic}'

        Now one can put various xypic diagrams into a %latex cell, such as

        ::

          %latex
          \[ \xymatrix{ \circ \ar `r[d]^{a} `[rr]^{b} `/4pt[rr]^{c} `[rrr]^{d}
          `_dl[drrr]^{e} [drrr]^{f} & \circ & \circ & \circ \\ \circ & \circ &
          \circ & \circ } \]

        Reset the preamble to its default, the empty string::

            sage: latex.extra_preamble('')
            sage: latex.extra_preamble()
            ''
        """
        current = latex.extra_preamble()
        if current.find(s) == -1:
            _Latex_prefs._option['preamble'] += s

    def add_package_to_preamble_if_available(self, package_name):
        r"""
        Adds a ``\usepackage{package_name}`` instruction to the latex
        preamble if not yet present there, and if ``package_name.sty``
        is available in the LaTeX installation.

        INPUT:

        - ``package_name`` -- a string

        .. SEEALSO::

            - :meth:`add_to_preamble`
            - :meth:`has_file`.

        TESTS::

            sage: latex.add_package_to_preamble_if_available("xypic")
            sage: latex.add_package_to_preamble_if_available("nonexistent_package")
            sage: latex.extra_preamble()       # optional - latex
            '\\usepackage{xypic}\n'
            sage: latex.extra_preamble('')
        """
        assert isinstance(package_name, str)
        if self.has_file(package_name+".sty"):
            self.add_to_preamble("\\usepackage{%s}\n"%package_name)

    def mathjax_avoid_list(self, L=None):
        r"""nodetex
        List of strings which signal that MathJax should not
        be used when 'view'ing.

        INPUT:

        - ``L`` -- A list or ``None``

        If ``L`` is ``None``, then return the current list.
        Otherwise, set it to ``L``.  If you want to *append* to the
        current list instead of replacing it, use
        :meth:`latex.add_to_mathjax_avoid_list <Latex.add_to_mathjax_avoid_list>`.

        EXAMPLES::

            sage: latex.mathjax_avoid_list(["\\mathsf", "pspicture"])
            sage: latex.mathjax_avoid_list()  # display current setting
            ['\\mathsf', 'pspicture']
            sage: latex.mathjax_avoid_list([])  # reset to default
            sage: latex.mathjax_avoid_list()
            []
        """
        if L is None:
            return _Latex_prefs._option['mathjax_avoid']
        else:
            _Latex_prefs._option['mathjax_avoid'] = L

    # Couldn't use deprecated_function_alias for this because of circular imports.
    def jsmath_avoid_list(self, L=None):
        """
        Deprecated. Use :meth:`mathjax_avoid_list` instead.

        EXAMPLES::

            sage: latex.jsmath_avoid_list()
            doctest:...: DeprecationWarning: Use mathjax_avoid_list instead.
            See http://trac.sagemath.org/13508 for details.
            []
        """
        from superseded import deprecation
        deprecation(13508, 'Use mathjax_avoid_list instead.')
        if L is None:
            return _Latex_prefs._option['mathjax_avoid']
        else:
            _Latex_prefs._option['mathjax_avoid'] = L

    def add_to_mathjax_avoid_list(self, s):
        r"""nodetex
        Add to the list of strings which signal that MathJax should not
        be used when 'view'ing.

        INPUT:

        - ``s`` -- string; add ``s`` to the list of 'MathJax avoid' strings

        If you want to replace the current list instead of adding to
        it, use :meth:`latex.mathjax_avoid_list <Latex.mathjax_avoid_list>`.

        EXAMPLES::

            sage: latex.add_to_mathjax_avoid_list("\\mathsf")
            sage: latex.mathjax_avoid_list()  # display current setting
            ['\\mathsf']
            sage: latex.add_to_mathjax_avoid_list("tkz-graph")
            sage: latex.mathjax_avoid_list()  # display current setting
            ['\\mathsf', 'tkz-graph']
            sage: latex.mathjax_avoid_list([])  # reset to default
            sage: latex.mathjax_avoid_list()
            []
        """
        current = latex.mathjax_avoid_list()
        if s not in current:
            _Latex_prefs._option['mathjax_avoid'].append(s)

    # Couldn't use deprecated_function_alias for this because of circular imports.
    def add_to_jsmath_avoid_list(self, s):
        """
        Deprecated. Use :meth:`add_to_mathjax_avoid_list` instead.

        EXAMPLES::

            sage: latex.add_to_jsmath_avoid_list('\\text')
            doctest:...: DeprecationWarning: Use add_to_mathjax_avoid_list instead.
            See http://trac.sagemath.org/13508 for details.
            sage: latex.mathjax_avoid_list([])  # reset list to default
        """
        from superseded import deprecation
        deprecation(13508, 'Use add_to_mathjax_avoid_list instead.')
        self.add_to_mathjax_avoid_list(s)

    def engine(self, e = None):
        r"""
        Set Sage to use ``e`` as latex engine when typesetting with
        :func:`view`, in ``%latex`` cells, etc.

        INPUT:

        - ``e`` -- 'latex', 'pdflatex', 'xelatex' or ``None``

        If  ``e`` is ``None``, return the current engine.

        If using the XeLaTeX engine, it will almost always be necessary
        to set the proper preamble with :func:`extra_preamble` or
        :func:`add_to_preamble`. For example::

            latex.extra_preamble(r'''\usepackage{fontspec,xunicode,xltxtra}
            \setmainfont[Mapping=tex-text]{some font here}
            \setmonofont[Mapping=tex-text]{another font here}''')

        EXAMPLES::

            sage: latex.engine()
            'pdflatex'
            sage: latex.engine("latex")
            sage: latex.engine()
            'latex'
            sage: latex.engine("xelatex")
            sage: latex.engine()
            'xelatex'
        """
        if e is None:
            return _Latex_prefs._option["engine"]

        if e == "latex":
            _Latex_prefs._option["engine"] = "latex"
            _Latex_prefs._option["engine_name"] = "LaTeX"
        elif e == "pdflatex":
            _Latex_prefs._option["engine"] = "pdflatex"
            _Latex_prefs._option["engine_name"] = "PDFLaTeX"
        elif e == "xelatex":
            _Latex_prefs._option["engine"] = e
            _Latex_prefs._option["engine_name"] = "XeLaTeX"
        else:
            raise ValueError("%s is not a supported LaTeX engine. Use latex, pdflatex, or xelatex" % e)

# Note: latex used to be a separate function, which by default was
# only loaded in command-line mode: in the notebook, all_notebook.py
# defined (and still defines) latex by 'latex = Latex(density=130)'.
# Meanwhile, the __call__ method for Latex used to call the latex
# function.  This has been changed around so that the contents of the
# old latex function are now in Latex.__call__; thus the following
# assignment.

latex = Latex()
# Ensure that latex appear in the sphinx doc as a function
# so that the link :func:`latex` is correctly set up.
latex.__doc__  = Latex.__call__.__doc__
#########################################

def _latex_file_(objects, title='SAGE', debug=False, \
                 sep='', tiny=False, math_left='\\[',
                 math_right='\\]',
                 extra_preamble=''):
    r"""nodetex
    Produce a string to be used as a LaTeX file, containing a
    representation of each object in objects.

    INPUT:

    -  ``objects`` -- list (or object)

    -  ``title`` -- string (default: 'Sage'): title for the document

    -  ``math_left`` -- string (default: '\\['), left delimiter for math mode

    -  ``math_right`` -- string (default: '\\]'), right delimiter for math mode

    -  ``debug`` -- bool (default: False): print verbose output

    -  ``sep`` -- string (default: ''): separator between math objects

    -  ``tiny`` -- bool (default: False): use 'tiny' font.

    -  ``extra_preamble`` -- string (default: ''): extra LaTeX commands,
       inserted before "\\begin{document}"

    This creates a string intended to be a LaTeX file containing the
    LaTeX representations of objects. It contains the following:

    - a header (with documentclass and usepackage commands)

    - ``extra_preamble``

    - the title (centered)

    - a size specification if ``tiny`` is ``True``

    - LaTeX representation of the first element of ``objects``,
      surrounded by ``math_left`` and ``math_right``

    Then if ``objects`` contains more than one element, for each
    remaining element:

    - the string ``sep``: you can use this, for example, to add
      vertical space between objects with ``sep='\\vspace{15mm}'``,
      or to add a horizontal line between objects with
      ``sep='\\hrule'``, or to insert a page break between objects
      with ``sep='\\newpage'``.

    - the LaTeX representation of the element

    The string ends with '\\end{document}'.

    EXAMPLES::

        sage: from sage.misc.latex import _latex_file_
        sage: _latex_file_(3, title="The number three")
        '\\documentclass{article}...\\begin{document}\n\\begin{center}{\\Large\\bf The number three}\\end{center}\n\\vspace{40mm}\\[3\\]\n\\end{document}'
        sage: _latex_file_([7, 8, 9], title="Why was six afraid of seven?", sep='\\vfill\\hrule\\vfill')
        '\\documentclass{article}...\\begin{document}\n\\begin{center}{\\Large\\bf Why was six afraid of seven?}\\end{center}\n\\vspace{40mm}\\[7\\]\n\n\\vfill\\hrule\\vfill\n\n\\[8\\]\n\n\\vfill\\hrule\\vfill\n\n\\[9\\]\n\\end{document}'

    TESTS:

    This makes sure that latex is called only once on an object::

        sage: class blah():
        ...       def _latex_(x):
        ...           print "coucou"
        ...           return "x"
        sage: latex(blah())
        coucou
        x
        sage: s = sage.misc.latex._latex_file_(blah())
        coucou
    """
    process = True
    if has_latex_attr(objects):
        objects = [objects]

    if not isinstance(objects, list):
        objects = [objects]

    if tiny:
        size='\\tiny\n'
    else:
        size=''

    s = '%s\n\\begin{document}\n\\begin{center}{\\Large\\bf %s}\\end{center}\n%s'%(
        extra_preamble, title, size)

    #s += "(If something is missing it may be on the next page or there may be errors in the latex.  Use view with {\\tt debug=True}.)\\vfill"
    s += '\\vspace{40mm}'
    if process:
        for i in range(len(objects)):
            x = objects[i]
            L = latex(x)
            if not '\\begin{verbatim}' in L:
                s += '%s%s%s'%(math_left, L, math_right)
            else:
                s += '%s'%L
            if i < len(objects)-1:
                s += '\n\n%s\n\n'%sep
    else:
        s += "\n\n".join([str(x) for x in objects])

    # latex_extra_preamble() is called here and not before because some objects
    # may require additional packages to be displayed in LaTeX. Hence, the call
    # to latex(x) in the previous loop may change the result of
    # latex_extra_preamble()
    MACROS = latex_extra_preamble()
    s = LATEX_HEADER + '\n' + MACROS + s + '\n\\end{document}'

    if debug:
        print(s)

    return s

class MathJaxExpr:
    """
    An arbitrary MathJax expression that can be nicely concatenated.

    EXAMPLES::

        sage: from sage.misc.latex import MathJaxExpr
        sage: MathJaxExpr("a^{2}") + MathJaxExpr("x^{-1}")
        a^{2}x^{-1}
    """
    def __init__(self, y):
        """
        Initialize a MathJax expression.

        INPUT:

        - ``y`` - a string

        Note that no error checking is done on the type of ``y``.

        EXAMPLES::

            sage: from sage.misc.latex import MathJaxExpr
            sage: jax = MathJaxExpr(3); jax  # indirect doctest
            3
            sage: TestSuite(jax).run(skip ="_test_pickling")
        """
        self.__y = y

    def __repr__(self):
        """
        Print representation.

        EXAMPLES::

            sage: from sage.misc.latex import MathJaxExpr
            sage: jax = MathJaxExpr('3')
            sage: jax.__repr__()
            '3'
        """
        return str(self.__y)

    def __add__(self, y):
        """
        'Add' MathJaxExpr ``self`` to ``y``.  This concatenates them
        (assuming that they're strings).

        EXAMPLES::

            sage: from sage.misc.latex import MathJaxExpr
            sage: j3 = MathJaxExpr('3')
            sage: jx = MathJaxExpr('x')
            sage: j3 + jx
            3x
        """
        return MathJaxExpr(self.__y + y)

    def __radd__(self, y):
        """
        'Add' MathJaxExpr ``y`` to ``self``.  This concatenates them
        (assuming that they're strings).

        EXAMPLES::

            sage: from sage.misc.latex import MathJaxExpr
            sage: j3 = MathJaxExpr('3')
            sage: jx = MathJaxExpr('x')
            sage: j3.__radd__(jx)
            x3
        """
        return MathJaxExpr(y + self.__y)

class MathJax:
    r"""
    Render LaTeX input using MathJax.  This returns a :class:`MathJaxExpr`.

    EXAMPLES::

        sage: from sage.misc.latex import MathJax
        sage: MathJax()(3)
        <html><script type="math/tex; mode=display">\newcommand{\Bold}[1]{\mathbf{#1}}3</script></html>
        sage: MathJax()(ZZ)
        <html><script type="math/tex; mode=display">\newcommand{\Bold}[1]{\mathbf{#1}}\Bold{Z}</script></html>
    """

    def __call__(self, x, combine_all=False):
        r"""
        Render LaTeX input using MathJax.  This returns a :class:`MathJaxExpr`.

        INPUT:

        - ``x`` - a Sage object

        - ``combine_all`` - boolean (Default: ``False``): If ``combine_all`` is
          ``True`` and the input is a tuple, then it does not return a tuple
          and instead returns a string with all the elements separated by
          a single space.

        OUTPUT:

        A :calss:`MathJaxExpr`

        EXAMPLES::

            sage: from sage.misc.latex import MathJax
            sage: MathJax()(3)
            <html><script type="math/tex; mode=display">\newcommand{\Bold}[1]{\mathbf{#1}}3</script></html>
            sage: str(MathJax().eval(ZZ[x], mode='display')) == str(MathJax()(ZZ[x]))
            True
        """
        return self.eval(x, combine_all=combine_all)

    def eval(self, x, globals=None, locals=None, mode='display',
            combine_all=False):
        r"""
        Render LaTeX input using MathJax.  This returns a :class:`MathJaxExpr`.

        INPUT:

        - ``x`` - a Sage object

        -  ``globals`` - a globals dictionary

        -  ``locals`` - extra local variables used when
           evaluating Sage code in ``x``.

        -  ``mode`` - string (optional, default ``'display'``): ``'display'``
           for displaymath or ``'inline'`` for inline math

        - ``combine_all`` - boolean (Default: ``False``): If ``combine_all`` is
          ``True`` and the input is a tuple, then it does not return a tuple
          and instead returns a string with all the elements separated by
          a single space.

        OUTPUT:

        A :class:`MathJaxExpr`

        EXAMPLES::

            sage: from sage.misc.latex import MathJax
            sage: MathJax().eval(3, mode='display')
            <html><script type="math/tex; mode=display">\newcommand{\Bold}[1]{\mathbf{#1}}3</script></html>
            sage: MathJax().eval(3, mode='inline')
            <html><script type="math/tex">\newcommand{\Bold}[1]{\mathbf{#1}}3</script></html>
            sage: MathJax().eval(type(3), mode='inline')
            <html><script type="math/tex">\newcommand{\Bold}[1]{\mathbf{#1}}\verb|<type|\phantom{\verb!x!}\verb|'sage.rings.integer.Integer'>|</script></html>
        """
        # Get a regular LaTeX representation of x
        x = latex(x, combine_all=combine_all)

        # The following block, hopefully, can be removed in some future MathJax.
        prefix = r"\text{\texttt{"
        parts = x.split(prefix)
        for i, part in enumerate(parts):
            if i == 0:
                continue    # Nothing to do with the head part
            n = 1
            for closing, c in enumerate(part):
                if c == "{" and part[closing - 1] != "\\":
                    n += 1
                if c == "}" and part[closing - 1] != "\\":
                    n -= 1
                if n == -1:
                    break
            # part should end in "}}", so omit the last two characters
            # from y
            y = part[:closing-1]
            for delimiter in """|"'`#%&,.:;?!@_~^+-/\=<>()[]{}0123456789E""":
                if delimiter not in y:
                    break
            if delimiter == "E":
                # y is too complicated
                delimiter = "|"
                y = "(complicated string)"
            wrapper = r"\verb" + delimiter + "%s" + delimiter
            spacer = r"\phantom{\verb!%s!}"
            y = y.replace("{ }", " ").replace("{-}", "-")
            for c in r"#$%&\^_{}~":
                char_wrapper = r"{\char`\%s}" % c
                y = y.replace(char_wrapper, c)
            subparts = []
            nspaces = 0
            for subpart in y.split(" "):
                if subpart == "":
                    nspaces += 1
                    continue
                if nspaces > 0:
                    subparts.append(spacer % ("x" * nspaces))
                nspaces = 1
                subparts.append(wrapper % subpart)
            # There is a bug with omitting empty lines in arrays
            if not y:
                subparts.append(spacer % "x")
            subparts.append(part[closing + 1:])
            parts[i] = "".join(subparts)
        x = "".join(parts)

        # In MathJax:
        #   inline math: <script type="math/tex">...</script>
        #   displaymath: <script type="math/tex; mode=display">...</script>
        from sage.misc.latex_macros import sage_configurable_latex_macros
        if mode == 'display':
            modecode = '; mode=display'
        elif mode == 'inline':
            modecode = ''
        else:
            # what happened here?
            raise ValueError("mode must be either 'display' or 'inline'")

        return MathJaxExpr('<script type="math/tex{}">'.format(modecode)
                         + ''.join(sage_configurable_latex_macros)
                         + _Latex_prefs._option['macros']
                         + '{}</script>'.format(x))

def view(objects, title='Sage', debug=False, sep='', tiny=False,
        pdflatex=None, engine=None, viewer = None, tightpage = None,
        mode='inline', combine_all=False, **kwds):
    r"""nodetex
    Compute a latex representation of each object in objects, compile,
    and display typeset. If used from the command line, this requires
    that latex be installed.

    INPUT:

    -  ``objects`` -- list (or object)

    -  ``title`` -- string (default: ``'Sage'``): title for the
       document

    -  ``debug`` -- bool (default: ``False``): print verbose
       output

    -  ``sep`` -- string (default: ''): separator between
       math objects

    -  ``tiny`` -- bool (default: ``False``): use tiny font.

    -  ``pdflatex`` -- bool (default: ``False``): use pdflatex. This is
       deprecated. Use ``'engine'`` option instead.

    -  ``engine`` -- string or ``None`` (default: ``None``). Can take the
       following values:

       - ``None`` -- the value defined in the LaTeX global preferences
         ``latex.engine()`` is used.

       - ``'pdflatex'`` -- compilation does tex -> pdf

       - ``'xelatex'`` -- compilation does tex -> pdf

       - ``'latex'`` -- compilation first tries tex -> dvi -> png and if an
         error occurs then tries dvi -> ps -> pdf. This is slower than
         ``'pdflatex'`` and known to be broken when overfull hbox are detected.

    -  ``viewer`` -- string or ``None`` (default: ``None``): specify a viewer
       to use; currently the only options are ``None`` and ``'pdf'``.

    -  ``tightpage`` -- bool (default: ``False``): use the LaTeX package
       'preview' with the 'tightpage' option.

    - ``mode`` -- string (default: ``'inline'``): ``'display'`` for
      displaymath or ``'inline'`` for inline math

    - ``combine_all`` -- bool (default: ``False``): If ``combine_all`` is
      ``True`` and the input is a tuple, then it does not return a tuple and
      instead returns a string with all the elements separated by a single
      space.

    OUTPUT:

    Display typeset objects.

    This function behaves differently depending on whether in notebook
    mode or not.

    If not in notebook mode, the output is displayed in a separate
    viewer displaying a dvi (or pdf) file, with the following: the
    title string is printed, centered, at the top. Beneath that, each
    object in ``objects`` is typeset on its own line, with the string
    ``sep`` inserted between these lines.

    The value of ``sep`` is inserted between each element of the list
    ``objects``; you can, for example, add vertical space between
    objects with ``sep='\\vspace{15mm}'``, while ``sep='\\hrule'``
    adds a horizontal line between objects, and ``sep='\\newpage'``
    inserts a page break between objects.

    If ``pdflatex`` is ``True``, then the latex engine is set to
    pdflatex.

    If the ``engine`` is either ``pdflatex`` or ``xelatex``,  it produces
    a pdf file. Otherwise, it produces a dvi file, and if the program dvipng is
    installed, it checks the dvi file by trying to convert it to a png
    file.  If this conversion fails, the dvi file probably contains
    some postscript special commands or it has other issues which
    might make displaying it a problem; in this case, the file is
    converted to a pdf file, which is then displayed.

    Setting ``viewer`` to ``'pdf'`` forces the use of a separate
    viewer, even in notebook mode. This also sets the latex engine to be
    ``pdflatex`` if the current engine is latex.

    Setting the option ``tightpage`` to ``True`` tells LaTeX to use
    the package 'preview' with the 'tightpage' option. Then, each
    object is typeset in its own page, and that page is cropped to
    exactly the size of the object. This is typically useful for very
    large pictures (like graphs) generated with tikz. This only works
    when using a separate viewer. Note that the object are currently
    typeset in plain math mode rather than displaymath, because the
    latter imposes a limit on the width of the picture. Technically,
    ``tightpage`` adds ::

        \\usepackage[tightpage,active]{preview}
        \\PreviewEnvironment{page}

    to the LaTeX preamble, and replaces the ``\\[`` and ``\\]`` around
    each object by ``\\begin{page}$`` and ``$\\end{page}``.

    If in notebook mode with ``viewer`` equal to ``None``, this
    usually uses MathJax -- see the next paragraph for the exception --
    to display the output in the notebook. Only the first argument,
    ``objects``, is relevant; the others are ignored. If ``objects``
    is a list, each object is printed on its own line.

    In the notebook, this *does* *not* use MathJax if the LaTeX code
    for ``objects`` contains a string in
    :meth:`latex.mathjax_avoid_list() <Latex.mathjax_avoid_list>`.  In
    this case, it creates and displays a png file.

    EXAMPLES::

        sage: sage.misc.latex.EMBEDDED_MODE = {'frontend': 'notebook'}
        sage: view(3)
        <html><script type="math/tex">\newcommand{\Bold}[1]{\mathbf{#1}}3</script></html>
        sage: view(3, mode='display')
        <html><script type="math/tex; mode=display">\newcommand{\Bold}[1]{\mathbf{#1}}3</script></html>
        sage: view((x,2), combine_all=True) # trac 11775
        <html><script type="math/tex">\newcommand{\Bold}[1]{\mathbf{#1}}x 2</script></html>
        sage: sage.misc.latex.EMBEDDED_MODE = {}

    TESTS::

        sage: from sage.misc.latex import _run_latex_, _latex_file_
        sage: g = sage.misc.latex.latex_examples.graph()
        sage: latex.add_to_preamble(r"\usepackage{tkz-graph}")
        sage: file = os.path.join(SAGE_TMP, "temp.tex")
        sage: O = open(file, 'w'); O.write(_latex_file_(g)); O.close()
        sage: _run_latex_(file, engine="pdflatex") # optional - latex
        'pdf'

        sage: latex.extra_preamble('') # reset the preamble

        sage: view(4, engine="garbage")
        Traceback (most recent call last):
        ...
        ValueError: Unsupported LaTeX engine.
        sage: sage.misc.latex.EMBEDDED_MODE = {'frontend':'notebook'}
        sage: view(4, engine="garbage", viewer="pdf")
        Traceback (most recent call last):
        ...
        ValueError: Unsupported LaTeX engine.

    """
    if tightpage == True:
        latex_options = {'extra_preamble':'\\usepackage[tightpage,active]{preview}\\PreviewEnvironment{page}',
                         'math_left':'\\begin{page}$', 'math_right':'$\\end{page}'}
    else:
        latex_options = {}
    s = _latex_file_(objects, title=title, sep=sep, tiny=tiny, debug=debug, **latex_options)
    if engine is None:
        engine = _Latex_prefs._option["engine"]
    if pdflatex or (viewer == "pdf" and engine == "latex"):
        engine = "pdflatex"
    # notebook
    from sage.misc.display import is_registered, display_html, display_image
    if is_registered('html') and viewer is None:
        MathJax_okay = True
        for t in latex.mathjax_avoid_list():
            if s.find(t) != -1:
                MathJax_okay = False
            if not MathJax_okay:
                break
        if MathJax_okay:  # put comma at end of line below?
            mathjax_expr = str(MathJax().eval(objects, mode=mode, combine_all=combine_all))
            display_html(mathjax_expr)
        else:
            base_dir = os.path.abspath("")
            png_file = graphics_filename(ext='png')
            png(objects, os.path.join(base_dir, png_file),
                debug=debug, engine=engine)
            display_image(png_file)
        return
    # command line or notebook with viewer
    tmp = tmp_dir('sage_viewer')
    tex_file = os.path.join(tmp, "sage.tex")
    open(tex_file,'w').write(s)
    suffix = _run_latex_(tex_file, debug=debug, engine=engine, png=False)
    if suffix == "pdf":
        from sage.misc.viewer import pdf_viewer
        viewer = pdf_viewer()
    elif suffix == "dvi":
        from sage.misc.viewer import dvi_viewer
        viewer = dvi_viewer()
    else:
        print("Latex error")
        return
    output_file = os.path.join(tmp, "sage." + suffix)
    # this should get changed if we switch the stuff in misc.viewer to
    # producing lists
    if not viewer.startswith('sage-native-execute '):
        viewer = 'sage-native-execute ' + viewer
    if debug:
        print('viewer: "{}"'.format(viewer))
    subprocess.call('%s %s' % (viewer, output_file), shell=True,
                    stdout=subprocess.PIPE, stderr=subprocess.PIPE)
    return

def png(x, filename, density=150, debug=False,
        do_in_background=False, tiny=False, pdflatex=True, engine='pdflatex'):
    """
    Create a png image representation of ``x`` and save to the given
    filename.

    INPUT:

    -  ``x`` -- object to be displayed

    -  ``filename`` -- file in which to save the image

    -  ``density`` -- integer (default: 150)

    -  ``debug`` -- bool (default: ``False``): print verbose
       output

    -  ``do_in_background`` -- bool (default: ``False``): Unused,
       kept for backwards compatibility

    -  ``tiny`` -- bool (default: ``False``): use 'tiny' font

    -  ``pdflatex`` -- bool (default: ``True``): use pdflatex. This option is
       deprecated. Use ``engine`` option instead. See below.

    -  ``engine`` -- (default: ``'pdflatex'``) ``'latex'``, ``'pdflatex'``,
       or ``'xelatex'``

    EXAMPLES::

        sage: from sage.misc.latex import png
        sage: png(ZZ[x], os.path.join(SAGE_TMP, "zz.png")) # random - error if no latex
    """
    if not pdflatex:
        engine = "latex"
    import sage.plot.all
    if sage.plot.graphics.is_Graphics(x):
        x.save(filename)
        return
    # if not graphics: create a string of latex code to write in a file
    s = _latex_file_([x], math_left='$\\displaystyle', math_right='$', title='',
                     debug=debug, tiny=tiny,
                     extra_preamble='\\textheight=2\\textheight')
    # path name for permanent png output
    abs_path_to_png = os.path.abspath(filename)
    # temporary directory to store stuff
    tmp = tmp_dir('sage_viewer')
    tex_file = os.path.join(tmp, "sage.tex")
    png_file = os.path.join(tmp, "sage.png")
    # write latex string to file
    open(tex_file,'w').write(s)
    # run latex on the file, producing png output to png_file
    e = _run_latex_(tex_file, density=density, debug=debug,
                    png=True, engine=engine)
    if e.find("Error") == -1:
        # if no errors, copy png_file to the appropriate place
        shutil.copy(png_file, abs_path_to_png)
    else:
        print("Latex error")
    if debug:
        return s
    return

def coeff_repr(c):
    r"""
    LaTeX string representing coefficients in a linear combination.

    INPUT:

    - ``c`` -- a coefficient (i.e., an element of a ring)

    OUTPUT:

    A string

    EXAMPLES::

        sage: from sage.misc.latex import coeff_repr
        sage: coeff_repr(QQ(1/2))
        '\\frac{1}{2}'
        sage: coeff_repr(-x^2)
        '\\left(-x^{2}\\right)'
    """
    try:
        return c._latex_coeff_repr()
    except AttributeError:
        pass
    if isinstance(c, (int, long, float)):
        return str(c)
    s = latex(c)
    if s.find("+") != -1 or s.find("-") != -1:
        return "(%s)"%s
    return s

def repr_lincomb(symbols, coeffs):
    r"""
    Compute a latex representation of a linear combination of some
    formal symbols.

    INPUT:

    -  ``symbols`` -- list of symbols

    -  ``coeffs`` -- list of coefficients of the symbols

    OUTPUT:

    A string

    EXAMPLES::

        sage: t = PolynomialRing(QQ, 't').0
        sage: from sage.misc.latex import repr_lincomb
        sage: repr_lincomb(['a', 's', ''], [-t, t - 2, t^12 + 2])
        '-t\\text{\\texttt{a}} + \\left(t - 2\\right)\\text{\\texttt{s}} + \\left(t^{12} + 2\\right)'
        sage: repr_lincomb(['a', 'b'], [1,1])
        '\\text{\\texttt{a}} + \\text{\\texttt{b}}'

    Verify that a certain corner case works (see :trac:`5707` and
    :trac:`5766`)::

        sage: repr_lincomb([1,5,-3],[2,8/9,7])
        '2\\cdot 1 + \\frac{8}{9}\\cdot 5 + 7\\cdot -3'
    """
    s = ""
    first = True
    i = 0

    from sage.rings.all import CC

    for c in coeffs:
        bv = symbols[i]
        b = latex(bv)
        if c != 0:
            if c == 1:
                if first:
                    s += b
                else:
                    s += " + %s"%b
            else:
                coeff = coeff_repr(c)
                if first:
                    coeff = str(coeff)
                else:
                    coeff = " + %s"%coeff
                # this is a hack: i want to say that if the symbol
                # happens to be a number, then we should put a
                # multiplication sign in
                try:
                    if bv in CC:
                        s += "%s\cdot %s"%(coeff, b)
                except Exception:
                    s += "%s%s"%(coeff, b)
            first = False
        i += 1
    if first:
        s = "0"
    s = s.replace("+ -","- ")
    return s

def print_or_typeset(object):
    r"""
    'view' or 'print' the object depending on the situation.

    In particular, if in notebook mode with the typeset box checked,
    view the object. Otherwise, print the object.

    INPUT:

    - ``object`` -- Anything

    EXAMPLES::

        sage: sage.misc.latex.print_or_typeset(3)
        3
        sage: sage.misc.latex.EMBEDDED_MODE={'frontend':'notebook'}
        sage: sage.misc.latex.print_or_typeset(3)
        3
        sage: TEMP = sys.displayhook
        sage: sys.displayhook = sage.misc.latex.pretty_print
        sage: sage.misc.latex.print_or_typeset(3)
        <html><script type="math/tex">\newcommand{\Bold}[1]{\mathbf{#1}}3</script></html>
        sage: sage.misc.latex.EMBEDDED_MODE={}
        sage: sys.displayhook = TEMP
    """
    import sys
    if EMBEDDED_MODE and sys.displayhook == pretty_print:
        view(object)
    else:
        print(object)

def pretty_print (*args):
    r"""
    Try to pretty print the arguments in an intelligent way. For graphics
    objects, this returns their default representation. For other
    objects, in the notebook, this calls the :func:`view` command,
    while from the command line, this produces an html string suitable
    for processing by MathJax.

    INPUT:

    - ``objects`` -- The input can be any Sage object, a list or tuple of
      Sage objects, or Sage objects passed in as separate arguments.

    This function is used in the notebook when the "Typeset" button is
    checked.

    EXAMPLES::

        sage: pretty_print(ZZ)  # indirect doctest
        <html><script type="math/tex">\newcommand{\Bold}[1]{\mathbf{#1}}\Bold{Z}</script></html>
        sage: pretty_print("Integers = ", ZZ) # trac 11775
        <html><script type="math/tex">\newcommand{\Bold}[1]{\mathbf{#1}}\verb|Integers|\phantom{\verb!x!}\verb|=| \Bold{Z}</script></html>

    To typeset LaTeX code as-is, use :class:`LatexExpr`::

        sage: pretty_print(LatexExpr(r"\frac{x^2 + 1}{x - 2}"))
        <html><script type="math/tex">\newcommand{\Bold}[1]{\mathbf{#1}}\frac{x^2 + 1}{x - 2}</script></html>
    """
    # view s if it is not empty. Used twice.
    def _show_s(s):
        if s != []:
            if EMBEDDED_MODE:
                view(tuple(s), combine_all=True)
            else:
                print(MathJax().eval(tuple(s), mode='inline',
                        combine_all=True))

    import __builtin__
    in_ipython = hasattr(__builtin__, 'get_ipython')
    s = []
    for object in args:
        if object is None:
            continue
        if in_ipython:
            get_ipython().displayhook.update_user_ns(object)
        else:
            __builtin__._ = object

        from sage.plot.plot import Graphics
        from sage.plot.plot3d.base import Graphics3d
        if isinstance(object, (Graphics, Graphics3d)):
            _show_s(s)
            s = []
            print(repr(object))

        else:
            s.append(object)

    _show_s(s)
    return

def pretty_print_default(enable=True):
    r"""
    Enable or disable default pretty printing. Pretty printing means
    rendering things so that MathJax or some other latex-aware front end
    can render real math.

    This function is pretty useless without the notebook, it shoudn't
    be in the global namespace.

    INPUT:

    -  ``enable`` -- bool (optional, default ``True``).  If ``True``, turn on
       pretty printing; if ``False``, turn it off.

    EXAMPLES::

        sage: pretty_print_default(True)
        sage: 'foo'
        <html><script type="math/tex">\newcommand{\Bold}[1]{\mathbf{#1}}\verb|foo|</script></html>
        sage: pretty_print_default(False)
        sage: 'foo'
        'foo'
    """
    import sys
    sys.displayhook.set_display('typeset' if enable else 'simple')


common_varnames = ['alpha',
                   'beta',
                   'gamma',
                   'Gamma',
                   'delta',
                   'Delta',
                   'epsilon',
                   'zeta',
                   'eta',
                   'theta',
                   'Theta',
                   'iota',
                   'kappa',
                   'lambda',
                   'Lambda',
                   'mu',
                   'nu',
                   'xi',
                   'Xi',
                   'pi',
                   'Pi',
                   'rho',
                   'sigma',
                   'Sigma',
                   'tau',
                   'upsilon',
                   'phi',
                   'Phi',
                   'varphi',
                   'chi',
                   'psi',
                   'Psi',
                   'omega',
                   'Omega',
                   'ast',
                   'bullet',
                   'circ',
                   'times',
                   'star']

def latex_varify(a, is_fname=False):
    r"""
    Convert a string ``a`` to a LaTeX string: if it's an element of
    ``common_varnames``, then prepend a backslash.  If ``a`` consists
    of a single letter, then return it.  Otherwise, return
    either "{\\rm a}" or "\\mbox{a}" if "is_fname" flag is ``True``
    or ``False``.

    INPUT:

    - ``a`` -- string

    OUTPUT:

    A string

    EXAMPLES::

        sage: from sage.misc.latex import latex_varify
        sage: latex_varify('w')
        'w'
        sage: latex_varify('aleph')
        '\\mathit{aleph}'
        sage: latex_varify('aleph', is_fname=True)
        '{\\rm aleph}'
        sage: latex_varify('alpha')
        '\\alpha'
        sage: latex_varify('ast')
        '\\ast'

    TESTS:

        sage: abc = var('abc')
        sage: latex((abc/(abc+1)+42)/(abc-1))  # trac #15870
        \frac{\frac{\mathit{abc}}{\mathit{abc} + 1} + 42}{\mathit{abc} - 1}
    """
    if a in common_varnames:
        return "\\" + a
    elif len(a) == 0:
        return ''
    elif len(a) == 1:
        return a
    elif is_fname is True:
        return '{\\rm %s}'%a
    else:
        return '\\mathit{%s}'%a

def latex_variable_name(x, is_fname=False):
    r"""
    Return latex version of a variable name.

    Here are some guiding principles for usage of this function:

    1. If the variable is a single letter, that is the latex version.

    2. If the variable name is suffixed by a number, we put the number
       in the subscript.

    3. If the variable name contains an '_' we start the subscript at
       the underscore. Note that #3 trumps rule #2.

    4. If a component of the variable is a Greek letter, escape it
       properly.

    5. Recurse nicely with subscripts.

    Refer to the examples section for how these rules might play out in
    practice.

    EXAMPLES::

        sage: from sage.misc.latex import latex_variable_name
        sage: latex_variable_name('a')
        'a'
        sage: latex_variable_name('abc')
        '\\mathit{abc}'
        sage: latex_variable_name('sigma')
        '\\sigma'
        sage: latex_variable_name('sigma_k')
        '\\sigma_{k}'
        sage: latex_variable_name('sigma389')
        '\\sigma_{389}'
        sage: latex_variable_name('beta_00')
        '\\beta_{00}'
        sage: latex_variable_name('Omega84')
        '\\Omega_{84}'
        sage: latex_variable_name('sigma_alpha')
        '\\sigma_{\\alpha}'
        sage: latex_variable_name('nothing1')
        '\\mathit{nothing}_{1}'
        sage: latex_variable_name('nothing1', is_fname=True)
        '{\\rm nothing}_{1}'
        sage: latex_variable_name('nothing_abc')
        '\\mathit{nothing}_{\\mathit{abc}}'
        sage: latex_variable_name('nothing_abc', is_fname=True)
        '{\\rm nothing}_{{\\rm abc}}'
        sage: latex_variable_name('alpha_beta_gamma12')
        '\\alpha_{\\beta_{\\gamma_{12}}}'
        sage: latex_variable_name('x_ast')
        'x_{\\ast}'

    TESTS::
    
        sage: latex_variable_name('_C')  # :trac:`16007`
        'C'
        sage: latex_variable_name('_K1')
        'K_{1}'
    """
    underscore = x.find("_")
    if underscore == -1:
        import re
        # * The "\d|[.,]" means "decimal digit" or period or comma
        # * The "+" means "1 or more"
        # * The "$" means "at the end of the line"
        m = re.search('(\d|[.,])+$',x)
        if m is None:
            prefix = x
            suffix = None
        else:
            prefix = x[:m.start()]
            suffix = x[m.start():]
    else:
        prefix = x[:underscore]
        suffix = x[underscore+1:]
        if prefix == '':
            from sage.calculus.calculus import symtable
            for sym in symtable.values():
                if sym[0] == '_' and sym[1:] == suffix:
                    return latex_variable_name(suffix)
    if suffix and len(suffix) > 0:
        # handle the suffix specially because it very well might be numeric
        # I use strip to avoid using regex's -- It makes it a bit faster (and the code is more comprehensible to non-regex'ed people)
        if suffix.strip("1234567890")!="":
            suffix = latex_variable_name(suffix, is_fname) # recurse to deal with recursive subscripts
        return '%s_{%s}'%(latex_varify(prefix, is_fname), suffix)
    else:
        return latex_varify(prefix, is_fname)

class LatexExamples():
    r"""
    A catalogue of Sage objects with complicated ``_latex_`` methods.
    Use these for testing :func:`latex`, :func:`view`, the Typeset
    button in the notebook, etc.

    The classes here only have ``__init__``, ``_repr_``, and ``_latex_``
    methods.

    EXAMPLES::

        sage: from sage.misc.latex import latex_examples
        sage: K = latex_examples.knot()
        sage: K
        LaTeX example for testing display of a knot produced by xypic...
        sage: latex(K)
        \vtop{\vbox{\xygraph{!{0;/r1.5pc/:}
        [u] !{\vloop<(-.005)\khole||\vcrossneg \vunder- }
        [] !{\ar @{-}@'{p-(1,0)@+}+(-1,1)}
        [ul] !{\vcap[3]>\khole}
        [rrr] !{\ar @{-}@'{p-(0,1)@+}-(1,1)}
        }}}
    """
    class graph(SageObject):
        """
        LaTeX example for testing display of graphs.  See its string
        representation for details.

        EXAMPLES::

            sage: from sage.misc.latex import latex_examples
            sage: G = latex_examples.graph()
            sage: G
            LaTeX example for testing display of graphs...
        """

        def __init__(self):
            """
            See the string representation for complete documentation.

            EXAMPLES::

                sage: from sage.misc.latex import latex_examples
                sage: type(latex_examples.graph())
                <class 'sage.misc.latex.graph'>
            """
            pass

        def _repr_(self):
            """
            String representation

            EXAMPLES::

                sage: from sage.misc.latex import latex_examples
                sage: G = latex_examples.graph()
                sage: len(G._repr_()) > 300
                True
            """
            return r"""LaTeX example for testing display of graphs.

To use, first try calling 'view' on this object -- it won't work.
Now, make sure that you have the most recent version of the TeX
package pgf installed, along with the LaTeX package tkz-graph.  Run
'latex.add_to_preamble("\\usepackage{tkz-graph}")', and try viewing it
again.  From the command line, this should pop open a nice window with
a picture of a graph.  In the notebook, it still won't work.  Finally,
run 'latex.add_to_mathjax_avoid_list("tikzpicture")' and try again
from the notebook -- you should get a nice picture.

(LaTeX code taken from http://altermundus.com/pages/graph.html)
"""

        def _latex_(self):
            """
            LaTeX representation

            EXAMPLES::

                sage: from sage.misc.latex import latex_examples
                sage: len(latex_examples.graph()._latex_()) > 500
                True
                sage: len(latex_examples.graph()._latex_()) > 600
                False
            """
            return r"""\begin{tikzpicture}[node distance   = 4 cm]
   \GraphInit[vstyle=Shade]
   \tikzset{LabelStyle/.style =   {draw,
                                   fill  = yellow,
                                   text  = red}}
   \Vertex{A}
   \EA(A){B}
   \EA(B){C}
   \tikzset{node distance   = 8 cm}
   \NO(B){D}
   \Edge[label=1](B)(D)
   \tikzset{EdgeStyle/.append style = {bend left}}
   \Edge[label=4](A)(B)
   \Edge[label=5](B)(A)
   \Edge[label=6](B)(C)
   \Edge[label=7](C)(B)
   \Edge[label=2](A)(D)
   \Edge[label=3](D)(C)
\end{tikzpicture}"""

    class pstricks(SageObject):
        """
        LaTeX example for testing display of pstricks output.  See its
        string representation for details.

        EXAMPLES::

            sage: from sage.misc.latex import latex_examples
            sage: PS = latex_examples.pstricks()
            sage: PS
            LaTeX example for testing display of pstricks...
        """
        def __init__(self):
            """
            See the string representation for complete documentation.

            EXAMPLES::

                sage: from sage.misc.latex import latex_examples
                sage: type(latex_examples.pstricks())
                <class 'sage.misc.latex.pstricks'>
            """
            pass

        def _repr_(self):
            """
            String representation

            EXAMPLES::

                sage: from sage.misc.latex import latex_examples
                sage: len(latex_examples.pstricks()._repr_()) > 300
                True
            """
            return """LaTeX example for testing display of pstricks output.

To use, first try calling 'view' on this object -- it won't work. Now,
make sure that you have the most recent version of the TeX package
pstricks installed.  Run 'latex.add_to_preamble("\\usepackage{pstricks}")'
and try viewing it again. Call 'view' with the option `engine='latex'`
-- the default behavior is to use pdflatex, which doesn't work with
pstricks.  From the command line, this should pop open a nice window
with a picture of forces acting on a mass on a pendulum.  In the
notebook, it still won't work, so run
'latex.add_to_mathjax_avoid_list("pspicture")' and try again -- you
should get a nice picture."""

        def _latex_(self):
            """
            LaTeX representation

            EXAMPLES::

                sage: from sage.misc.latex import latex_examples
                sage: len(latex_examples.pstricks()._latex_()) > 250
                True
            """
            return r"""\begin{pspicture}(0,-4)(14,0)
  \psline{-}(0,0)(0,-4)
  \psline[linewidth=2pt]{-}(0,0)(1,-3)
  \qdisk(1,-3){3pt}
  \psarc{-}(0,0){0.6}{270}{292}
  \psline{->}(1,-3.3)(1,-4)
  \psline{->}(1.1,-2.7)(0.85,-1.95)
  \psline{-}(5,0)(5,-4)
  \psline[linewidth=2pt]{-}(5,0)(6,-3)
  \qdisk(6,-3){3pt}
  \psarc{-}(5,0){0.6}{270}{292}
  \psarc{-}(5,0){3.2}{270}{290}
\end{pspicture}"""

    class knot(SageObject):
        """
        LaTeX example for testing display of knots.  See its string
        representation for details.

        EXAMPLES::

            sage: from sage.misc.latex import latex_examples
            sage: K = latex_examples.knot()
            sage: K
            LaTeX example for testing display of a knot...
        """
        def __init__(self):
            """
            See the string representation for complete documentation.

            EXAMPLES::

                sage: from sage.misc.latex import latex_examples
                sage: type(latex_examples.knot())
                <class 'sage.misc.latex.knot'>
            """
            pass

        def _repr_(self):
            """
            String representation

            EXAMPLES:

                sage: from sage.misc.latex import latex_examples
                sage: len(latex_examples.knot()._repr_()) > 300
                True
            """
            return r"""LaTeX example for testing display of a knot produced by xypic.

To use, try to view this object -- it won't work.  Now try
'latex.add_to_preamble("\\usepackage[graph,knot,poly,curve]{xypic}")',
and try viewing again -- it should work in the command line but not
from the notebook.  In the notebook, run
'latex.add_to_mathjax_avoid_list("xygraph")' and try again -- you
should get a nice picture.

(LaTeX code taken from the xypic manual)
"""

        def _latex_(self):
            """
            LaTeX representation

            EXAMPLES::

                sage: from sage.misc.latex import latex_examples
                sage: len(latex_examples.knot()._latex_()) > 180
                True
            """
            return r"""\vtop{\vbox{\xygraph{!{0;/r1.5pc/:}
 [u] !{\vloop<(-.005)\khole||\vcrossneg \vunder- }
 [] !{\ar @{-}@'{p-(1,0)@+}+(-1,1)}
 [ul] !{\vcap[3]>\khole}
 [rrr] !{\ar @{-}@'{p-(0,1)@+}-(1,1)}
}}}"""

    class diagram(SageObject):
        """
        LaTeX example for testing display of commutative diagrams.
        See its string representation for details.

        EXAMPLES::

            sage: from sage.misc.latex import latex_examples
            sage: CD = latex_examples.diagram()
            sage: CD
            LaTeX example for testing display of a commutative diagram...
        """
        def __init__(self):
            """
            See the string representation for complete documentation.

            EXAMPLES::

                sage: from sage.misc.latex import latex_examples
                sage: type(latex_examples.diagram())
                <class 'sage.misc.latex.diagram'>
            """
            pass

        def _repr_(self):
            """
            String representation

            EXAMPLES:

                sage: from sage.misc.latex import latex_examples
                sage: len(latex_examples.diagram()._repr_()) > 300
                True
            """
            return r"""LaTeX example for testing display of a commutative diagram produced
by xypic.

To use, try to view this object -- it won't work.  Now try
'latex.add_to_preamble("\\usepackage[matrix,arrow,curve,cmtip]{xy}")',
and try viewing again -- it should work in the command line but not
from the notebook.  In the notebook, run
'latex.add_to_mathjax_avoid_list("xymatrix")' and try again -- you
should get a picture (a part of the diagram arising from a filtered
chain complex)."""

        def _latex_(self):
            """
            LaTeX representation

            EXAMPLES::

                sage: from sage.misc.latex import latex_examples
                sage: len(latex_examples.diagram()._latex_()) > 1000
                True
            """
            return r"""\xymatrix{
& {} \ar[d] & & \ar[d] & & \ar[d] \\
\ldots \ar[r] & H_{p+q}(K^{p-2}) \ar[r] \ar[d] &
H_{p+q}(K^{p-2}/K^{p-3}) \ar[r] & H_{p+q-1}(K^{p-3}) \ar[r] \ar[d] &
H_{p+q-1}(K^{p-3}/K^{p-4}) \ar[r] & H_{p+q-2}(K^{p-4}) \ar[r] \ar[d] &
\ldots \\
\ldots \ar[r]^{k \quad \quad } & H_{p+q}(K^{p-1}) \ar[r] \ar[d]^{i} &
H_{p+q}(K^{p-1}/K^{p-2}) \ar[r] & H_{p+q-1}(K^{p-2}) \ar[r] \ar[d] &
H_{p+q-1}(K^{p-2}/K^{p-3}) \ar[r] & H_{p+q-2}(K^{p-3}) \ar[r] \ar[d] &
\ldots \\
\ldots \ar[r] & H_{p+q}(K^{p}) \ar[r]^{j} \ar[d] &
H_{p+q}(K^{p}/K^{p-1}) \ar[r]^{k} & H_{p+q-1}(K^{p-1}) \ar[r] \ar[d]^{i} &
H_{p+q-1}(K^{p-1}/K^{p-2}) \ar[r] & H_{p+q-2}(K^{p-2}) \ar[r] \ar[d] &
\ldots \\
\ldots \ar[r] & H_{p+q}(K^{p+1}) \ar[r] \ar[d] &
H_{p+q}(K^{p+1}/K^{p}) \ar[r] & H_{p+q-1}(K^{p}) \ar[r]^{j} \ar[d] &
H_{p+q-1}(K^{p}/K^{p-1}) \ar[r]^{k} & H_{p+q-2}(K^{p-1}) \ar[r] \ar[d]^{i} &
\ldots \\
& {} & {} & {} & {} & {} \\
{} \\
\save "3,1"+DL \PATH ~={**@{-}}
    '+<0pc,-1pc> '+<4pc,0pc> '+<0pc,-4pc> '+<16pc,0pc>
     '+<0pc,-3pc> '+<19pc,0pc>
     '+<0pc,-1pc>
\restore
\save "3,1"+DL \PATH ~={**@{-}}
    '+<0pc,2pc> '+<9pc,0pc> '+<0pc,-3pc> '+<18pc,0pc>
     '+<0pc,-4pc> '+<18pc,0pc>
     '+<0pc,-4pc>
\restore
}"""

latex_examples = LatexExamples()<|MERGE_RESOLUTION|>--- conflicted
+++ resolved
@@ -20,10 +20,6 @@
 #                  http://www.gnu.org/licenses/
 #*****************************************************************************
 
-<<<<<<< HEAD
-=======
-EMBEDDED_MODE = False
->>>>>>> 00199fb2
 
 COMMON_HEADER = \
 r'''\usepackage{amsmath}
