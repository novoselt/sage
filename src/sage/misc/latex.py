"""
LaTeX printing support

In order to support latex formatting, an object should define a
special method ``_latex_(self)`` that returns a string, which will be typeset
in a mathematical mode (the exact mode depends on circumstances).

    AUTHORS:

    - William Stein: original implementation
    - Joel B. Mohler: latex_variable_name() drastic rewrite and many doc-tests
"""

#*****************************************************************************
#       Copyright (C) 2005 William Stein <wstein@gmail.com>
#
#  Distributed under the terms of the GNU General Public License (GPL)
#  as published by the Free Software Foundation; either version 2 of
#  the License, or (at your option) any later version.
#                  http://www.gnu.org/licenses/
#*****************************************************************************


COMMON_HEADER = \
r'''\usepackage{amsmath}
\usepackage{amssymb}
\usepackage{amsfonts}
\usepackage{graphicx}
\usepackage{mathrsfs}
\pagestyle{empty}
\usepackage[utf8]{inputenc}
\usepackage[T1]{fontenc}
'''

LATEX_HEADER = (
r'''\documentclass{article}
''' + COMMON_HEADER +
r'''\oddsidemargin 0.0in
\evensidemargin 0.0in
\textwidth 6.45in
\topmargin 0.0in
\headheight 0.0in
\headsep 0.0in
\textheight 9.0in
''')

SLIDE_HEADER = (
r'''\documentclass[a0,8pt]{beamer}
''' + COMMON_HEADER +
r'''\textwidth=1.1\textwidth
\textheight=2\textheight
''')

import sys
import shutil, re
import os.path
import random
import subprocess
import types

from sage.misc.temporary_file import tmp_dir
import sage_eval
from sage.misc.misc import EMBEDDED_MODE
from sage.misc.sage_ostools import have_program
from sage.misc.cachefunc import cached_function, cached_method

@cached_function
def have_latex():
    """
    Return ``True`` if this computer has the program ``latex``.

    If this computer doesn't have LaTeX installed, you may obtain it
    from http://ctan.org/.

    EXAMPLES::

        sage: from sage.misc.latex import have_latex
        sage: have_latex() # random
        True
    """
    return have_program('latex')


@cached_function
def have_pdflatex():
    """
    Return ``True`` if this computer has the program ``pdflatex``.

    If this computer doesn't have pdflatex installed, you may obtain it
    from http://ctan.org/.

    EXAMPLES::

        sage: from sage.misc.latex import have_pdflatex
        sage: have_pdflatex() # random
        True
    """
    return have_program('pdflatex')


@cached_function
def have_xelatex():
    """
    Return ``True`` if this computer has the program ``xelatex``.

    If this computer doesn't have xelatex installed, you may obtain it
    from http://ctan.org/.

    EXAMPLES::

        sage: from sage.misc.latex import have_xelatex
        sage: have_xelatex() # random
        True
    """
    return have_program('xelatex')


@cached_function
def have_dvipng():
    """
    Return ``True`` if this computer has the program ``dvipng``.

    If this computer doesn't have dvipng installed, you may obtain it
    from http://sourceforge.net/projects/dvipng/

    EXAMPLES::

        sage: from sage.misc.latex import have_dvipng
        sage: have_dvipng() # random
        True
    """
    return have_program('dvipng')


@cached_function
def have_convert():
    """
    Return ``True`` if this computer has the program ``convert``.

    If this computer doesn't have convert installed, you may obtain it
    (along with the rest of the ImageMagick suite) from
    http://www.imagemagick.org

    EXAMPLES::

        sage: from sage.misc.latex import have_convert
        sage: have_convert() # random
        True
    """
    return have_program('convert')


def list_function(x):
    r"""
    Returns the LaTeX code for a list ``x``.

    INPUT: ``x`` - a list

    EXAMPLES::

        sage: from sage.misc.latex import list_function
        sage: list_function([1,2,3])
        '\\left[1, 2, 3\\right]'
        sage: latex([1,2,3])  # indirect doctest
        \left[1, 2, 3\right]
        sage: latex([Matrix(ZZ,3,range(9)), Matrix(ZZ,3,range(9))]) # indirect doctest
        \left[\left(\begin{array}{rrr}
        0 & 1 & 2 \\
        3 & 4 & 5 \\
        6 & 7 & 8
        \end{array}\right), \left(\begin{array}{rrr}
        0 & 1 & 2 \\
        3 & 4 & 5 \\
        6 & 7 & 8
        \end{array}\right)\right]
    """
    return "\\left[" + ", ".join([latex(v) for v in x]) + "\\right]"


def tuple_function(x, combine_all=False):
    r"""
    Returns the LaTeX code for a tuple ``x``.

    INPUT:

    - ``x`` -- a tuple

    - ``combine_all`` -- boolean (Default: ``False``) If ``combine_all`` is
      ``True``, then it does not return a tuple and instead returns a string
      with all the elements separated by a single space. It does not collapse
      tuples which are inside tuples.

    EXAMPLES::

        sage: from sage.misc.latex import tuple_function
        sage: tuple_function((1,2,3))
        '\\left(1, 2, 3\\right)'

    Check that :trac:`11775` is fixed::

        sage: tuple_function((1,2,3), combine_all=True)
        '1 2 3'
        sage: tuple_function(((1,2),3), combine_all=True)
        '\\left(1, 2\\right) 3'
    """
    if combine_all:
        return " ".join([latex(v) for v in x])
    return "\\left(" + ", ".join([latex(v) for v in x]) + "\\right)"


def bool_function(x):
    r"""
    Returns the LaTeX code for a boolean ``x``.

    INPUT:

    - ``x`` -- boolean

    EXAMPLES::

        sage: from sage.misc.latex import bool_function
        sage: print bool_function(2==3)
        \mathrm{False}
        sage: print bool_function(3==(2+1))
        \mathrm{True}
    """
    return r"\mathrm{%s}" % bool(x)

def builtin_constant_function(x):
    r"""
    Returns the LaTeX code for a builtin constant ``x``.

    INPUT:

    - ``x`` -- builtin constant

    .. SEEALSO:: Python built-in Constants http://docs.python.org/library/constants.html

    EXAMPLES::

        sage: from sage.misc.latex import builtin_constant_function
        sage: builtin_constant_function(True)
        '\\mbox{\\rm True}'
        sage: builtin_constant_function(None)
        '\\mbox{\\rm None}'
        sage: builtin_constant_function(NotImplemented)
        '\\mbox{\\rm NotImplemented}'
        sage: builtin_constant_function(Ellipsis)
        '\\mbox{\\rm Ellipsis}'

    TESTS::

        sage: sage.misc.latex.EMBEDDED_MODE = {'frontend': 'notebook'}
        sage: builtin_constant_function(True)
        '{\\rm True}'
        sage: sage.misc.latex.EMBEDDED_MODE = {}
    """
    if EMBEDDED_MODE:
        return "{\\rm %s}"%x
    return "\mbox{\\rm %s}"%x

def None_function(x):
    r"""
    Returns the LaTeX code for ``None``.

    INPUT:

    - ``x`` -- ``None``

    EXAMPLES::

        sage: from sage.misc.latex import None_function
        sage: print None_function(None)
        \mathrm{None}
    """
    assert x is None
    return r"\mathrm{None}"


def str_function(x):
    r"""
    Return a LaTeX representation of the string ``x``.

    The main purpose of this function is to generate LaTeX representation for
    classes that do not provide a customized method.

    If ``x`` contains only digits with, possibly, a single decimal point and/or
    a sign in front, it is considered to be its own representation. Otherwise
    each line of ``x`` is wrapped in a ``\texttt`` command and these lines are
    assembled in a left-justified array. This gives to complicated strings the
    closest look to their "terminal representation".

    .. WARNING::

        Such wrappers **cannot** be used as arguments of LaTeX
        commands or in command definitions. If this causes you any problems,
        they probably can be solved by implementing a suitable ``_latex_``
        method for an appropriate class.

    INPUT:

    - ``x`` -- a string.

    OUTPUT:

    A string

    EXAMPLES::

        sage: from sage.misc.latex import str_function
        sage: str_function('34')
        '34'
        sage: str_function('34.5')
        '34.5'
        sage: str_function('-34.5')
        '-34.5'
        sage: str_function('+34.5')
        '+34.5'
        sage: str_function('hello_world')
        '\\text{\\texttt{hello{\\char`\\_}world}}'
        sage: str_function('-1.00000?') # trac 12178
        '-1.00000?'
    """
    # Check if x is just a number with a possible sign, and/or decimal
    # point, and/or ends with "?"
    if re.match(r'(\+|-)?[0-9]*\.?[0-9]*\??$', x):
        return x
    # Deal with special characters
    char_wrapper = r"{\char`\%s}"
    x = "".join(char_wrapper % c if c in "#$%&\^_{}~" else c for c in x)
    # Avoid grouping spaces into one
    x = x.replace(" ", "{ }")
    # And dashes too, since it causes issues for the command line...
    x = x.replace("-", "{-}")
    # Make it work in math mode, but look like typewriter
    line_wrapper = r"\text{\texttt{%s}}"
    x = "\\\\\n".join(line_wrapper % line for line in x.split("\n"))
    # Preserve line breaks
    if "\n" in x:
        x = "\\begin{array}{l}\n%s\n\\end{array}" % x
    return x


def dict_function(x):
    r"""
    Returns the LaTeX code for a dictionary ``x``.

    INPUT:

    - ``x`` -- a dictionary

    EXAMPLES::

        sage: from sage.misc.latex import dict_function
        sage: x,y,z = var('x,y,z')
        sage: print dict_function({x/2: y^2})
        \left\{\frac{1}{2} \, x : y^{2}\right\}
        sage: d = {(1,2,x^2): [sin(z^2), y/2]}
        sage: latex(d)
        \left\{\left(1, 2, x^{2}\right) :
               \left[\sin\left(z^{2}\right), \frac{1}{2} \, y\right]\right\}
    """
    return "".join([r"\left\{",
                    ", ".join(r"%s : %s" % (latex(key), latex(value))
                              for key, value in x.iteritems()),
                    r"\right\}"])

# One can add to the latex_table in order to install latexing
# functionality for other types.  (Suggested by Robert Kerns of Enthought.)

def float_function(x):
    r"""
    Returns the LaTeX code for a python float ``x``.

    INPUT:

    - ``x`` -- a python float

    EXAMPLES::

        sage: from sage.misc.latex import float_function
        sage: float_function(float(3.14))
        3.14
        sage: float_function(float(1e-10))
        1 \times 10^{-10}
        sage: float_function(float(2e10))
        20000000000.0

    TESTS:

    Check that :trac:`7356` is fixed::

        sage: latex(float(2e-13))
        2 \times 10^{-13}
    """
    from sage.all import RDF
    return latex(RDF(x))


latex_table = {types.NoneType: None_function,
               bool: bool_function,
               dict: dict_function,
               float: float_function,
               int: str,
               list: list_function,
               long: str,
               str: str_function,
               tuple: tuple_function,
               type(None):builtin_constant_function,
               type(NotImplemented):builtin_constant_function,
               type(Ellipsis):builtin_constant_function}


class LatexExpr(str):
    r"""
    A class for LaTeX expressions.

    Normally, objects of this class are created by a :func:`latex` call. It is
    also possible to generate :class:`LatexExpr` directly from a string, which
    must contain valid LaTeX code for typesetting in math mode (without dollar
    signs). In the Sage notebook, use :func:`pretty_print` or the "Typeset"
    checkbox to actually see the typeset LaTeX code; alternatively, from
    either the command-line or the notebook, use the :func:`view` function.

    INPUT:

    - ``str`` -- a string with valid math mode LaTeX code (or something
      which can be converted to such a string).

    OUTPUT:

    - :class:`LatexExpr` wrapping the string representation of the input.

    EXAMPLES::

        sage: latex(x^20 + 1)
        x^{20} + 1
        sage: LatexExpr(r"\frac{x^2 + 1}{x - 2}")
        \frac{x^2 + 1}{x - 2}

    ``LatexExpr`` simply converts to string without doing anything
    extra, it does *not* call :func:`latex`::

        sage: latex(ZZ)
        \Bold{Z}
        sage: LatexExpr(ZZ)
        Integer Ring

    The result of :func:`latex` is of type ``LatexExpr``::

        sage: L = latex(x^20 + 1)
        sage: L
        x^{20} + 1
        sage: type(L)
        <class 'sage.misc.latex.LatexExpr'>

    A ``LatexExpr`` can be converted to a plain string::

        sage: str(latex(x^20 + 1))
        'x^{20} + 1'
    """
    def __add__(self, other):
        r"""
        Add a LatexExpr and another LatexExpr (or a string).

        EXAMPLES::

            sage: o = LatexExpr(r"\Delta\neq") + LatexExpr(r"\frac{x}{2}"); o
            \Delta\neq \frac{x}{2}
            sage: type(o)
            <class 'sage.misc.latex.LatexExpr'>
            sage: o = LatexExpr(r"\Delta\neq") + r"\frac{x}{2}"; o
            \Delta\neq \frac{x}{2}
            sage: type(o)
            <class 'sage.misc.latex.LatexExpr'>

        We add extra space only if it wasn't there yet::

            sage: LatexExpr("foo ") + LatexExpr("bar")
            foo bar
            sage: LatexExpr("foo") + LatexExpr(" bar")
            foo bar
            sage: str(LatexExpr("") + LatexExpr("bar"))
            'bar'
            sage: str(LatexExpr("foo") + LatexExpr(""))
            'foo'
        """
        left = str(self)
        right = str(other)
        # Add a space if self ends with a non-space and other starts
        # with a non-space
        try:
            if left[-1] != ' ' and right[0] != ' ':
                left += ' '
        except IndexError:
            pass
        return LatexExpr(left + right)

    def __radd__(self, other):
        r"""
        Add a string and a LatexExpr.

        EXAMPLES::

            sage: o = "a =" + LatexExpr("b")
            sage: o
            a = b
            sage: type(o)
            <class 'sage.misc.latex.LatexExpr'>
        """
        return LatexExpr(other) + self

    def __repr__(self):
        """
        Return a string representation of ``self``.

        EXAMPLES::

            sage: LatexExpr("abc").__repr__()
            'abc'
        """
        return str(self)

    def _latex_(self):
        """
        Return a LaTeX representation of ``self``.

        EXAMPLES::

            sage: latex(LatexExpr("abc")) # indirect doctest
            abc
        """
        return str(self)

def has_latex_attr(x):
    """
    Return ``True`` if ``x`` has a ``_latex_`` attribute, except if ``x``
    is a ``type``, in which case return ``False``.

    EXAMPLES::

        sage: from sage.misc.latex import has_latex_attr
        sage: has_latex_attr(identity_matrix(3))
        True
        sage: has_latex_attr("abc")  # strings have no _latex_ method
        False

    Types inherit the ``_latex_`` method of the class to which they refer,
    but calling it is broken::

        sage: T = type(identity_matrix(3)); T
        <type 'sage.matrix.matrix_integer_dense.Matrix_integer_dense'>
        sage: hasattr(T, '_latex_')
        True
        sage: T._latex_()
        Traceback (most recent call last):
        ...
        TypeError: descriptor '_latex_' of 'sage.matrix.matrix0.Matrix' object needs an argument
        sage: has_latex_attr(T)
        False
    """
    return hasattr(x, '_latex_') and not isinstance(x, type)

from sage.structure.sage_object import SageObject

class _Latex_prefs_object(SageObject):
    """
    An object that holds LaTeX global preferences.
    """
    def __init__(self, bb=False, delimiters=["(", ")"],
                 matrix_column_alignment="r"):
        """
        Define an object that holds LaTeX global preferences.

        EXAMPLES::

            sage: from sage.misc.latex import _Latex_prefs_object
            sage: latex_prefs = _Latex_prefs_object()
            sage: TestSuite(latex_prefs).run(skip ="_test_pickling")
        """
        self._option = {}
        self._option["blackboard_bold"] = bb
        self._option["matrix_delimiters"] = list(delimiters)
        self._option["vector_delimiters"] = list(delimiters)
        self._option["matrix_column_alignment"] = matrix_column_alignment
        self._option["macros"] = ""
        self._option["preamble"] = ""
        self._option["engine"] = "pdflatex"
        self._option["engine_name"] = "LaTeX"
        self._option["mathjax_avoid"] = []

_Latex_prefs = _Latex_prefs_object()

##############################################################
# The Latex class is used to make slides and LaTeX output in
# the Sage Notebook
#########################################

def latex_extra_preamble():
    r"""
    Return the string containing the user-configured preamble,
    ``sage_latex_macros``, and any user-configured macros.  This is
    used in the :meth:`~Latex.eval` method for the :class:`Latex`
    class, and in :func:`_latex_file_`; it follows either
    ``LATEX_HEADER`` or ``SLIDE_HEADER`` (defined at the top of this
    file) which is a string containing the documentclass and standard
    usepackage commands.

    EXAMPLES::

        sage: from sage.misc.latex import latex_extra_preamble
        sage: print latex_extra_preamble()
        ...
        <BLANKLINE>
        \newcommand{\ZZ}{\Bold{Z}}
        \newcommand{\NN}{\Bold{N}}
        \newcommand{\RR}{\Bold{R}}
        \newcommand{\CC}{\Bold{C}}
        \newcommand{\QQ}{\Bold{Q}}
        \newcommand{\QQbar}{\overline{\QQ}}
        \newcommand{\GF}[1]{\Bold{F}_{#1}}
        \newcommand{\Zp}[1]{\ZZ_{#1}}
        \newcommand{\Qp}[1]{\QQ_{#1}}
        \newcommand{\Zmod}[1]{\ZZ/#1\ZZ}
        \newcommand{\CDF}{\Bold{C}}
        \newcommand{\CIF}{\Bold{C}}
        \newcommand{\CLF}{\Bold{C}}
        \newcommand{\RDF}{\Bold{R}}
        \newcommand{\RIF}{\Bold{I} \Bold{R}}
        \newcommand{\RLF}{\Bold{R}}
        \newcommand{\CFF}{\Bold{CFF}}
        \newcommand{\Bold}[1]{\mathbf{#1}}
        <BLANKLINE>
    """
    from sage.misc.latex_macros import sage_latex_macros
    return "\n".join([_Latex_prefs._option['preamble'],
                     "\n".join(sage_latex_macros()),
                     _Latex_prefs._option['macros']])

def _run_latex_(filename, debug=False, density=150, engine=None, png=False, do_in_background=False):
    """
    This runs LaTeX on the TeX file "filename.tex".  It produces files
    "filename.dvi" (or "filename.pdf"` if engine is either ``pdflatex``
    or ``xelatex``) and if ``png`` is ``True``, "filename.png".  If ``png``
    is ``True`` and dvipng can't convert the dvi file to png (because of
    postscript specials or other issues), then dvips is called, and the
    PS file is converted to a png file.

    INPUT:

    -  ``filename`` -- string: file to process, including full path

    -  ``debug`` -- bool (optional, default ``False``): whether to print
       verbose debugging output

    -  ``density`` -- integer (optional, default 150): how big output
       image is.

    -  ``engine`` -- string: latex engine to use.

    -  ``png`` -- bool (optional, default ``False``): whether to produce a
       png file.

    -  ``do_in_background`` -- bool (optional, default ``False``).  Unused,
       kept for backwards compatibility.

    OUTPUT:

    A string which could be a string starting with 'Error' (if
    there was a problem), or it could be 'pdf' or 'dvi'.  If
    engine is latex or ``None``, then a dvi file is created, but if there
    appear to be problems with it (because of PS special commands, for
    example), then a pdf file is created instead.  The function
    returns 'dvi' or 'pdf' to indicate which type of file is created.
    (Detecting problems requires that dvipng be installed; if it is
    not, then the dvi file is not checked for problems and 'dvi' is
    returned.)  If engine is pdflatex or xelatex and there are no errors, then
    'pdf' is returned.

    .. WARNING::

       If ``png`` is ``True``, then when using latex (the default), you
       must have 'dvipng' (or 'dvips' and 'convert') installed on your
       operating system, or this command won't work.  When using
       pdflatex or xelatex, you must have 'convert' installed.

    EXAMPLES::

        sage: from sage.misc.latex import _run_latex_, _latex_file_
        sage: file = os.path.join(SAGE_TMP, "temp.tex")
        sage: O = open(file, 'w')
        sage: O.write(_latex_file_([ZZ['x'], RR])); O.close()
        sage: _run_latex_(file) # random - depends on whether latex is installed
        'dvi'
    """
    if engine is None:
        engine = _Latex_prefs._option["engine"]

    if not engine or engine == "latex":
        if not have_latex():
            print("Error: LaTeX does not seem to be installed.  Download it from")
            print("ctan.org and try again.")
            return "Error"
        command = "latex"
        # 'suffix' is used in the 'convert' command list
        suffix = "ps"
        return_suffix = "dvi"
    elif engine == "pdflatex":
        if not have_pdflatex():
            print("Error: PDFLaTeX does not seem to be installed.  Download it from")
            print("ctan.org and try again.")
            return "Error"
        command = "pdflatex"
        suffix = "pdf"
        return_suffix = "pdf"
    elif engine == "xelatex":
        if not have_xelatex():
            print("Error: XeLaTeX does not seem to be installed.  Download it from")
            print("ctan.org and try again.")
            return "Error"
        command = "xelatex"
        suffix = "pdf"
        return_suffix = "pdf"
    else:
        raise ValueError("Unsupported LaTeX engine.")

    # if png output + latex, check to see if dvipng or convert is installed.
    if png:
        if (not engine or engine == "latex") and not (have_dvipng() or have_convert()):
            print()
            print("Error: neither dvipng nor convert (from the ImageMagick suite)")
            print("appear to be installed. Displaying LaTeX, PDFLaTeX output")
            print("requires at least one of these programs, so please install")
            print("and try again.")
            print()
            print("Go to http://sourceforge.net/projects/dvipng/ and")
            print("http://www.imagemagick.org to download these programs.")
            return "Error"
    # if png output + pdflatex, check to see if convert is installed.
        elif engine == "pdflatex" and not have_convert():
            print()
            print("Error: convert (from the ImageMagick suite) does not")
            print("appear to be installed. Displaying PDFLaTeX output")
            print("requires this program, so please install and try again.")
            print()
            print("Go to http://www.imagemagick.org to download it.")
            return "Error"
        elif engine == "xelatex" and not have_convert():
            print()
            print("Error: convert (from the ImageMagick suite) does not")
            print("appear to be installed. Displaying XeLaTeX output")
            print("requires this program, so please install and try again.")
            print()
            print("Go to http://www.imagemagick.org to download it.")
            return "Error"
    # check_validity: check to see if the dvi file is okay by trying
    # to convert to a png file.  if this fails, return_suffix will be
    # set to "pdf".  return_suffix is the return value for this
    # function.
    #
    # thus if not png output, check validity of dvi output if dvipng
    # or convert is installed.
    else:
        check_validity = have_dvipng()
    # set up filenames, other strings:
    base, filename = os.path.split(filename)
    filename = os.path.splitext(filename)[0]  # get rid of extension
    if len(filename.split()) > 1:
        raise ValueError("filename must contain no spaces")
    if not debug:
        redirect = subprocess.PIPE
    else:
        redirect = None
    # if do_in_background:
    #     background = ' &'
    # else:
    #     background = ''

    # Define the commands to be used:
    lt = ['sage-native-execute', command, r'\nonstopmode', r'\input{' + filename + '.tex}']
    # dvipng is run with the 'picky' option: this means that if
    # there are warnings, no png file is created.
    dvipng = ['sage-native-execute', 'dvipng', '--picky', '-q', '-T', 'tight',
              '-D', str(density), filename + '.dvi', '-o', filename + '.png']

    dvips = ['sage-native-execute', 'dvips', filename + '.dvi']

    ps2pdf = ['sage-native-execute', 'ps2pdf', filename + '.ps']

    # We seem to need a larger size when using convert compared to
    # when using dvipng:
    density = int(1.4 * density / 1.3)
    convert = ['sage-native-execute', 'convert', '-density',
               '{0}x{0}'.format(density), '-trim', filename + '.' + suffix,
               filename + '.png']

    e = False # it is possible to get through the following commands
              # without running a program, so in that case we force error

    # our standard way of calling programs here; change this if we want
    # finer-grained analysis of the return code. Think of the output as
    # a boolean: "the command exited normally"
    subpcall = lambda x: not subprocess.call(x, stdout=redirect,
                                             stderr=redirect, cwd=base)
    if engine == "pdflatex" or engine == "xelatex":
        if debug:
            print(lt)
            if png:
                print(convert)
        e = subpcall(lt)
        if png:
            e = e and subpcall(convert)
    else:  # latex
        if (png or check_validity):
            if have_dvipng():
                if debug:
                    print(lt)
                    print(dvipng)
                e = subpcall(lt) and subpcall(dvipng)
                dvipng_error = not os.path.exists(os.path.join(base, filename + '.png'))
                # If there is no png file, then either the latex
                # process failed or dvipng failed.  Assume that dvipng
                # failed, and try running dvips and convert.  (If the
                # latex process failed, then dvips and convert will
                # fail also, so we'll still catch the error.)
                if dvipng_error:
                    if png:
                        if have_convert():
                            if debug:
                                print("'dvipng' failed; trying 'convert' instead...")
                                print(dvips)
                                print(convert)
                            e = subpcall(dvips) and subpcall(convert)
                        else:
                            print("Error: 'dvipng' failed and 'convert' is not installed.")
                            return "Error: dvipng failed."
                    else:  # not png, i.e., check_validity
                        return_suffix = "pdf"
                        if debug:
                            print("bad dvi file; running dvips and ps2pdf instead...")
                            print(dvips)
                            print(ps2pdf)
                        e = subpcall(dvips) and subpcall(ps2pdf)
                        if not e:  # error running dvips and/or ps2pdf
                            pdflt = lt[:]
                            pdflt[1] = 'pdflatex'
                            if debug:
                                print("error running dvips and ps2pdf; trying pdflatex instead...")
                                print(pdflt)
                            e = subpcall(pdflt)
            else:  # don't have dvipng, so must have convert.  run latex, dvips, convert.
                if debug:
                    print(lt)
                    print(dvips)
                    print(convert)
                e = subpcall(lt) and subpcall(dvips) and subpcall(convert)
    if not e:
        print("An error occurred.")
        try:
            print(open(base + '/' + filename + '.log').read())
        except IOError:
            pass
        return "Error latexing slide."
    return return_suffix

class LatexCall:
    """
    Typeset Sage objects via a ``__call__`` method to this class,
    typically by calling those objects' ``_latex_`` methods.  The
    class :class:`Latex` inherits from this. This class is used in
    :mod:`~sage.misc.latex_macros`, while functions from
    :mod:`~sage.misc.latex_macros` are used in :class:`Latex`, so this
    is here primarily to avoid circular imports.

    EXAMPLES::

        sage: from sage.misc.latex import LatexCall
        sage: LatexCall()(ZZ)
        \Bold{Z}
        sage: LatexCall().__call__(ZZ)
        \Bold{Z}

    This returns an instance of the class :class:`LatexExpr`::

        sage: type(LatexCall()(ZZ))
        <class 'sage.misc.latex.LatexExpr'>
    """
    def __call__(self, x, combine_all=False):
        r"""
        Return a :class:`LatexExpr` built out of the argument ``x``.

        INPUT:

        - ``x`` -- a Sage object

        - ``combine_all`` -- boolean (Default: ``False``) If ``combine_all``
          is ``True`` and the input is a tuple, then it does not return a
          tuple and instead returns a string with all the elements separated by
          a single space.

        OUTPUT:

        A :class:`LatexExpr` built from ``x``

        EXAMPLES::

            sage: latex(Integer(3))  # indirect doctest
            3
            sage: latex(1==0)
            \mathrm{False}
            sage: print latex([x,2])
            \left[x, 2\right]

        Check that :trac:`11775` is fixed::

            sage: latex((x,2), combine_all=True)
            x 2
        """
        if has_latex_attr(x):
            return LatexExpr(x._latex_())
        try:
            f = latex_table[type(x)]
            if isinstance(x, tuple):
                return LatexExpr(f(x, combine_all=combine_all))
            return LatexExpr(f(x))
        except KeyError:
            return LatexExpr(str_function(str(x)))


class Latex(LatexCall):
    r"""nodetex
    Enter, e.g.,

    ::

        %latex
        The equation $y^2 = x^3 + x$ defines an elliptic curve.
        We have $2006 = \sage{factor(2006)}$.

    in an input cell in the notebook to get a typeset version. Use
    ``%latex_debug`` to get debugging output.

    Use ``latex(...)`` to typeset a Sage object.  Use :class:`LatexExpr`
    to typeset LaTeX code that you create by hand.

    Use ``%slide`` instead to typeset slides.

    .. WARNING::

       You must have dvipng (or dvips and convert) installed
       on your operating system, or this command won't work.

    EXAMPLES::

        sage: latex(x^20 + 1)
        x^{20} + 1
        sage: latex(FiniteField(25,'a'))
        \Bold{F}_{5^{2}}
        sage: latex("hello")
        \text{\texttt{hello}}
        sage: LatexExpr(r"\frac{x^2 - 1}{x + 1} = x - 1")
        \frac{x^2 - 1}{x + 1} = x - 1

    LaTeX expressions can be added; note that a space is automatically
    inserted::

        sage: LatexExpr(r"y \neq") + latex(x^20 + 1)
        y \neq x^{20} + 1
    """
    def __init__(self, debug=False, slide=False, density=150, pdflatex=None, engine=None):
        """
        Initialize the latex builder.

        EXAMPLES::

            sage: from sage.misc.latex import Latex
            sage: l = Latex()
            sage: TestSuite(l).run(skip ="_test_pickling")
        """
        self.__debug = debug
        self.__slide = slide
        self.__pdflatex = pdflatex
        self.__engine = engine
        self.__density = density

    def _relation_symbols(self):
        """
        Returns a dictionary whose keys are attributes of the
        :mod:`operator` module and whose values are the corresponding
        LaTeX expressions.

        EXAMPLES::

            sage: import operator
            sage: latex._relation_symbols()[operator.ge]
            ' \\geq '
        """
        import operator
        return {operator.lt:' < ', operator.le:' \\leq ',
                operator.eq:' = ', operator.ne:' \\neq ',
                operator.ge:' \\geq ', operator.gt:' > '}

    def _latex_preparse(self, s, locals):
        r"""
        Replace instances of ``'\sage{x}'`` in ``s`` with the LaTeX version of
        ``x`` in the running session.

        EXAMPLES::

            sage: s = 2
            sage: sage.misc.latex.Latex()._latex_preparse('\sage{s}', locals())
            '2'
        """
        i0 = -1
        while True:
            i = s.find('\\sage{')
            if i == -1 or i == i0:
                return s
            i0 = i
            t = s[i+6:]
            j = t.find('}')
            if j == -1:
                return s

            var = t[:j]
            try:
                k = str(latex(sage_eval.sage_eval(var, locals)))
            except Exception as msg:
                print(msg)
                k = '\\mbox{\\rm [%s undefined]}'%var
            s = s[:i] + k + t[j+1:]

    def eval(self, x, globals, strip=False, filename=None, debug=None,
             density=None, pdflatex=None, engine=None, locals={}):
        r"""
        Compiles the formatted tex given by ``x`` as a png and writes the
        output file to the directory given by ``filename``.

        INPUT:

        -  ``globals`` -- a globals dictionary

        -  ``x`` -- string to evaluate.

        -  ``strip`` -- ignored

        -  ``filename`` -- output filename

        -  ``debug`` -- whether to print verbose debugging
           output

        -  ``density`` -- how big output image is.

        -  ``pdflatex`` -- whether to use pdflatex. This is deprecated. Use
           ``engine`` option instead.

        -  ``engine`` -- latex engine to use. Currently latex, pdflatex, and
           xelatex are supported.

        -  ``locals`` - extra local variables used when
           evaluating Sage code in ``x``.

        .. WARNING::

           When using latex (the default), you must have 'dvipng' (or
           'dvips' and 'convert') installed on your operating system,
           or this command won't work.  When using pdflatex or xelatex, you
           must have 'convert' installed.

        OUTPUT:

        If it compiled successfully, this returns an empty string ``''``,
        otherwise it returns ``None``.

        EXAMPLES::

            # This would generate a file named "test.png"
            sage: latex.eval("\\ZZ[x]", locals(), filename="test") # not tested
            ''
            # This would generate a file named "/path/to/test.png"
            sage: latex.eval("\\ZZ[x]", locals(), filename="/path/to/test") # not tested
            ''
            sage: latex.eval("\ThisIsAnInvalidCommand", {}) # optional -- ImageMagick
            An error
            ...
            No pages of output.
            <BLANKLINE>
        """
        MACROS = latex_extra_preamble()

        if density is None:
            density = self.__density
        if filename is None:
            filename = 'sage%s'%random.randint(1,100) # to defeat browser caches
        else:
            filename = os.path.splitext(filename)[0]  # get rid of extension
        base = tmp_dir()
        orig_base, filename = os.path.split(os.path.abspath(filename))
        if len(filename.split()) > 1:
            raise ValueError("filename must contain no spaces")
        if debug is None:
            debug = self.__debug
        x = self._latex_preparse(x, locals)
        O = open(os.path.join(base, filename + ".tex"), 'w')
        if self.__slide:
            O.write(SLIDE_HEADER)
            O.write(MACROS)
            O.write('\\begin{document}\n\n')
        else:
            O.write(LATEX_HEADER)
            O.write(MACROS)
            O.write('\\begin{document}\n')

        from sagenb.misc.misc import encoded_str
        O.write(encoded_str(x))
        if self.__slide:
            O.write('\n\n\\end{document}')
        else:
            O.write('\n\n\\end{document}\n')

        O.close()
        if engine is None:
            if self.__engine is None:
                engine = _Latex_prefs._option["engine"]
            else:
                engine = self.__engine
        e = _run_latex_(os.path.join(base, filename + ".tex"), debug=debug,
                               density=density, engine=engine, png=True)
        if e.find("Error") == -1:
            shutil.copy(os.path.join(base, filename + ".png"),
                        os.path.join(orig_base, filename + ".png"))
            shutil.rmtree(base)
            return ''
        else:
            return

    def blackboard_bold(self, t = None):
        r"""nodetex
        Controls whether Sage uses blackboard bold or ordinary bold
        face for typesetting ZZ, RR, etc.

        INPUT:

        - ``t`` -- boolean or ``None``

        OUTPUT:

        If ``t`` is ``None``, return the current setting (``True`` or
        ``False``).

        If ``t`` is ``True``, use blackboard bold (``\mathbb``); otherwise use
        boldface (``\mathbf``).

        EXAMPLES::

            sage: latex.blackboard_bold()
            False
            sage: latex.blackboard_bold(True)
            sage: latex.blackboard_bold()
            True
            sage: latex.blackboard_bold(False)
        """
        if t is None:
            return _Latex_prefs._option["blackboard_bold"]
        from latex_macros import sage_configurable_latex_macros
        global sage_configurable_latex_macros
        old = _Latex_prefs._option["blackboard_bold"]
        _Latex_prefs._option["blackboard_bold"] = bool(t)
        if bool(old) != bool(t):
            if old:
                old_macro = "\\newcommand{\\Bold}[1]{\\mathbb{#1}}"
            else:
                old_macro = "\\newcommand{\\Bold}[1]{\\mathbf{#1}}"
            if bool(t):
                macro = "\\newcommand{\\Bold}[1]{\\mathbb{#1}}"
            else:
                macro = "\\newcommand{\\Bold}[1]{\\mathbf{#1}}"
            sage_configurable_latex_macros.remove(old_macro)
            sage_configurable_latex_macros.append(macro)

    def matrix_delimiters(self, left=None, right=None):
        r"""nodetex
        Change the left and right delimiters for the LaTeX representation
        of matrices

        INPUT:

        - ``left``, ``right`` - strings or ``None``

        If both ``left`` and ``right`` are ``None``, then return the
        current delimiters.  Otherwise, set the left and/or right
        delimiters, whichever are specified.

        Good choices for ``left`` and ``right`` are any delimiters which
        LaTeX understands and knows how to resize; some examples are:

        - parentheses: '(', ')'
        - brackets: '[', ']'
        - braces: '\\{', '\\}'
        - vertical lines: '|'
        - angle brackets: '\\langle', '\\rangle'

        .. NOTE::

           Putting aside aesthetics, you may combine these in any way
           imaginable; for example, you could set ``left`` to be a
           right-hand bracket ']' and ``right`` to be a right-hand
           brace '\\}', and it will be typeset correctly.

        EXAMPLES::

            sage: a = matrix(1, 1, [17])
            sage: latex(a)
            \left(\begin{array}{r}
            17
            \end{array}\right)
            sage: latex.matrix_delimiters("[", "]")
            sage: latex(a)
            \left[\begin{array}{r}
            17
            \end{array}\right]
            sage: latex.matrix_delimiters(left="\\{")
            sage: latex(a)
            \left\{\begin{array}{r}
            17
            \end{array}\right]
            sage: latex.matrix_delimiters()
            ['\\{', ']']

        Restore defaults::

            sage: latex.matrix_delimiters("(", ")")
        """
        if left is None and right is None:
            return _Latex_prefs._option['matrix_delimiters']
        else:
            if left is not None:
                _Latex_prefs._option['matrix_delimiters'][0] = left
            if right is not None:
                _Latex_prefs._option['matrix_delimiters'][1] = right

    def vector_delimiters(self, left=None, right=None):
        r"""nodetex
        Change the left and right delimiters for the LaTeX representation
        of vectors

        INPUT:

        - ``left``, ``right`` -- strings or ``None``

        If both ``left`` and ``right`` are ``None``, then return the
        current delimiters.  Otherwise, set the left and/or right
        delimiters, whichever are specified.

        Good choices for ``left`` and ``right`` are any delimiters which
        LaTeX understands and knows how to resize; some examples are:

        - parentheses: '(', ')'
        - brackets: '[', ']'
        - braces: '\\{', '\\}'
        - vertical lines: '|'
        - angle brackets: '\\langle', '\\rangle'

        .. NOTE::

           Putting aside aesthetics, you may combine these in any way
           imaginable; for example, you could set ``left`` to be a
           right-hand bracket ']' and ``right`` to be a right-hand
           brace '\\}', and it will be typeset correctly.

        EXAMPLES::

            sage: a = vector(QQ, [1,2,3])
            sage: latex(a)
            \left(1,\,2,\,3\right)
            sage: latex.vector_delimiters("[", "]")
            sage: latex(a)
            \left[1,\,2,\,3\right]
            sage: latex.vector_delimiters(right="\\}")
            sage: latex(a)
            \left[1,\,2,\,3\right\}
            sage: latex.vector_delimiters()
            ['[', '\\}']

        Restore defaults::

            sage: latex.vector_delimiters("(", ")")
        """
        if left is None and right is None:
            return _Latex_prefs._option['vector_delimiters']
        else:
            if left is not None:
                _Latex_prefs._option['vector_delimiters'][0] = left
            if right is not None:
                _Latex_prefs._option['vector_delimiters'][1] = right

    def matrix_column_alignment(self, align=None):
        r"""nodetex
        Changes the column-alignment of the LaTeX representation of
        matrices.

        INPUT:

        - ``align`` - a string (``'r'`` for right, ``'c'`` for center,
          ``'l'`` for left) or ``None``.

        OUTPUT:

        If ``align`` is ``None``, then returns the current
        alignment-string. Otherwise, set this alignment.

        The input ``align`` can be any string which the LaTeX
        ``array``-environment understands as a parameter for
        aligning a column.

        EXAMPLES::

            sage: a = matrix(1, 1, [42])
            sage: latex(a)
            \left(\begin{array}{r}
            42
            \end{array}\right)
            sage: latex.matrix_column_alignment('c')
            sage: latex(a)
            \left(\begin{array}{c}
            42
            \end{array}\right)
            sage: latex.matrix_column_alignment('l')
            sage: latex(a)
            \left(\begin{array}{l}
            42
            \end{array}\right)

        Restore defaults::

            sage: latex.matrix_column_alignment('r')
        """
        if align is None:
            return _Latex_prefs._option['matrix_column_alignment']
        else:
            _Latex_prefs._option['matrix_column_alignment'] = align

    @cached_method
    def has_file(self, file_name):
        """
        INPUT:

        - ``file_name`` -- a string

        Tests whether the local LaTeX installation includes ``file_name``.

        EXAMPLES::

            sage: latex.has_file("article.cls")      # optional - latex
            True
            sage: latex.has_file("some_inexistent_file.sty")
            False
        """
        assert isinstance(file_name, str)
        from subprocess import call, PIPE
        try:
            retcode = call("kpsewhich %s"%file_name, shell=True, stdout=PIPE, stderr=PIPE)
            return (retcode == 0)
        except OSError:
            return False

    @cached_method
    def check_file(self, file_name, more_info = ""):
        """
        INPUT:

        - ``file_name`` -- a string

        - ``more_info`` -- a string (default: "")

        Emit a warning if the local LaTeX installation does not
        include ``file_name``. The string ``more_info`` is appended
        to the warning message. The warning is only emitted the first
        time this method is called.

        EXAMPLES::

            sage: latex.check_file("article.cls")       # optional - latex
            sage: latex.check_file("some_inexistent_file.sty")
            Warning: `some_inexistent_file.sty` is not part of this computer's TeX installation.
            sage: latex.check_file("some_inexistent_file.sty")
            sage: latex.check_file("some_inexistent_file.sty", "This file is required for blah. It can be downloaded from: http://blah.org/")
            Warning: `some_inexistent_file.sty` is not part of this computer's TeX installation.
            This file is required for blah. It can be downloaded from: http://blah.org/

        This test checks that the bug in :trac:`9091` is fixed::

            sage: latex.check_file("article.cls", "The article class is really critical.")    # optional - latex
        """
        assert isinstance(file_name, str)
        if not self.has_file(file_name):
            print("""
Warning: `{}` is not part of this computer's TeX installation.""".format(file_name))
            if more_info:
                print(more_info)


    def extra_macros(self, macros=None):
        r"""nodetex
        String containing extra LaTeX macros to use with %latex,
        %html, and %mathjax.

        INPUT:

        - ``macros`` -- string (default: ``None``)

        If ``macros`` is ``None``, return the current string.  Otherwise,
        set it to ``macros``.  If you want to *append* to the string
        of macros instead of replacing it, use
        :meth:`latex.add_macro <Latex.add_macro>`.

        EXAMPLES::

            sage: latex.extra_macros("\\newcommand{\\foo}{bar}")
            sage: latex.extra_macros()
            '\\newcommand{\\foo}{bar}'
            sage: latex.extra_macros("")
            sage: latex.extra_macros()
            ''
        """
        if macros is None:
            return _Latex_prefs._option['macros']
        else:
            _Latex_prefs._option['macros'] = macros

    def add_macro(self, macro):
        r"""nodetex
        Append to the string of extra LaTeX macros, for use with
        %latex, %html, and %mathjax.

        INPUT:

        - ``macro`` -- string

        EXAMPLES::

            sage: latex.extra_macros()
            ''
            sage: latex.add_macro("\\newcommand{\\foo}{bar}")
            sage: latex.extra_macros()
            '\\newcommand{\\foo}{bar}'
            sage: latex.extra_macros("")  # restore to default
        """
        current = latex.extra_macros()
        if current.find(macro) == -1:
            _Latex_prefs._option['macros'] += macro

    def extra_preamble(self, s=None):
        r"""nodetex
        String containing extra preamble to be used with %latex.
        Anything in this string won't be processed by %mathjax.

        INPUT:

        - ``s`` -- string or ``None``

        If ``s`` is ``None``, return the current preamble.  Otherwise, set
        it to ``s``.  If you want to *append* to the current extra
        preamble instead of replacing it, use
        :meth:`latex.add_to_preamble <Latex.add_to_preamble>`.

        You will almost certainly need to use this when using the
        XeLaTeX engine; see below or the documentation for
        :func:`engine` for a suggested preamble.

        EXAMPLES::

            sage: latex.extra_preamble("\\DeclareMathOperator{\\Ext}{Ext}")
            sage: latex.extra_preamble()
            '\\DeclareMathOperator{\\Ext}{Ext}'
            sage: latex.extra_preamble("\\"+r"usepackage{fontspec,xunicode,xltxtra}\setmainfont[Mapping=tex-text]{UnBatang}\setmonofont[Mapping=tex-text]{UnDotum}")
            sage: latex.extra_preamble()
            '\\usepackage{fontspec,xunicode,xltxtra}\\setmainfont[Mapping=tex-text]{UnBatang}\\setmonofont[Mapping=tex-text]{UnDotum}'
            sage: latex.extra_preamble("")
            sage: latex.extra_preamble()
            ''
        """
        if s is None:
            return _Latex_prefs._option['preamble']
        else:
            _Latex_prefs._option['preamble'] = s

    def add_to_preamble(self, s):
        r"""nodetex
        Append to the string ``s`` of extra LaTeX macros, for use with
        %latex.  Anything in this string won't be processed by
        %mathjax.

        EXAMPLES::

            sage: latex.extra_preamble()
            ''
            sage: latex.add_to_preamble("\\DeclareMathOperator{\\Ext}{Ext}")

        At this point, a notebook cell containing

        ::

          %latex
          $\Ext_A^*(\GF{2}, \GF{2}) \Rightarrow \pi_*^s*(S^0)$

        will be typeset correctly.

        ::

            sage: latex.add_to_preamble("\\usepackage{xypic}")
            sage: latex.extra_preamble()
            '\\DeclareMathOperator{\\Ext}{Ext}\\usepackage{xypic}'

        Now one can put various xypic diagrams into a %latex cell, such as

        ::

          %latex
          \[ \xymatrix{ \circ \ar `r[d]^{a} `[rr]^{b} `/4pt[rr]^{c} `[rrr]^{d}
          `_dl[drrr]^{e} [drrr]^{f} & \circ & \circ & \circ \\ \circ & \circ &
          \circ & \circ } \]

        Reset the preamble to its default, the empty string::

            sage: latex.extra_preamble('')
            sage: latex.extra_preamble()
            ''
        """
        current = latex.extra_preamble()
        if current.find(s) == -1:
            _Latex_prefs._option['preamble'] += s

    def add_package_to_preamble_if_available(self, package_name):
        r"""
        Adds a ``\usepackage{package_name}`` instruction to the latex
        preamble if not yet present there, and if ``package_name.sty``
        is available in the LaTeX installation.

        INPUT:

        - ``package_name`` -- a string

        .. SEEALSO::

            - :meth:`add_to_preamble`
            - :meth:`has_file`.

        TESTS::

            sage: latex.add_package_to_preamble_if_available("xypic")
            sage: latex.add_package_to_preamble_if_available("nonexistent_package")
            sage: latex.extra_preamble()       # optional - latex
            '\\usepackage{xypic}\n'
            sage: latex.extra_preamble('')
        """
        assert isinstance(package_name, str)
        if self.has_file(package_name+".sty"):
            self.add_to_preamble("\\usepackage{%s}\n"%package_name)

    def mathjax_avoid_list(self, L=None):
        r"""nodetex
        List of strings which signal that MathJax should not
        be used when 'view'ing.

        INPUT:

        - ``L`` -- A list or ``None``

        If ``L`` is ``None``, then return the current list.
        Otherwise, set it to ``L``.  If you want to *append* to the
        current list instead of replacing it, use
        :meth:`latex.add_to_mathjax_avoid_list <Latex.add_to_mathjax_avoid_list>`.

        EXAMPLES::

            sage: latex.mathjax_avoid_list(["\\mathsf", "pspicture"])
            sage: latex.mathjax_avoid_list()  # display current setting
            ['\\mathsf', 'pspicture']
            sage: latex.mathjax_avoid_list([])  # reset to default
            sage: latex.mathjax_avoid_list()
            []
        """
        if L is None:
            return _Latex_prefs._option['mathjax_avoid']
        else:
            _Latex_prefs._option['mathjax_avoid'] = L

    def add_to_mathjax_avoid_list(self, s):
        r"""nodetex
        Add to the list of strings which signal that MathJax should not
        be used when 'view'ing.

        INPUT:

        - ``s`` -- string; add ``s`` to the list of 'MathJax avoid' strings

        If you want to replace the current list instead of adding to
        it, use :meth:`latex.mathjax_avoid_list <Latex.mathjax_avoid_list>`.

        EXAMPLES::

            sage: latex.add_to_mathjax_avoid_list("\\mathsf")
            sage: latex.mathjax_avoid_list()  # display current setting
            ['\\mathsf']
            sage: latex.add_to_mathjax_avoid_list("tkz-graph")
            sage: latex.mathjax_avoid_list()  # display current setting
            ['\\mathsf', 'tkz-graph']
            sage: latex.mathjax_avoid_list([])  # reset to default
            sage: latex.mathjax_avoid_list()
            []
        """
        current = latex.mathjax_avoid_list()
        if s not in current:
            _Latex_prefs._option['mathjax_avoid'].append(s)

    def engine(self, e = None):
        r"""
        Set Sage to use ``e`` as latex engine when typesetting with
        :func:`view`, in ``%latex`` cells, etc.

        INPUT:

        - ``e`` -- 'latex', 'pdflatex', 'xelatex' or ``None``

        If  ``e`` is ``None``, return the current engine.

        If using the XeLaTeX engine, it will almost always be necessary
        to set the proper preamble with :func:`extra_preamble` or
        :func:`add_to_preamble`. For example::

            latex.extra_preamble(r'''\usepackage{fontspec,xunicode,xltxtra}
            \setmainfont[Mapping=tex-text]{some font here}
            \setmonofont[Mapping=tex-text]{another font here}''')

        EXAMPLES::

            sage: latex.engine()
            'pdflatex'
            sage: latex.engine("latex")
            sage: latex.engine()
            'latex'
            sage: latex.engine("xelatex")
            sage: latex.engine()
            'xelatex'
        """
        if e is None:
            return _Latex_prefs._option["engine"]

        if e == "latex":
            _Latex_prefs._option["engine"] = "latex"
            _Latex_prefs._option["engine_name"] = "LaTeX"
        elif e == "pdflatex":
            _Latex_prefs._option["engine"] = "pdflatex"
            _Latex_prefs._option["engine_name"] = "PDFLaTeX"
        elif e == "xelatex":
            _Latex_prefs._option["engine"] = e
            _Latex_prefs._option["engine_name"] = "XeLaTeX"
        else:
            raise ValueError("%s is not a supported LaTeX engine. Use latex, pdflatex, or xelatex" % e)

# Note: latex used to be a separate function, which by default was
# only loaded in command-line mode: in the notebook, all_notebook.py
# defined (and still defines) latex by 'latex = Latex(density=130)'.
# Meanwhile, the __call__ method for Latex used to call the latex
# function.  This has been changed around so that the contents of the
# old latex function are now in Latex.__call__; thus the following
# assignment.

latex = Latex()
# Ensure that latex appear in the sphinx doc as a function
# so that the link :func:`latex` is correctly set up.
latex.__doc__  = Latex.__call__.__doc__
#########################################

def _latex_file_(objects, title='SAGE', debug=False, \
                 sep='', tiny=False, math_left='\\[',
                 math_right='\\]',
                 extra_preamble=''):
    r"""nodetex
    Produce a string to be used as a LaTeX file, containing a
    representation of each object in objects.

    INPUT:

    -  ``objects`` -- list (or object)

    -  ``title`` -- string (default: 'Sage'): title for the document

    -  ``math_left`` -- string (default: '\\['), left delimiter for math mode

    -  ``math_right`` -- string (default: '\\]'), right delimiter for math mode

    -  ``debug`` -- bool (default: False): print verbose output

    -  ``sep`` -- string (default: ''): separator between math objects

    -  ``tiny`` -- bool (default: False): use 'tiny' font.

    -  ``extra_preamble`` -- string (default: ''): extra LaTeX commands,
       inserted before "\\begin{document}"

    This creates a string intended to be a LaTeX file containing the
    LaTeX representations of objects. It contains the following:

    - a header (with documentclass and usepackage commands)

    - ``extra_preamble``

    - the title (centered)

    - a size specification if ``tiny`` is ``True``

    - LaTeX representation of the first element of ``objects``,
      surrounded by ``math_left`` and ``math_right``

    Then if ``objects`` contains more than one element, for each
    remaining element:

    - the string ``sep``: you can use this, for example, to add
      vertical space between objects with ``sep='\\vspace{15mm}'``,
      or to add a horizontal line between objects with
      ``sep='\\hrule'``, or to insert a page break between objects
      with ``sep='\\newpage'``.

    - the LaTeX representation of the element

    The string ends with '\\end{document}'.

    EXAMPLES::

        sage: from sage.misc.latex import _latex_file_
        sage: _latex_file_(3, title="The number three")
        '\\documentclass{article}...\\begin{document}\n\\begin{center}{\\Large\\bf The number three}\\end{center}\n\\vspace{40mm}\\[3\\]\n\\end{document}'
        sage: _latex_file_([7, 8, 9], title="Why was six afraid of seven?", sep='\\vfill\\hrule\\vfill')
        '\\documentclass{article}...\\begin{document}\n\\begin{center}{\\Large\\bf Why was six afraid of seven?}\\end{center}\n\\vspace{40mm}\\[7\\]\n\n\\vfill\\hrule\\vfill\n\n\\[8\\]\n\n\\vfill\\hrule\\vfill\n\n\\[9\\]\n\\end{document}'

    TESTS:

    This makes sure that latex is called only once on an object::

        sage: class blah():
        ...       def _latex_(x):
        ...           print "coucou"
        ...           return "x"
        sage: latex(blah())
        coucou
        x
        sage: s = sage.misc.latex._latex_file_(blah())
        coucou
    """
    process = True
    if has_latex_attr(objects):
        objects = [objects]

    if not isinstance(objects, list):
        objects = [objects]

    if tiny:
        size='\\tiny\n'
    else:
        size=''

    s = '%s\n\\begin{document}\n\\begin{center}{\\Large\\bf %s}\\end{center}\n%s'%(
        extra_preamble, title, size)

    #s += "(If something is missing it may be on the next page or there may be errors in the latex.  Use view with {\\tt debug=True}.)\\vfill"
    s += '\\vspace{40mm}'
    if process:
        for i in range(len(objects)):
            x = objects[i]
            L = latex(x)
            if not '\\begin{verbatim}' in L:
                s += '%s%s%s'%(math_left, L, math_right)
            else:
                s += '%s'%L
            if i < len(objects)-1:
                s += '\n\n%s\n\n'%sep
    else:
        s += "\n\n".join([str(x) for x in objects])

    # latex_extra_preamble() is called here and not before because some objects
    # may require additional packages to be displayed in LaTeX. Hence, the call
    # to latex(x) in the previous loop may change the result of
    # latex_extra_preamble()
    MACROS = latex_extra_preamble()
    s = LATEX_HEADER + '\n' + MACROS + s + '\n\\end{document}'

    if debug:
        print(s)

    return s

class MathJaxExpr:
    """
    An arbitrary MathJax expression that can be nicely concatenated.

    EXAMPLES::

        sage: from sage.misc.latex import MathJaxExpr
        sage: MathJaxExpr("a^{2}") + MathJaxExpr("x^{-1}")
        a^{2}x^{-1}
    """
    def __init__(self, y):
        """
        Initialize a MathJax expression.

        INPUT:

        - ``y`` - a string

        Note that no error checking is done on the type of ``y``.

        EXAMPLES::

            sage: from sage.misc.latex import MathJaxExpr
            sage: jax = MathJaxExpr(3); jax  # indirect doctest
            3
            sage: TestSuite(jax).run(skip ="_test_pickling")
        """
        self.__y = y

    def __repr__(self):
        """
        Print representation.

        EXAMPLES::

            sage: from sage.misc.latex import MathJaxExpr
            sage: jax = MathJaxExpr('3')
            sage: jax.__repr__()
            '3'
        """
        return str(self.__y)

    def __add__(self, y):
        """
        'Add' MathJaxExpr ``self`` to ``y``.  This concatenates them
        (assuming that they're strings).

        EXAMPLES::

            sage: from sage.misc.latex import MathJaxExpr
            sage: j3 = MathJaxExpr('3')
            sage: jx = MathJaxExpr('x')
            sage: j3 + jx
            3x
        """
        return MathJaxExpr(self.__y + y)

    def __radd__(self, y):
        """
        'Add' MathJaxExpr ``y`` to ``self``.  This concatenates them
        (assuming that they're strings).

        EXAMPLES::

            sage: from sage.misc.latex import MathJaxExpr
            sage: j3 = MathJaxExpr('3')
            sage: jx = MathJaxExpr('x')
            sage: j3.__radd__(jx)
            x3
        """
        return MathJaxExpr(y + self.__y)

class MathJax:
    r"""
    Render LaTeX input using MathJax.  This returns a :class:`MathJaxExpr`.

    EXAMPLES::

        sage: from sage.misc.latex import MathJax
        sage: MathJax()(3)
        <html><script type="math/tex; mode=display">\newcommand{\Bold}[1]{\mathbf{#1}}3</script></html>
        sage: MathJax()(ZZ)
        <html><script type="math/tex; mode=display">\newcommand{\Bold}[1]{\mathbf{#1}}\Bold{Z}</script></html>
    """

    def __call__(self, x, combine_all=False):
        r"""
        Render LaTeX input using MathJax.  This returns a :class:`MathJaxExpr`.

        INPUT:

        - ``x`` - a Sage object

        - ``combine_all`` - boolean (Default: ``False``): If ``combine_all`` is
          ``True`` and the input is a tuple, then it does not return a tuple
          and instead returns a string with all the elements separated by
          a single space.

        OUTPUT:

        A :calss:`MathJaxExpr`

        EXAMPLES::

            sage: from sage.misc.latex import MathJax
            sage: MathJax()(3)
            <html><script type="math/tex; mode=display">\newcommand{\Bold}[1]{\mathbf{#1}}3</script></html>
            sage: str(MathJax().eval(ZZ[x], mode='display')) == str(MathJax()(ZZ[x]))
            True
        """
        return self.eval(x, combine_all=combine_all)

    def eval(self, x, globals=None, locals=None, mode='display',
            combine_all=False):
        r"""
        Render LaTeX input using MathJax.  This returns a :class:`MathJaxExpr`.

        INPUT:

        - ``x`` - a Sage object

        -  ``globals`` - a globals dictionary

        -  ``locals`` - extra local variables used when
           evaluating Sage code in ``x``.

        - ``mode`` - string (optional, default ``'display'``):
           ``'display'`` for displaymath, ``'inline'`` for inline
           math, or ``'plain'`` for just the LaTeX code without the
           surrounding html and script tags.

        - ``combine_all`` - boolean (Default: ``False``): If ``combine_all`` is
          ``True`` and the input is a tuple, then it does not return a tuple
          and instead returns a string with all the elements separated by
          a single space.

        OUTPUT:

        A :class:`MathJaxExpr`

        EXAMPLES::

            sage: from sage.misc.latex import MathJax
            sage: MathJax().eval(3, mode='display')
            <html><script type="math/tex; mode=display">\newcommand{\Bold}[1]{\mathbf{#1}}3</script></html>
            sage: MathJax().eval(3, mode='inline')
            <html><script type="math/tex">\newcommand{\Bold}[1]{\mathbf{#1}}3</script></html>
            sage: MathJax().eval(type(3), mode='inline')
            <html><script type="math/tex">\newcommand{\Bold}[1]{\mathbf{#1}}\verb|<type|\phantom{\verb!x!}\verb|'sage.rings.integer.Integer'>|</script></html>
        """
        # Get a regular LaTeX representation of x
        x = latex(x, combine_all=combine_all)

        # The following block, hopefully, can be removed in some future MathJax.
        prefix = r"\text{\texttt{"
        parts = x.split(prefix)
        for i, part in enumerate(parts):
            if i == 0:
                continue    # Nothing to do with the head part
            n = 1
            for closing, c in enumerate(part):
                if c == "{" and part[closing - 1] != "\\":
                    n += 1
                if c == "}" and part[closing - 1] != "\\":
                    n -= 1
                if n == -1:
                    break
            # part should end in "}}", so omit the last two characters
            # from y
            y = part[:closing-1]
            for delimiter in """|"'`#%&,.:;?!@_~^+-/\=<>()[]{}0123456789E""":
                if delimiter not in y:
                    break
            if delimiter == "E":
                # y is too complicated
                delimiter = "|"
                y = "(complicated string)"
            wrapper = r"\verb" + delimiter + "%s" + delimiter
            spacer = r"\phantom{\verb!%s!}"
            y = y.replace("{ }", " ").replace("{-}", "-")
            for c in r"#$%&\^_{}~":
                char_wrapper = r"{\char`\%s}" % c
                y = y.replace(char_wrapper, c)
            subparts = []
            nspaces = 0
            for subpart in y.split(" "):
                if subpart == "":
                    nspaces += 1
                    continue
                if nspaces > 0:
                    subparts.append(spacer % ("x" * nspaces))
                nspaces = 1
                subparts.append(wrapper % subpart)
            # There is a bug with omitting empty lines in arrays
            if not y:
                subparts.append(spacer % "x")
            subparts.append(part[closing + 1:])
            parts[i] = "".join(subparts)
        from sage.misc.latex_macros import sage_configurable_latex_macros
        latex_string = ''.join(
            sage_configurable_latex_macros +
            [_Latex_prefs._option['macros']] +
            parts
        )
        if mode == 'display':
            html = '<html><script type="math/tex; mode=display">{0}</script></html>'
        elif mode == 'inline':
            html = '<html><script type="math/tex">{0}</script></html>'
        elif mode == 'plain':
            return latex_string
        else:
<<<<<<< HEAD
            # what happened here?
            raise ValueError("mode must be either 'display' or 'inline'")

        return MathJaxExpr('<script type="math/tex{}">'.format(modecode)
                         + ''.join(sage_configurable_latex_macros)
                         + _Latex_prefs._option['macros']
                         + '{}</script>'.format(x))
=======
            raise ValueError("mode must be either 'display', 'inline', or 'plain'")
        return MathJaxExpr(html.format(latex_string))
>>>>>>> 52db42b0

def view(objects, title='Sage', debug=False, sep='', tiny=False,
        pdflatex=None, engine=None, viewer = None, tightpage = None,
        mode='inline', combine_all=False, **kwds):
    r"""nodetex
    Compute a latex representation of each object in objects, compile,
    and display typeset. If used from the command line, this requires
    that latex be installed.

    INPUT:

    -  ``objects`` -- list (or object)

    -  ``title`` -- string (default: ``'Sage'``): title for the
       document

    -  ``debug`` -- bool (default: ``False``): print verbose
       output

    -  ``sep`` -- string (default: ''): separator between
       math objects

    -  ``tiny`` -- bool (default: ``False``): use tiny font.

    -  ``pdflatex`` -- bool (default: ``False``): use pdflatex. This is
       deprecated. Use ``'engine'`` option instead.

    -  ``engine`` -- string or ``None`` (default: ``None``). Can take the
       following values:

       - ``None`` -- the value defined in the LaTeX global preferences
         ``latex.engine()`` is used.

       - ``'pdflatex'`` -- compilation does tex -> pdf

       - ``'xelatex'`` -- compilation does tex -> pdf

       - ``'latex'`` -- compilation first tries tex -> dvi -> png and if an
         error occurs then tries dvi -> ps -> pdf. This is slower than
         ``'pdflatex'`` and known to be broken when overfull hbox are detected.

    -  ``viewer`` -- string or ``None`` (default: ``None``): specify a viewer
       to use; currently the only options are ``None`` and ``'pdf'``.

    -  ``tightpage`` -- bool (default: ``False``): use the LaTeX package
       'preview' with the 'tightpage' option.

    - ``mode`` -- string (default: ``'inline'``): ``'display'`` for
      displaymath or ``'inline'`` for inline math

    - ``combine_all`` -- bool (default: ``False``): If ``combine_all`` is
      ``True`` and the input is a tuple, then it does not return a tuple and
      instead returns a string with all the elements separated by a single
      space.

    OUTPUT:

    Display typeset objects.

    This function behaves differently depending on whether in notebook
    mode or not.

    If not in notebook mode, the output is displayed in a separate
    viewer displaying a dvi (or pdf) file, with the following: the
    title string is printed, centered, at the top. Beneath that, each
    object in ``objects`` is typeset on its own line, with the string
    ``sep`` inserted between these lines.

    The value of ``sep`` is inserted between each element of the list
    ``objects``; you can, for example, add vertical space between
    objects with ``sep='\\vspace{15mm}'``, while ``sep='\\hrule'``
    adds a horizontal line between objects, and ``sep='\\newpage'``
    inserts a page break between objects.

    If ``pdflatex`` is ``True``, then the latex engine is set to
    pdflatex.

    If the ``engine`` is either ``pdflatex`` or ``xelatex``,  it produces
    a pdf file. Otherwise, it produces a dvi file, and if the program dvipng is
    installed, it checks the dvi file by trying to convert it to a png
    file.  If this conversion fails, the dvi file probably contains
    some postscript special commands or it has other issues which
    might make displaying it a problem; in this case, the file is
    converted to a pdf file, which is then displayed.

    Setting ``viewer`` to ``'pdf'`` forces the use of a separate
    viewer, even in notebook mode. This also sets the latex engine to be
    ``pdflatex`` if the current engine is latex.

    Setting the option ``tightpage`` to ``True`` tells LaTeX to use
    the package 'preview' with the 'tightpage' option. Then, each
    object is typeset in its own page, and that page is cropped to
    exactly the size of the object. This is typically useful for very
    large pictures (like graphs) generated with tikz. This only works
    when using a separate viewer. Note that the object are currently
    typeset in plain math mode rather than displaymath, because the
    latter imposes a limit on the width of the picture. Technically,
    ``tightpage`` adds ::

        \\usepackage[tightpage,active]{preview}
        \\PreviewEnvironment{page}

    to the LaTeX preamble, and replaces the ``\\[`` and ``\\]`` around
    each object by ``\\begin{page}$`` and ``$\\end{page}``.

    If in notebook mode with ``viewer`` equal to ``None``, this
    usually uses MathJax -- see the next paragraph for the exception --
    to display the output in the notebook. Only the first argument,
    ``objects``, is relevant; the others are ignored. If ``objects``
    is a list, each object is printed on its own line.

    In the notebook, this *does* *not* use MathJax if the LaTeX code
    for ``objects`` contains a string in
    :meth:`latex.mathjax_avoid_list() <Latex.mathjax_avoid_list>`.  In
    this case, it creates and displays a png file.

    EXAMPLES::

        sage: sage.misc.latex.EMBEDDED_MODE = {'frontend': 'notebook'}
        sage: view(3)
        <html><script type="math/tex">\newcommand{\Bold}[1]{\mathbf{#1}}3</script></html>
        sage: view(3, mode='display')
        <html><script type="math/tex; mode=display">\newcommand{\Bold}[1]{\mathbf{#1}}3</script></html>
        sage: view((x,2), combine_all=True) # trac 11775
        <html><script type="math/tex">\newcommand{\Bold}[1]{\mathbf{#1}}x 2</script></html>
        sage: sage.misc.latex.EMBEDDED_MODE = {}

    TESTS::

        sage: from sage.misc.latex import _run_latex_, _latex_file_
        sage: g = sage.misc.latex.latex_examples.graph()
        sage: latex.add_to_preamble(r"\usepackage{tkz-graph}")
        sage: file = os.path.join(SAGE_TMP, "temp.tex")
        sage: O = open(file, 'w'); O.write(_latex_file_(g)); O.close()
        sage: _run_latex_(file, engine="pdflatex") # optional - latex
        'pdf'

        sage: latex.extra_preamble('') # reset the preamble

        sage: view(4, engine="garbage")
        Traceback (most recent call last):
        ...
        ValueError: Unsupported LaTeX engine.
        sage: sage.misc.latex.EMBEDDED_MODE = {'frontend':'notebook'}
        sage: view(4, engine="garbage", viewer="pdf")
        Traceback (most recent call last):
        ...
        ValueError: Unsupported LaTeX engine.

    """
    if tightpage == True:
        latex_options = {'extra_preamble':'\\usepackage[tightpage,active]{preview}\\PreviewEnvironment{page}',
                         'math_left':'\\begin{page}$', 'math_right':'$\\end{page}'}
    else:
        latex_options = {}
    s = _latex_file_(objects, title=title, sep=sep, tiny=tiny, debug=debug, **latex_options)
    if engine is None:
        engine = _Latex_prefs._option["engine"]
    if pdflatex or (viewer == "pdf" and engine == "latex"):
        engine = "pdflatex"
    # notebook
    from sage.misc.display import is_registered, display_html, display_image
    if is_registered('html') and viewer is None:
        MathJax_okay = True
        for t in latex.mathjax_avoid_list():
            if s.find(t) != -1:
                MathJax_okay = False
            if not MathJax_okay:
                break
        if MathJax_okay:  # put comma at end of line below?
            mathjax_expr = str(MathJax().eval(objects, mode=mode, combine_all=combine_all))
            display_html(mathjax_expr)
        else:
            base_dir = os.path.abspath("")
            from sage.misc.temporary_file import graphics_filename
            png_file = graphics_filename()
            png(objects, os.path.join(base_dir, png_file),
                debug=debug, engine=engine)
            display_image(png_file)
        return
    # command line or notebook with viewer
    tmp = tmp_dir('sage_viewer')
    tex_file = os.path.join(tmp, "sage.tex")
    open(tex_file,'w').write(s)
    suffix = _run_latex_(tex_file, debug=debug, engine=engine, png=False)
    if suffix == "pdf":
        from sage.misc.viewer import pdf_viewer
        viewer = pdf_viewer()
    elif suffix == "dvi":
        from sage.misc.viewer import dvi_viewer
        viewer = dvi_viewer()
    else:
        print("Latex error")
        return
    output_file = os.path.join(tmp, "sage." + suffix)
    # this should get changed if we switch the stuff in misc.viewer to
    # producing lists
    if not viewer.startswith('sage-native-execute '):
        viewer = 'sage-native-execute ' + viewer
    if debug:
        print('viewer: "{}"'.format(viewer))
    subprocess.call('%s %s' % (viewer, output_file), shell=True,
                    stdout=subprocess.PIPE, stderr=subprocess.PIPE)
    return

def png(x, filename, density=150, debug=False,
        do_in_background=False, tiny=False, pdflatex=True, engine='pdflatex'):
    """
    Create a png image representation of ``x`` and save to the given
    filename.

    INPUT:

    -  ``x`` -- object to be displayed

    -  ``filename`` -- file in which to save the image

    -  ``density`` -- integer (default: 150)

    -  ``debug`` -- bool (default: ``False``): print verbose
       output

    -  ``do_in_background`` -- bool (default: ``False``): Unused,
       kept for backwards compatibility

    -  ``tiny`` -- bool (default: ``False``): use 'tiny' font

    -  ``pdflatex`` -- bool (default: ``True``): use pdflatex. This option is
       deprecated. Use ``engine`` option instead. See below.

    -  ``engine`` -- (default: ``'pdflatex'``) ``'latex'``, ``'pdflatex'``,
       or ``'xelatex'``

    EXAMPLES::

        sage: from sage.misc.latex import png
        sage: png(ZZ[x], os.path.join(SAGE_TMP, "zz.png")) # random - error if no latex
    """
    if not pdflatex:
        engine = "latex"
    import sage.plot.all
    if sage.plot.graphics.is_Graphics(x):
        x.save(filename)
        return
    # if not graphics: create a string of latex code to write in a file
    s = _latex_file_([x], math_left='$\\displaystyle', math_right='$', title='',
                     debug=debug, tiny=tiny,
                     extra_preamble='\\textheight=2\\textheight')
    # path name for permanent png output
    abs_path_to_png = os.path.abspath(filename)
    # temporary directory to store stuff
    tmp = tmp_dir('sage_viewer')
    tex_file = os.path.join(tmp, "sage.tex")
    png_file = os.path.join(tmp, "sage.png")
    # write latex string to file
    open(tex_file,'w').write(s)
    # run latex on the file, producing png output to png_file
    e = _run_latex_(tex_file, density=density, debug=debug,
                    png=True, engine=engine)
    if e.find("Error") == -1:
        # if no errors, copy png_file to the appropriate place
        shutil.copy(png_file, abs_path_to_png)
    else:
        print("Latex error")
    if debug:
        return s
    return

def coeff_repr(c):
    r"""
    LaTeX string representing coefficients in a linear combination.

    INPUT:

    - ``c`` -- a coefficient (i.e., an element of a ring)

    OUTPUT:

    A string

    EXAMPLES::

        sage: from sage.misc.latex import coeff_repr
        sage: coeff_repr(QQ(1/2))
        '\\frac{1}{2}'
        sage: coeff_repr(-x^2)
        '\\left(-x^{2}\\right)'
    """
    try:
        return c._latex_coeff_repr()
    except AttributeError:
        pass
    if isinstance(c, (int, long, float)):
        return str(c)
    s = latex(c)
    if s.find("+") != -1 or s.find("-") != -1:
        return "(%s)"%s
    return s

def repr_lincomb(symbols, coeffs):
    r"""
    Compute a latex representation of a linear combination of some
    formal symbols.

    INPUT:

    -  ``symbols`` -- list of symbols

    -  ``coeffs`` -- list of coefficients of the symbols

    OUTPUT:

    A string

    EXAMPLES::

        sage: t = PolynomialRing(QQ, 't').0
        sage: from sage.misc.latex import repr_lincomb
        sage: repr_lincomb(['a', 's', ''], [-t, t - 2, t^12 + 2])
        '-t\\text{\\texttt{a}} + \\left(t - 2\\right)\\text{\\texttt{s}} + \\left(t^{12} + 2\\right)'
        sage: repr_lincomb(['a', 'b'], [1,1])
        '\\text{\\texttt{a}} + \\text{\\texttt{b}}'

    Verify that a certain corner case works (see :trac:`5707` and
    :trac:`5766`)::

        sage: repr_lincomb([1,5,-3],[2,8/9,7])
        '2\\cdot 1 + \\frac{8}{9}\\cdot 5 + 7\\cdot -3'
    """
    s = ""
    first = True
    i = 0

    from sage.rings.all import CC

    for c in coeffs:
        bv = symbols[i]
        b = latex(bv)
        if c != 0:
            if c == 1:
                if first:
                    s += b
                else:
                    s += " + %s"%b
            else:
                coeff = coeff_repr(c)
                if first:
                    coeff = str(coeff)
                else:
                    coeff = " + %s"%coeff
                # this is a hack: i want to say that if the symbol
                # happens to be a number, then we should put a
                # multiplication sign in
                try:
                    if bv in CC:
                        s += "%s\cdot %s"%(coeff, b)
                except Exception:
                    s += "%s%s"%(coeff, b)
            first = False
        i += 1
    if first:
        s = "0"
    s = s.replace("+ -","- ")
    return s

def print_or_typeset(object):
    r"""
    'view' or 'print' the object depending on the situation.

    In particular, if in notebook mode with the typeset box checked,
    view the object. Otherwise, print the object.

    INPUT:

    - ``object`` -- Anything

    EXAMPLES::

        sage: sage.misc.latex.print_or_typeset(3)
        3
        sage: sage.misc.latex.EMBEDDED_MODE={'frontend':'notebook'}
        sage: sage.misc.latex.print_or_typeset(3)
        3
        sage: TEMP = sys.displayhook
        sage: sys.displayhook = sage.misc.latex.pretty_print
        sage: sage.misc.latex.print_or_typeset(3)
        <html><script type="math/tex">\newcommand{\Bold}[1]{\mathbf{#1}}3</script></html>
        sage: sage.misc.latex.EMBEDDED_MODE={}
        sage: sys.displayhook = TEMP
    """
    import sys
    if EMBEDDED_MODE and sys.displayhook == pretty_print:
        view(object)
    else:
        print(object)

def pretty_print (*args):
    r"""
    Try to pretty print the arguments in an intelligent way. For graphics
    objects, this returns their default representation. For other
    objects, in the notebook, this calls the :func:`view` command,
    while from the command line, this produces an html string suitable
    for processing by MathJax.

    INPUT:

    - ``objects`` -- The input can be any Sage object, a list or tuple of
      Sage objects, or Sage objects passed in as separate arguments.

    This function is used in the notebook when the "Typeset" button is
    checked.

    EXAMPLES::

        sage: pretty_print(ZZ)  # indirect doctest
        <html><script type="math/tex">\newcommand{\Bold}[1]{\mathbf{#1}}\Bold{Z}</script></html>
        sage: pretty_print("Integers = ", ZZ) # trac 11775
        <html><script type="math/tex">\newcommand{\Bold}[1]{\mathbf{#1}}\verb|Integers|\phantom{\verb!x!}\verb|=| \Bold{Z}</script></html>

    To typeset LaTeX code as-is, use :class:`LatexExpr`::

        sage: pretty_print(LatexExpr(r"\frac{x^2 + 1}{x - 2}"))
        <html><script type="math/tex">\newcommand{\Bold}[1]{\mathbf{#1}}\frac{x^2 + 1}{x - 2}</script></html>
    """
    # view s if it is not empty. Used twice.
    def _show_s(s):
        if s != []:
            if EMBEDDED_MODE:
                view(tuple(s), combine_all=True)
            else:
                print(MathJax().eval(tuple(s), mode='inline',
                        combine_all=True))

    import __builtin__
    in_ipython = hasattr(__builtin__, 'get_ipython')
    s = []
    for object in args:
        if object is None:
            continue
        if in_ipython:
            get_ipython().displayhook.update_user_ns(object)
        else:
            __builtin__._ = object

        from sage.plot.plot import Graphics
        from sage.plot.plot3d.base import Graphics3d
        if isinstance(object, (Graphics, Graphics3d)):
            _show_s(s)
            s = []
            print(repr(object))

        else:
            s.append(object)

    _show_s(s)
    return

def pretty_print_default(enable=True):
    r"""
    Enable or disable default pretty printing. Pretty printing means
    rendering things so that MathJax or some other latex-aware front end
    can render real math.

    This function is pretty useless without the notebook, it shoudn't
    be in the global namespace.

    INPUT:

    -  ``enable`` -- bool (optional, default ``True``).  If ``True``, turn on
       pretty printing; if ``False``, turn it off.

    EXAMPLES::

        sage: pretty_print_default(True)
        sage: 'foo'
        \newcommand{\Bold}[1]{\mathbf{#1}}\verb|foo|
        sage: pretty_print_default(False)
        sage: 'foo'
        'foo'
    """
    from sage.repl.rich_output import get_display_manager
    dm = get_display_manager()
    dm.preferences.text = 'latex' if enable else None


common_varnames = ['alpha',
                   'beta',
                   'gamma',
                   'Gamma',
                   'delta',
                   'Delta',
                   'epsilon',
                   'zeta',
                   'eta',
                   'theta',
                   'Theta',
                   'iota',
                   'kappa',
                   'lambda',
                   'Lambda',
                   'mu',
                   'nu',
                   'xi',
                   'Xi',
                   'pi',
                   'Pi',
                   'rho',
                   'sigma',
                   'Sigma',
                   'tau',
                   'upsilon',
                   'phi',
                   'Phi',
                   'varphi',
                   'chi',
                   'psi',
                   'Psi',
                   'omega',
                   'Omega',
                   'ast',
                   'bullet',
                   'circ',
                   'times',
                   'star']

def latex_varify(a, is_fname=False):
    r"""
    Convert a string ``a`` to a LaTeX string: if it's an element of
    ``common_varnames``, then prepend a backslash.  If ``a`` consists
    of a single letter, then return it.  Otherwise, return
    either "{\\rm a}" or "\\mbox{a}" if "is_fname" flag is ``True``
    or ``False``.

    INPUT:

    - ``a`` -- string

    OUTPUT:

    A string

    EXAMPLES::

        sage: from sage.misc.latex import latex_varify
        sage: latex_varify('w')
        'w'
        sage: latex_varify('aleph')
        '\\mathit{aleph}'
        sage: latex_varify('aleph', is_fname=True)
        '{\\rm aleph}'
        sage: latex_varify('alpha')
        '\\alpha'
        sage: latex_varify('ast')
        '\\ast'

    TESTS:

        sage: abc = var('abc')
        sage: latex((abc/(abc+1)+42)/(abc-1))  # trac #15870
        \frac{\frac{\mathit{abc}}{\mathit{abc} + 1} + 42}{\mathit{abc} - 1}
    """
    if a in common_varnames:
        return "\\" + a
    elif len(a) == 0:
        return ''
    elif len(a) == 1:
        return a
    elif is_fname is True:
        return '{\\rm %s}'%a
    else:
        return '\\mathit{%s}'%a

def latex_variable_name(x, is_fname=False):
    r"""
    Return latex version of a variable name.

    Here are some guiding principles for usage of this function:

    1. If the variable is a single letter, that is the latex version.

    2. If the variable name is suffixed by a number, we put the number
       in the subscript.

    3. If the variable name contains an '_' we start the subscript at
       the underscore. Note that #3 trumps rule #2.

    4. If a component of the variable is a Greek letter, escape it
       properly.

    5. Recurse nicely with subscripts.

    Refer to the examples section for how these rules might play out in
    practice.

    EXAMPLES::

        sage: from sage.misc.latex import latex_variable_name
        sage: latex_variable_name('a')
        'a'
        sage: latex_variable_name('abc')
        '\\mathit{abc}'
        sage: latex_variable_name('sigma')
        '\\sigma'
        sage: latex_variable_name('sigma_k')
        '\\sigma_{k}'
        sage: latex_variable_name('sigma389')
        '\\sigma_{389}'
        sage: latex_variable_name('beta_00')
        '\\beta_{00}'
        sage: latex_variable_name('Omega84')
        '\\Omega_{84}'
        sage: latex_variable_name('sigma_alpha')
        '\\sigma_{\\alpha}'
        sage: latex_variable_name('nothing1')
        '\\mathit{nothing}_{1}'
        sage: latex_variable_name('nothing1', is_fname=True)
        '{\\rm nothing}_{1}'
        sage: latex_variable_name('nothing_abc')
        '\\mathit{nothing}_{\\mathit{abc}}'
        sage: latex_variable_name('nothing_abc', is_fname=True)
        '{\\rm nothing}_{{\\rm abc}}'
        sage: latex_variable_name('alpha_beta_gamma12')
        '\\alpha_{\\beta_{\\gamma_{12}}}'
        sage: latex_variable_name('x_ast')
        'x_{\\ast}'

    TESTS::
    
        sage: latex_variable_name('_C')  # :trac:`16007`
        'C'
        sage: latex_variable_name('_K1')
        'K_{1}'
    """
    underscore = x.find("_")
    if underscore == -1:
        import re
        # * The "\d|[.,]" means "decimal digit" or period or comma
        # * The "+" means "1 or more"
        # * The "$" means "at the end of the line"
        m = re.search('(\d|[.,])+$',x)
        if m is None:
            prefix = x
            suffix = None
        else:
            prefix = x[:m.start()]
            suffix = x[m.start():]
    else:
        prefix = x[:underscore]
        suffix = x[underscore+1:]
        if prefix == '':
            from sage.calculus.calculus import symtable
            for sym in symtable.values():
                if sym[0] == '_' and sym[1:] == suffix:
                    return latex_variable_name(suffix)
    if suffix and len(suffix) > 0:
        # handle the suffix specially because it very well might be numeric
        # I use strip to avoid using regex's -- It makes it a bit faster (and the code is more comprehensible to non-regex'ed people)
        if suffix.strip("1234567890")!="":
            suffix = latex_variable_name(suffix, is_fname) # recurse to deal with recursive subscripts
        return '%s_{%s}'%(latex_varify(prefix, is_fname), suffix)
    else:
        return latex_varify(prefix, is_fname)

class LatexExamples():
    r"""
    A catalogue of Sage objects with complicated ``_latex_`` methods.
    Use these for testing :func:`latex`, :func:`view`, the Typeset
    button in the notebook, etc.

    The classes here only have ``__init__``, ``_repr_``, and ``_latex_``
    methods.

    EXAMPLES::

        sage: from sage.misc.latex import latex_examples
        sage: K = latex_examples.knot()
        sage: K
        LaTeX example for testing display of a knot produced by xypic...
        sage: latex(K)
        \vtop{\vbox{\xygraph{!{0;/r1.5pc/:}
        [u] !{\vloop<(-.005)\khole||\vcrossneg \vunder- }
        [] !{\ar @{-}@'{p-(1,0)@+}+(-1,1)}
        [ul] !{\vcap[3]>\khole}
        [rrr] !{\ar @{-}@'{p-(0,1)@+}-(1,1)}
        }}}
    """
    class graph(SageObject):
        """
        LaTeX example for testing display of graphs.  See its string
        representation for details.

        EXAMPLES::

            sage: from sage.misc.latex import latex_examples
            sage: G = latex_examples.graph()
            sage: G
            LaTeX example for testing display of graphs...
        """

        def __init__(self):
            """
            See the string representation for complete documentation.

            EXAMPLES::

                sage: from sage.misc.latex import latex_examples
                sage: type(latex_examples.graph())
                <class 'sage.misc.latex.graph'>
            """
            pass

        def _repr_(self):
            """
            String representation

            EXAMPLES::

                sage: from sage.misc.latex import latex_examples
                sage: G = latex_examples.graph()
                sage: len(G._repr_()) > 300
                True
            """
            return r"""LaTeX example for testing display of graphs.

To use, first try calling 'view' on this object -- it won't work.
Now, make sure that you have the most recent version of the TeX
package pgf installed, along with the LaTeX package tkz-graph.  Run
'latex.add_to_preamble("\\usepackage{tkz-graph}")', and try viewing it
again.  From the command line, this should pop open a nice window with
a picture of a graph.  In the notebook, it still won't work.  Finally,
run 'latex.add_to_mathjax_avoid_list("tikzpicture")' and try again
from the notebook -- you should get a nice picture.

(LaTeX code taken from http://altermundus.com/pages/graph.html)
"""

        def _latex_(self):
            """
            LaTeX representation

            EXAMPLES::

                sage: from sage.misc.latex import latex_examples
                sage: len(latex_examples.graph()._latex_()) > 500
                True
                sage: len(latex_examples.graph()._latex_()) > 600
                False
            """
            return r"""\begin{tikzpicture}[node distance   = 4 cm]
   \GraphInit[vstyle=Shade]
   \tikzset{LabelStyle/.style =   {draw,
                                   fill  = yellow,
                                   text  = red}}
   \Vertex{A}
   \EA(A){B}
   \EA(B){C}
   \tikzset{node distance   = 8 cm}
   \NO(B){D}
   \Edge[label=1](B)(D)
   \tikzset{EdgeStyle/.append style = {bend left}}
   \Edge[label=4](A)(B)
   \Edge[label=5](B)(A)
   \Edge[label=6](B)(C)
   \Edge[label=7](C)(B)
   \Edge[label=2](A)(D)
   \Edge[label=3](D)(C)
\end{tikzpicture}"""

    class pstricks(SageObject):
        """
        LaTeX example for testing display of pstricks output.  See its
        string representation for details.

        EXAMPLES::

            sage: from sage.misc.latex import latex_examples
            sage: PS = latex_examples.pstricks()
            sage: PS
            LaTeX example for testing display of pstricks...
        """
        def __init__(self):
            """
            See the string representation for complete documentation.

            EXAMPLES::

                sage: from sage.misc.latex import latex_examples
                sage: type(latex_examples.pstricks())
                <class 'sage.misc.latex.pstricks'>
            """
            pass

        def _repr_(self):
            """
            String representation

            EXAMPLES::

                sage: from sage.misc.latex import latex_examples
                sage: len(latex_examples.pstricks()._repr_()) > 300
                True
            """
            return """LaTeX example for testing display of pstricks output.

To use, first try calling 'view' on this object -- it won't work. Now,
make sure that you have the most recent version of the TeX package
pstricks installed.  Run 'latex.add_to_preamble("\\usepackage{pstricks}")'
and try viewing it again. Call 'view' with the option `engine='latex'`
-- the default behavior is to use pdflatex, which doesn't work with
pstricks.  From the command line, this should pop open a nice window
with a picture of forces acting on a mass on a pendulum.  In the
notebook, it still won't work, so run
'latex.add_to_mathjax_avoid_list("pspicture")' and try again -- you
should get a nice picture."""

        def _latex_(self):
            """
            LaTeX representation

            EXAMPLES::

                sage: from sage.misc.latex import latex_examples
                sage: len(latex_examples.pstricks()._latex_()) > 250
                True
            """
            return r"""\begin{pspicture}(0,-4)(14,0)
  \psline{-}(0,0)(0,-4)
  \psline[linewidth=2pt]{-}(0,0)(1,-3)
  \qdisk(1,-3){3pt}
  \psarc{-}(0,0){0.6}{270}{292}
  \psline{->}(1,-3.3)(1,-4)
  \psline{->}(1.1,-2.7)(0.85,-1.95)
  \psline{-}(5,0)(5,-4)
  \psline[linewidth=2pt]{-}(5,0)(6,-3)
  \qdisk(6,-3){3pt}
  \psarc{-}(5,0){0.6}{270}{292}
  \psarc{-}(5,0){3.2}{270}{290}
\end{pspicture}"""

    class knot(SageObject):
        """
        LaTeX example for testing display of knots.  See its string
        representation for details.

        EXAMPLES::

            sage: from sage.misc.latex import latex_examples
            sage: K = latex_examples.knot()
            sage: K
            LaTeX example for testing display of a knot...
        """
        def __init__(self):
            """
            See the string representation for complete documentation.

            EXAMPLES::

                sage: from sage.misc.latex import latex_examples
                sage: type(latex_examples.knot())
                <class 'sage.misc.latex.knot'>
            """
            pass

        def _repr_(self):
            """
            String representation

            EXAMPLES:

                sage: from sage.misc.latex import latex_examples
                sage: len(latex_examples.knot()._repr_()) > 300
                True
            """
            return r"""LaTeX example for testing display of a knot produced by xypic.

To use, try to view this object -- it won't work.  Now try
'latex.add_to_preamble("\\usepackage[graph,knot,poly,curve]{xypic}")',
and try viewing again -- it should work in the command line but not
from the notebook.  In the notebook, run
'latex.add_to_mathjax_avoid_list("xygraph")' and try again -- you
should get a nice picture.

(LaTeX code taken from the xypic manual)
"""

        def _latex_(self):
            """
            LaTeX representation

            EXAMPLES::

                sage: from sage.misc.latex import latex_examples
                sage: len(latex_examples.knot()._latex_()) > 180
                True
            """
            return r"""\vtop{\vbox{\xygraph{!{0;/r1.5pc/:}
 [u] !{\vloop<(-.005)\khole||\vcrossneg \vunder- }
 [] !{\ar @{-}@'{p-(1,0)@+}+(-1,1)}
 [ul] !{\vcap[3]>\khole}
 [rrr] !{\ar @{-}@'{p-(0,1)@+}-(1,1)}
}}}"""

    class diagram(SageObject):
        """
        LaTeX example for testing display of commutative diagrams.
        See its string representation for details.

        EXAMPLES::

            sage: from sage.misc.latex import latex_examples
            sage: CD = latex_examples.diagram()
            sage: CD
            LaTeX example for testing display of a commutative diagram...
        """
        def __init__(self):
            """
            See the string representation for complete documentation.

            EXAMPLES::

                sage: from sage.misc.latex import latex_examples
                sage: type(latex_examples.diagram())
                <class 'sage.misc.latex.diagram'>
            """
            pass

        def _repr_(self):
            """
            String representation

            EXAMPLES:

                sage: from sage.misc.latex import latex_examples
                sage: len(latex_examples.diagram()._repr_()) > 300
                True
            """
            return r"""LaTeX example for testing display of a commutative diagram produced
by xypic.

To use, try to view this object -- it won't work.  Now try
'latex.add_to_preamble("\\usepackage[matrix,arrow,curve,cmtip]{xy}")',
and try viewing again -- it should work in the command line but not
from the notebook.  In the notebook, run
'latex.add_to_mathjax_avoid_list("xymatrix")' and try again -- you
should get a picture (a part of the diagram arising from a filtered
chain complex)."""

        def _latex_(self):
            """
            LaTeX representation

            EXAMPLES::

                sage: from sage.misc.latex import latex_examples
                sage: len(latex_examples.diagram()._latex_()) > 1000
                True
            """
            return r"""\xymatrix{
& {} \ar[d] & & \ar[d] & & \ar[d] \\
\ldots \ar[r] & H_{p+q}(K^{p-2}) \ar[r] \ar[d] &
H_{p+q}(K^{p-2}/K^{p-3}) \ar[r] & H_{p+q-1}(K^{p-3}) \ar[r] \ar[d] &
H_{p+q-1}(K^{p-3}/K^{p-4}) \ar[r] & H_{p+q-2}(K^{p-4}) \ar[r] \ar[d] &
\ldots \\
\ldots \ar[r]^{k \quad \quad } & H_{p+q}(K^{p-1}) \ar[r] \ar[d]^{i} &
H_{p+q}(K^{p-1}/K^{p-2}) \ar[r] & H_{p+q-1}(K^{p-2}) \ar[r] \ar[d] &
H_{p+q-1}(K^{p-2}/K^{p-3}) \ar[r] & H_{p+q-2}(K^{p-3}) \ar[r] \ar[d] &
\ldots \\
\ldots \ar[r] & H_{p+q}(K^{p}) \ar[r]^{j} \ar[d] &
H_{p+q}(K^{p}/K^{p-1}) \ar[r]^{k} & H_{p+q-1}(K^{p-1}) \ar[r] \ar[d]^{i} &
H_{p+q-1}(K^{p-1}/K^{p-2}) \ar[r] & H_{p+q-2}(K^{p-2}) \ar[r] \ar[d] &
\ldots \\
\ldots \ar[r] & H_{p+q}(K^{p+1}) \ar[r] \ar[d] &
H_{p+q}(K^{p+1}/K^{p}) \ar[r] & H_{p+q-1}(K^{p}) \ar[r]^{j} \ar[d] &
H_{p+q-1}(K^{p}/K^{p-1}) \ar[r]^{k} & H_{p+q-2}(K^{p-1}) \ar[r] \ar[d]^{i} &
\ldots \\
& {} & {} & {} & {} & {} \\
{} \\
\save "3,1"+DL \PATH ~={**@{-}}
    '+<0pc,-1pc> '+<4pc,0pc> '+<0pc,-4pc> '+<16pc,0pc>
     '+<0pc,-3pc> '+<19pc,0pc>
     '+<0pc,-1pc>
\restore
\save "3,1"+DL \PATH ~={**@{-}}
    '+<0pc,2pc> '+<9pc,0pc> '+<0pc,-3pc> '+<18pc,0pc>
     '+<0pc,-4pc> '+<18pc,0pc>
     '+<0pc,-4pc>
\restore
}"""

latex_examples = LatexExamples()<|MERGE_RESOLUTION|>--- conflicted
+++ resolved
@@ -250,10 +250,10 @@
 
     TESTS::
 
-        sage: sage.misc.latex.EMBEDDED_MODE = {'frontend': 'notebook'}
+        sage: sage.misc.latex.EMBEDDED_MODE = True
         sage: builtin_constant_function(True)
         '{\\rm True}'
-        sage: sage.misc.latex.EMBEDDED_MODE = {}
+        sage: sage.misc.latex.EMBEDDED_MODE = False
     """
     if EMBEDDED_MODE:
         return "{\\rm %s}"%x
@@ -2002,18 +2002,8 @@
         elif mode == 'plain':
             return latex_string
         else:
-<<<<<<< HEAD
-            # what happened here?
-            raise ValueError("mode must be either 'display' or 'inline'")
-
-        return MathJaxExpr('<script type="math/tex{}">'.format(modecode)
-                         + ''.join(sage_configurable_latex_macros)
-                         + _Latex_prefs._option['macros']
-                         + '{}</script>'.format(x))
-=======
             raise ValueError("mode must be either 'display', 'inline', or 'plain'")
         return MathJaxExpr(html.format(latex_string))
->>>>>>> 52db42b0
 
 def view(objects, title='Sage', debug=False, sep='', tiny=False,
         pdflatex=None, engine=None, viewer = None, tightpage = None,
@@ -2132,14 +2122,14 @@
 
     EXAMPLES::
 
-        sage: sage.misc.latex.EMBEDDED_MODE = {'frontend': 'notebook'}
+        sage: sage.misc.latex.EMBEDDED_MODE = True
         sage: view(3)
         <html><script type="math/tex">\newcommand{\Bold}[1]{\mathbf{#1}}3</script></html>
         sage: view(3, mode='display')
         <html><script type="math/tex; mode=display">\newcommand{\Bold}[1]{\mathbf{#1}}3</script></html>
         sage: view((x,2), combine_all=True) # trac 11775
         <html><script type="math/tex">\newcommand{\Bold}[1]{\mathbf{#1}}x 2</script></html>
-        sage: sage.misc.latex.EMBEDDED_MODE = {}
+        sage: sage.misc.latex.EMBEDDED_MODE = False
 
     TESTS::
 
@@ -2157,7 +2147,7 @@
         Traceback (most recent call last):
         ...
         ValueError: Unsupported LaTeX engine.
-        sage: sage.misc.latex.EMBEDDED_MODE = {'frontend':'notebook'}
+        sage: sage.misc.latex.EMBEDDED_MODE = True
         sage: view(4, engine="garbage", viewer="pdf")
         Traceback (most recent call last):
         ...
@@ -2190,6 +2180,7 @@
             base_dir = os.path.abspath("")
             from sage.misc.temporary_file import graphics_filename
             png_file = graphics_filename()
+            png_link = "cell://" + png_file
             png(objects, os.path.join(base_dir, png_file),
                 debug=debug, engine=engine)
             display_image(png_file)
@@ -2394,14 +2385,14 @@
 
         sage: sage.misc.latex.print_or_typeset(3)
         3
-        sage: sage.misc.latex.EMBEDDED_MODE={'frontend':'notebook'}
+        sage: sage.misc.latex.EMBEDDED_MODE=True
         sage: sage.misc.latex.print_or_typeset(3)
         3
         sage: TEMP = sys.displayhook
         sage: sys.displayhook = sage.misc.latex.pretty_print
         sage: sage.misc.latex.print_or_typeset(3)
         <html><script type="math/tex">\newcommand{\Bold}[1]{\mathbf{#1}}3</script></html>
-        sage: sage.misc.latex.EMBEDDED_MODE={}
+        sage: sage.misc.latex.EMBEDDED_MODE=False
         sage: sys.displayhook = TEMP
     """
     import sys
