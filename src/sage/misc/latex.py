--- conflicted
+++ resolved
@@ -2179,12 +2179,7 @@
             display_html(mathjax_expr)
         else:
             base_dir = os.path.abspath("")
-<<<<<<< HEAD
             png_file = graphics_filename(ext='png')
-=======
-            png_file = graphics_filename()
-            png_link = "cell://" + png_file
->>>>>>> d27f8497
             png(objects, os.path.join(base_dir, png_file),
                 debug=debug, engine=engine)
             display_image(png_file)
