--- conflicted
+++ resolved
@@ -166,18 +166,11 @@
         |   4 | 5 | 60 |
         +-----+---+----+
 
-<<<<<<< HEAD
-    To generate HTML you should use ``html(table(...))``::
-
-        sage: output = html(table([["$x$", "$\sin(x)$"]] + [(x,n(sin(x), digits=2)) for x in [0..3]], 
-        ....:                     header_row=True, frame=True))
-=======
     To generate HTML you should use ``html(table(...))`` but that
     doesn't work :trac:`18292`; A workaround is ::
 
         sage: output = table([["$x$", "$\sin(x)$"]] + [(x,n(sin(x), digits=2)) for x in [0..3]], 
         ....:                     header_row=True, frame=True)._html_()
->>>>>>> 559f73b1
         sage: type(output)
         <class 'sage.misc.html.HtmlFragment'>
         sage: print(output)
@@ -649,11 +642,7 @@
 
             sage: T = table([[r'$\sin(x)$', '$x$', 'text'], [1,34342,3], [identity_matrix(2),5,6]])
             sage: T._html_()
-<<<<<<< HEAD
-            '<div.../div>'
-=======
             <div.../div>
->>>>>>> 559f73b1
             sage: print(T._html_())
             <div class="notruncate">
             <table  class="table_form">
