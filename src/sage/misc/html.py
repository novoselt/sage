--- conflicted
+++ resolved
@@ -23,8 +23,6 @@
 from sage.misc.decorators import rename_keyword
 
 
-<<<<<<< HEAD
-=======
 
 # Various hacks for the deprecation period in :trac:`18292` are
 # conditional on this bool
@@ -124,7 +122,6 @@
             return False
 
 
->>>>>>> 559f73b1
 class HtmlFragment(str, SageObject):
     r"""
     A HTML fragment.
@@ -133,15 +130,12 @@
     example, just a ``<div>...</div>`` piece and not the entire
     ``<html>...</html>``.
 
-<<<<<<< HEAD
-=======
     EXAMPLES::
 
         sage: from sage.misc.html import HtmlFragment
         sage: HtmlFragment('<b>test</b>')
         <b>test</b>
 
->>>>>>> 559f73b1
     .. automethod:: _rich_repr_
     """
 
@@ -155,23 +149,15 @@
 
             sage: from sage.repl.rich_output import get_display_manager
             sage: dm = get_display_manager()
-<<<<<<< HEAD
-            sage: h = html(1/2)
-            sage: h._rich_repr_(dm)    # the doctest backend does not suppot html
-=======
             sage: h = sage.misc.html.HtmlFragment('<b>old</b>')
             sage: h._rich_repr_(dm)    # the doctest backend does not suppot html
             OutputPlainText container
->>>>>>> 559f73b1
         """
         OutputHtml = display_manager.types.OutputHtml
         if OutputHtml in display_manager.supported_output():
             return OutputHtml(self)
-<<<<<<< HEAD
-=======
         else:
             return display_manager.types.OutputPlainText(self)
->>>>>>> 559f73b1
 
 
 def math_parse(s):
@@ -279,25 +265,6 @@
             s = s[1:]
     return HtmlFragment(t)
 
-<<<<<<< HEAD
-
-_old_and_deprecated_behavior = True
-
-def old_and_deprecated_wrapper(method):
-    """
-    Wrapper to reinstate the old behavior of ``html``
-    """
-    def wrapped(*args, **kwds):
-        output = method(*args, **kwds)
-        if _old_and_deprecated_behavior:
-            from sage.repl.rich_output import get_display_manager
-            get_display_manager()._backend.display_html(output)
-        else:
-            return output
-    return wrapped
-
-=======
->>>>>>> 559f73b1
 
 class HTMLFragmentFactory(SageObject):
 
@@ -313,7 +280,6 @@
         
             sage: html
             Create HTML output (see html? for details)
-<<<<<<< HEAD
         """
         return 'Create HTML output (see html? for details)'
     
@@ -333,37 +299,6 @@
      
         EXAMPLES::
      
-            sage: html('<hr>')
-            '<hr>'
-            sage: type(html('<hr>'))
-            <class 'sage.misc.html.HtmlFragment'>
-
-            sage: html(1/2)
-            '<script type="math/tex">\\frac{1}{2}</script>'
-
-            sage: html('<a href="http://sagemath.org">sagemath</a>')
-            '<a href="http://sagemath.org">sagemath</a>'
-        """
-=======
-        """
-        return 'Create HTML output (see html? for details)'
-    
-    @old_and_deprecated_wrapper
-    def __call__(self, obj):
-        r"""
-        Construct a HTML fragment
-     
-        INPUT:
-     
-        - ``obj`` -- anything. An object for which you want a HTML
-          representation.
-     
-        OUTPUT:
-     
-        A :class:`HtmlFragment` instance.
-     
-        EXAMPLES::
-     
             sage: h = html('<hr>');  pretty_print(h)
             <hr>
             sage: type(h)       # should be <class 'sage.misc.html.HtmlFragment'>
@@ -375,7 +310,6 @@
             sage: pretty_print(html('<a href="http://sagemath.org">sagemath</a>'))
             <a href="http://sagemath.org">sagemath</a>
         """
->>>>>>> 559f73b1
         # Prefer dedicated _html_() method
         try:
             result = obj._html_()
@@ -395,11 +329,7 @@
         else:
             return math_parse('${0}$'.format(obj._latex_()))
         # If all else fails
-<<<<<<< HEAD
-        return math_parse(HtmlFragment(obj))
-=======
         return math_parse(str(obj))
->>>>>>> 559f73b1
          
     @old_and_deprecated_wrapper
     def eval(self, s, locals=None):
@@ -407,21 +337,12 @@
         Evaluate embedded <sage> tags
 
         INPUT:
-<<<<<<< HEAD
 
         - ``s`` -- string.
 
         - ``globals`` -- dictionary. The global variables when
           evaluating ``s``. Default: the current global variables.
 
-=======
-
-        - ``s`` -- string.
-
-        - ``globals`` -- dictionary. The global variables when
-          evaluating ``s``. Default: the current global variables.
-
->>>>>>> 559f73b1
         OUTPUT:
      
         A :class:`HtmlFragment` instance.
@@ -430,15 +351,9 @@
 
             sage: a = 123
             sage: html.eval('<sage>a</sage>')
-<<<<<<< HEAD
-            '<script type="math/tex">123</script>'
-            sage: html.eval('<sage>a</sage>', locals={'a': 456})
-            '<script type="math/tex">456</script>'
-=======
             <script type="math/tex">123</script>
             sage: html.eval('<sage>a</sage>', locals={'a': 456})
             <script type="math/tex">456</script>
->>>>>>> 559f73b1
         """
         if hasattr(s, '_html_'):
             deprecation(18292, 'html.eval() is for strings, use html() for sage objects')
@@ -464,12 +379,7 @@
         return HtmlFragment(t)
 
     @old_and_deprecated_wrapper
-<<<<<<< HEAD
-    @rename_keyword(deprecation=18292, header='header_row')
-    def table(self, x, header_row=False):
-=======
     def table(self, x, header=False):
->>>>>>> 559f73b1
         r"""
         Generate a HTML table.  
 
@@ -479,11 +389,7 @@
 
         - ``x`` -- a list of lists (i.e., a list of table rows)
 
-<<<<<<< HEAD
-        - ``header_row`` -- a row of headers.  If ``True``, then the first
-=======
         - ``header`` -- a row of headers.  If ``True``, then the first
->>>>>>> 559f73b1
           row of the table is taken to be the header.
 
         OUTPUT:
@@ -492,16 +398,9 @@
 
         EXAMPLES::
 
-<<<<<<< HEAD
-            sage: output = html.table([(i, j, i == j) for i in [0..1] for j in [0..1]])
-            sage: output
-            '<div.../div>'
-            sage: print(output)
-=======
             sage: pretty_print(html.table([(i, j, i == j) for i in [0..1] for j in [0..1]]))
             doctest:...: DeprecationWarning: use table() instead of html.table()
             See http://trac.sagemath.org/18292 for details.
->>>>>>> 559f73b1
             <div class="notruncate">
             <table class="table_form">
             <tbody>
@@ -529,15 +428,9 @@
             </table>
             </div>
 
-<<<<<<< HEAD
-            sage: output = html.table([(x,n(sin(x), digits=2)) for x in [0..3]], 
-            ....:                     header_row=["$x$", "$\sin(x)$"])
-            sage: print(output)
-=======
             sage: pretty_print(html(table(
             ....:     [(x,n(sin(x), digits=2)) for x in range(4)],
             ....:     header_row=["$x$", "$\sin(x)$"])))
->>>>>>> 559f73b1
             <div class="notruncate">
             <table class="table_form">
             <tbody>
@@ -568,11 +461,7 @@
         from sage.misc.superseded import deprecation
         deprecation(18292, 'use table() instead of html.table()')
         from table import table
-<<<<<<< HEAD
-        return table(x, header_row=header_row)._html_()
-=======
         return table(x, header_row=header)._html_()
->>>>>>> 559f73b1
 
     @old_and_deprecated_wrapper
     def iframe(self, url, height=400, width=800):
@@ -596,25 +485,6 @@
 
         EXAMPLES::
 
-<<<<<<< HEAD
-            sage: html.iframe("sagemath.org")
-            '<iframe height="400" width="800"
-            src="http://sagemath.org"></iframe>'
-            sage: html.iframe("http://sagemath.org",30,40)
-            '<iframe height="30" width="40"
-            src="http://sagemath.org"></iframe>'
-            sage: html.iframe("https://sagemath.org",30)
-            '<iframe height="30" width="800"
-            src="https://sagemath.org"></iframe>'
-            sage: html.iframe("/home/admin/0/data/filename")
-            '<iframe height="400" width="800"
-            src="file:///home/admin/0/data/filename"></iframe>'
-            sage: html.iframe('data:image/png;base64,iVBORw0KGgoAAAANSUhEUgAAA'
-            ... 'AUAAAAFCAYAAACNbyblAAAAHElEQVQI12P4//8/w38GIAXDIBKE0DHxgljNBA'
-            ... 'AO9TXL0Y4OHwAAAABJRU5ErkJggg=="')
-            '<iframe height="400" width="800" 
-            src="http://data:image/png;base64,iVBORw0KGgoAAAANSUhEUgAAAAUAAAAFCAYAAACNbyblAAAAHElEQVQI12P4//8/w38GIAXDIBKE0DHxgljNBAAO9TXL0Y4OHwAAAABJRU5ErkJggg==""></iframe>'
-=======
             sage: pretty_print(html.iframe("sagemath.org"))
             <iframe height="400" width="800"
             src="http://sagemath.org"></iframe>
@@ -632,7 +502,6 @@
             ... 'AO9TXL0Y4OHwAAAABJRU5ErkJggg=="'))
             <iframe height="400" width="800" 
             src="http://data:image/png;base64,iVBORw0KGgoAAAANSUhEUgAAAAUAAAAFCAYAAACNbyblAAAAHElEQVQI12P4//8/w38GIAXDIBKE0DHxgljNBAAO9TXL0Y4OHwAAAABJRU5ErkJggg==""></iframe>
->>>>>>> 559f73b1
         """
         if url.startswith('/'):
             url = 'file://{0}'.format(url)
