"""
Symbolic Expressions

RELATIONAL EXPRESSIONS:

We create a relational expression::

    sage: x = var('x')
    sage: eqn = (x-1)^2 <= x^2 - 2*x + 3
    sage: eqn.subs(x == 5)
    16 <= 18

Notice that squaring the relation squares both sides.

::

    sage: eqn^2
    (x - 1)^4 <= (x^2 - 2*x + 3)^2
    sage: eqn.expand()
    x^2 - 2*x + 1 <= x^2 - 2*x + 3

The can transform a true relational into a false one::

    sage: eqn = SR(-5) < SR(-3); eqn
    -5 < -3
    sage: bool(eqn)
    True
    sage: eqn^2
    25 < 9
    sage: bool(eqn^2)
    False

We can do arithmetic with relationals::

    sage: e = x+1 <= x-2
    sage: e + 2
    x + 3 <= x
    sage: e - 1
    x <= x - 3
    sage: e*(-1)
    -x - 1 <= -x + 2
    sage: (-2)*e
    -2*x - 2 <= -2*x + 4
    sage: e*5
    5*x + 5 <= 5*x - 10
    sage: e/5
    1/5*x + 1/5 <= 1/5*x - 2/5
    sage: 5/e
    5/(x + 1) <= 5/(x - 2)
    sage: e/(-2)
    -1/2*x - 1/2 <= -1/2*x + 1
    sage: -2/e
    -2/(x + 1) <= -2/(x - 2)

We can even add together two relations, so long as the operators are
the same::

    sage: (x^3 + x <= x - 17)  + (-x <= x - 10)
    x^3 <= 2*x - 27

Here they are not::

    sage: (x^3 + x <= x - 17)  + (-x >= x - 10)
    Traceback (most recent call last):
    ...
    TypeError: incompatible relations


ARBITRARY SAGE ELEMENTS:

You can work symbolically with any Sage data type.  This can lead to
nonsense if the data type is strange, e.g., an element of a finite
field (at present).

We mix Singular variables with symbolic variables::

    sage: R.<u,v> = QQ[]
    sage: var('a,b,c')
    (a, b, c)
    sage: expand((u + v + a + b + c)^2)
    a^2 + 2*a*b + b^2 + 2*a*c + 2*b*c + c^2 + 2*a*u + 2*b*u + 2*c*u + u^2 + 2*a*v + 2*b*v + 2*c*v + 2*u*v + v^2

TESTS:

Test Jacobian on Pynac expressions. (:trac:`5546`) ::

    sage: var('x,y')
    (x, y)
    sage: f = x + y
    sage: jacobian(f, [x,y])
    [1 1]

Test if matrices work (:trac:`5546`) ::

    sage: var('x,y,z')
    (x, y, z)
    sage: M = matrix(2,2,[x,y,z,x])
    sage: v = vector([x,y])
    sage: M * v
    (x^2 + y^2, x*y + x*z)
    sage: v*M
    (x^2 + y*z, 2*x*y)

Test if comparison bugs from :trac:`6256` are fixed::

    sage: t = exp(sqrt(x)); u = 1/t
    sage: t*u
    1
    sage: t + u
    e^(-sqrt(x)) + e^sqrt(x)
    sage: t
    e^sqrt(x)

Test if :trac:`9947` is fixed::

    sage: real_part(1+2*(sqrt(2)+1)*(sqrt(2)-1))
    3
    sage: a=(sqrt(4*(sqrt(3) - 5)*(sqrt(3) + 5) + 48) + 4*sqrt(3))/ (sqrt(3) + 5)
    sage: a.real_part()
    4*sqrt(3)/(sqrt(3) + 5)
    sage: a.imag_part()
    sqrt(abs(4*(sqrt(3) + 5)*(sqrt(3) - 5) + 48))/(sqrt(3) + 5)
"""

###############################################################################
#   Sage: Open Source Mathematical Software
#       Copyright (C) 2008 William Stein <wstein@gmail.com>
#       Copyright (C) 2008 Burcin Erocal <burcin@erocal.org>
#  Distributed under the terms of the GNU General Public License (GPL),
#  version 2 or any later version.  The full text of the GPL is available at:
#                  http://www.gnu.org/licenses/
###############################################################################

include "sage/ext/interrupt.pxi"
include "sage/ext/cdefs.pxi"
include "sage/ext/python.pxi"

import operator
import ring
import sage.rings.integer
import sage.rings.rational
from sage.structure.element cimport ModuleElement, RingElement, Element
from sage.symbolic.getitem cimport OperandsWrapper
from sage.symbolic.complexity_measures import string_length
from sage.symbolic.function import get_sfunction_from_serial, SymbolicFunction
from sage.rings.rational import Rational  # Used for sqrt.
from sage.misc.derivative import multi_derivative
from sage.misc.superseded import deprecated_function_alias
from sage.rings.infinity import AnInfinity, infinity, minus_infinity, unsigned_infinity
from sage.misc.decorators import rename_keyword
from sage.structure.dynamic_class import dynamic_class

# a small overestimate of log(10,2)
LOG_TEN_TWO_PLUS_EPSILON = 3.321928094887363

cpdef bint is_Expression(x):
    """
    Return True if *x* is a symbolic Expression.

    EXAMPLES::

        sage: from sage.symbolic.expression import is_Expression
        sage: is_Expression(x)
        True
        sage: is_Expression(2)
        False
        sage: is_Expression(SR(2))
        True
    """
    return isinstance(x, Expression)

cpdef bint is_SymbolicEquation(x):
    """
    Return True if *x* is a symbolic equation.

    EXAMPLES:

    The following two examples are symbolic equations::

        sage: from sage.symbolic.expression import is_SymbolicEquation
        sage: is_SymbolicEquation(sin(x) == x)
        True
        sage: is_SymbolicEquation(sin(x) < x)
        True
        sage: is_SymbolicEquation(x)
        False

    This is not, since ``2==3`` evaluates to the boolean
    ``False``::

        sage: is_SymbolicEquation(2 == 3)
        False

    However here since both 2 and 3 are coerced to be symbolic, we
    obtain a symbolic equation::

        sage: is_SymbolicEquation(SR(2) == SR(3))
        True

    """
    return isinstance(x, Expression) and is_a_relational((<Expression>x)._gobj)

cdef class Expression(CommutativeRingElement):
    cpdef object pyobject(self):
        """
        Get the underlying Python object.

        OUTPUT:

        The Python object corresponding to this expression, assuming
        this expression is a single numerical value or an infinity
        representable in Python. Otherwise, a ``TypeError`` is raised.

        EXAMPLES::

            sage: var('x')
            x
            sage: b = -17/3
            sage: a = SR(b)
            sage: a.pyobject()
            -17/3
            sage: a.pyobject() is b
            True

        TESTS::

            sage: SR(oo).pyobject()
            +Infinity
            sage: SR(-oo).pyobject()
            -Infinity
            sage: SR(unsigned_infinity).pyobject()
            Infinity
            sage: SR(I*oo).pyobject()
            Traceback (most recent call last):
            ...
            TypeError: Python infinity cannot have complex phase.
        """
        cdef GConstant* c
        if is_a_constant(self._gobj):
            from sage.symbolic.constants import constants_name_table
            return constants_name_table[GEx_to_str(&self._gobj)]

        if is_a_infinity(self._gobj):
            if (ex_to_infinity(self._gobj).is_unsigned_infinity()): return unsigned_infinity
            if (ex_to_infinity(self._gobj).is_plus_infinity()):     return infinity
            if (ex_to_infinity(self._gobj).is_minus_infinity()):    return minus_infinity
            raise TypeError('Python infinity cannot have complex phase.')

        if not is_a_numeric(self._gobj):
            raise TypeError("self must be a numeric expression")
        return py_object_from_numeric(self._gobj)

    def __init__(self, SR, x=0):
        """
        Nearly all expressions are created by calling new_Expression_from_*,
        but we need to make sure this at least does not leave self._gobj
        uninitialized and segfault.

        TESTS::

            sage: sage.symbolic.expression.Expression(SR)
            0
            sage: sage.symbolic.expression.Expression(SR, 5)
            5

        We test subclassing ``Expression``::

            sage: from sage.symbolic.expression import Expression
            sage: class exp_sub(Expression): pass
            sage: f = function('f')
            sage: t = f(x)
            sage: u = exp_sub(SR, t)
            sage: u.operator()
            f
        """
        self._parent = SR
        cdef Expression exp = self.coerce_in(x)
        GEx_construct_ex(&self._gobj, exp._gobj)

    def __dealloc__(self):
        """
        Delete memory occupied by this expression.
        """
        GEx_destruct(&self._gobj)

    def __getstate__(self):
        """
        Return a tuple describing the state of this expression for pickling.

        This should return all information that will be required to unpickle
        the object. The functionality for unpickling is implemented in
        __setstate__().

        In order to pickle Expression objects, we return a tuple containing

         * 0  - as pickle version number
                in case we decide to change the pickle format in the feature
         * names of symbols of this expression
         * a string representation of self stored in a Pynac archive.

        TESTS::
            sage: var('x,y,z')
            (x, y, z)
            sage: t = 2*x*y^z+3
            sage: s = dumps(t)

            sage: t.__getstate__()
            (0,
             ['x', 'y', 'z'],
             ...)

        """
        cdef GArchive ar
        ar.archive_ex(self._gobj, "sage_ex")
        ar_str = GArchive_to_str(&ar)
        return (0, map(repr, self.variables()), ar_str)

    def _dbgprint(self):
        r"""
        Print pynac debug output to ``stderr``.

        EXAMPLES::

            sage: (1+x)._dbgprint()
            x + 1
        """
        self._gobj.dbgprint()

    def _dbgprinttree(self):
        r"""
        Print pynac expression tree debug output to ``stderr``.

        EXAMPLES:

        The expression tree is composed of Ginac primitives
        and functions, organized by the tree, with various
        other memory and hash information which will vary::

            sage: (1+x+exp(x+1))._dbgprinttree()    # not tested
            add @0x65e5960, hash=0x4727e01a, flags=0x3, nops=3
                x (symbol) @0x6209150, serial=6, hash=0x2057b15e, flags=0xf, domain=0
                1 (numeric) @0x3474cf0, hash=0x0, flags=0x7
                -----
                function exp @0x24835d0, hash=0x765c2165, flags=0xb, nops=1
                    add @0x65df570, hash=0x420740d2, flags=0xb, nops=2
                        x (symbol) @0x6209150, serial=6, hash=0x2057b15e, flags=0xf, domain=0
                        1 (numeric) @0x3474cf0, hash=0x0, flags=0x7
                        -----
                        overall_coeff
                        1 (numeric) @0x65e4df0, hash=0x7fd3, flags=0x7
                        =====
                    =====
                1 (numeric) @0x3474cf0, hash=0x0, flags=0x7
                -----
                overall_coeff
                1 (numeric) @0x663cc40, hash=0x7fd3, flags=0x7
                =====

        TESTS:

        This test is just to make sure the function is working::

            sage: (1+x+exp(x+1))._dbgprinttree()
            add @...
                x (symbol) ...
                1 (numeric) ...
                ...
                overall_coeff
                1 (numeric) ...
                =====
        """
        self._gobj.dbgprinttree();

    def __setstate__(self, state):
        """
        Initialize the state of the object from data saved in a pickle.

        During unpickling __init__ methods of classes are not called, the saved
        data is passed to the class via this function instead.

        TESTS::
            sage: var('x,y,z')
            (x, y, z)
            sage: t = 2*x*y^z+3
            sage: u = loads(dumps(t)) # indirect doctest
            sage: u
            2*x*y^z + 3
            sage: bool(t == u)
            True
            sage: u.subs(x=z)
            2*y^z*z + 3

            sage: loads(dumps(x.parent()(2)))
            2
        """
        # check input
        if state[0] != 0 or len(state) != 3:
            raise ValueError("unknown state information")
        # set parent
        self._set_parent(ring.SR)
        # get variables
        cdef GExList sym_lst
        for name in state[1]:
            sym_lst.append_sym(\
                    ex_to_symbol((<Expression>ring.SR.symbol(name))._gobj))

        # initialize archive
        cdef GArchive ar
        GArchive_from_str(&ar, state[2], len(state[2]))

        # extract the expression from the archive
        GEx_construct_ex(&self._gobj, ar.unarchive_ex(sym_lst, <unsigned>0))

    def __copy__(self):
        """
        TESTS::

            sage: copy(x)
            x
        """
        return new_Expression_from_GEx(self._parent, self._gobj)

    def _repr_(self):
        """
        Return string representation of this symbolic expression.

        EXAMPLES::

            sage: var("x y")
            (x, y)
            sage: repr(x+y)
            'x + y'

        TESTS::

            # printing of modular number equal to -1 as coefficient
            sage: k.<a> = GF(9); k(2)*x
            2*x

            sage: (x+1)*Mod(6,7)
            6*x + 6

            #printing rational functions
            sage: x/y
            x/y
            sage: x/2/y
            1/2*x/y
            sage: .5*x/y
            0.500000000000000*x/y
            sage: x^(-1)
            1/x
            sage: x^(-5)
            x^(-5)
            sage: x^(-y)
            x^(-y)
            sage: 2*x^(-1)
            2/x
            sage: i*x
            I*x
            sage: -x.parent(i)
            -I
            sage: y + 3*(x^(-1))
            y + 3/x

        Printing the exp function::

            sage: x.parent(1).exp()
            e
            sage: x.exp()
            e^x

        Powers::

            sage: _ = var('A,B,n'); (A*B)^n
            (A*B)^n
            sage: (A/B)^n
            (A/B)^n
            sage: n*x^(n-1)
            n*x^(n - 1)
            sage: (A*B)^(n+1)
            (A*B)^(n + 1)
            sage: (A/B)^(n-1)
            (A/B)^(n - 1)
            sage: n*x^(n+1)
            n*x^(n + 1)
            sage: n*x^(n-1)
            n*x^(n - 1)
            sage: n*(A/B)^(n+1)
            n*(A/B)^(n + 1)
            sage: (n+A/B)^(n+1)
            (n + A/B)^(n + 1)

        Powers where the base or exponent is a Python object::

            sage: (2/3)^x
            (2/3)^x
            sage: x^CDF(1,2)
            x^(1.0 + 2.0*I)
            sage: (2/3)^(2/3)
            (2/3)^(2/3)
            sage: (-x)^(1/4)
            (-x)^(1/4)
            sage: k.<a> = GF(9)
            sage: SR(a+1)^x
            (a + 1)^x

        Check if :trac:`7876` is fixed::

            sage: (1/2-1/2*I )*sqrt(2)
            -(1/2*I - 1/2)*sqrt(2)
            sage: latex((1/2-1/2*I )*sqrt(2))
            -\left(\frac{1}{2} i - \frac{1}{2}\right) \, \sqrt{2}

        Check if :trac:`9632` is fixed::

            sage: zeta(x) + cos(x)
            cos(x) + zeta(x)
            sage: psi(1,1/3)*log(3)
            log(3)*psi(1, 1/3)
        """
        return self._parent._repr_element_(self)

    def _ascii_art_(self):
        """
        TESTS::

            sage: i = var('i')
            sage: ascii_art(sum(i^2/pi*x^i, i, 0, oo))
                          2
                         x  + x
            -------------------------------
                  3         2
            - pi*x  + 3*pi*x  - 3*pi*x + pi
            sage: ascii_art(integral(exp(x + x^2)/(x+1), x))
              /
             |
             |   2
             |  x  + x
             | e
             | ------- dx
             |  x + 1
             |
            /
        """
        from sympy import pretty, sympify
        from sage.misc.ascii_art import AsciiArt
        # FIXME:: when *sage* will use at least sympy >= 0.7.2
        # we could use a nice splitting with respect of the AsciiArt module.
        # from sage.misc.ascii_art import AsciiArt, MAX_LENGTH ## for import
        #            num_columns = MAX_LENGTH  ## option of pretty
        try:
            s = pretty(sympify(self, evaluate=False), use_unicode=False)
        except StandardError:
            s = self
        return AsciiArt(str(s).splitlines())

    def _interface_(self, I):
        """
        EXAMPLES::

            sage: f = sin(e + 2)
            sage: f._interface_(sage.calculus.calculus.maxima)
            sin(%e+2)
        """
        if is_a_constant(self._gobj):
            return self.pyobject()._interface_(I)
        return super(Expression, self)._interface_(I)

    def _maxima_(self, session=None):
        """
        EXAMPLES::

            sage: f = sin(e + 2)
            sage: f._maxima_()
            sin(%e+2)
            sage: _.parent() is sage.calculus.calculus.maxima
            True
        """
        if session is None:
            # This chooses the Maxima interface used by calculus
            # Maybe not such a great idea because the "default" interface is another one
            from sage.calculus.calculus import maxima
            return super(Expression, self)._interface_(maxima)
        else:
            return super(Expression, self)._interface_(session)

    def _interface_init_(self, I):
        """
        EXAMPLES::

            sage: a = (pi + 2).sin()
            sage: a._maxima_init_()
            'sin((%pi)+(2))'

            sage: a = (pi + 2).sin()
            sage: a._maple_init_()
            'sin((pi)+(2))'

            sage: a = (pi + 2).sin()
            sage: a._mathematica_init_()
            'Sin[(Pi)+(2)]'

            sage: f = pi + I*e
            sage: f._pari_init_()
            '(Pi)+((exp(1))*(I))'

        TESTS:

        Check if complex numbers are converted to Maxima correctly
        :trac:`7557`::

            sage: SR(1.5*I)._maxima_init_()
            '1.5000000000000000*%i'
            sage: SR(CC.0)._maxima_init_()
            '1.0000000000000000*%i'
            sage: SR(CDF.0)._maxima_init_()
            '1.0000000000000000*%i'
        """
        from sage.symbolic.expression_conversions import InterfaceInit
        return InterfaceInit(I)(self)

    def _gap_init_(self):
        """
        Convert symbolic object to GAP string.

        EXAMPLES::

            sage: gap(e + pi^2 + x^3)
            x^3 + pi^2 + e
        """
        return '"%s"'%repr(self)

    def _singular_init_(self):
        """
        Conversion of a symbolic object to Singular string.

        EXAMPLES::

            sage: singular(e + pi^2 + x^3)
            x^3 + pi^2 + e
        """
        return '"%s"'%repr(self)

    def _magma_init_(self, magma):
        """
        Return string representation in Magma of this symbolic expression.

        Since Magma has no notation of symbolic calculus, this simply
        returns something that evaluates in Magma to a a Magma string.

        EXAMPLES::

            sage: x = var('x')
            sage: f = sin(cos(x^2) + log(x))
            sage: f._magma_init_(magma)
            '"sin(cos(x^2) + log(x))"'
            sage: magma(f)                         # optional - magma
            sin(cos(x^2) + log(x))
            sage: magma(f).Type()                  # optional - magma
            MonStgElt
        """
        return '"%s"'%repr(self)

    def _latex_(self):
        r"""
        Return string representation of this symbolic expression.

        TESTS::

            sage: var('x,y,z')
            (x, y, z)
            sage: latex(y + 3*(x^(-1)))
            y + \frac{3}{x}
            sage: latex(x^(y+z^(1/y)))
            x^{y + z^{\left(\frac{1}{y}\right)}}
            sage: latex(1/sqrt(x+y))
            \frac{1}{\sqrt{x + y}}
            sage: latex(sin(x*(z+y)^x))
            \sin\left(x {\left(y + z\right)}^{x}\right)
            sage: latex(3/2*(x+y)/z/y)
            \frac{3 \, {\left(x + y\right)}}{2 \, y z}
            sage: latex((2^(x^y)))
            2^{\left(x^{y}\right)}
            sage: latex(abs(x))
            {\left| x \right|}
            sage: latex((x*y).conjugate())
            \overline{x} \overline{y}
            sage: latex(x*(1/(x^2)+sqrt(x^7)))
            x {\left(\sqrt{x^{7}} + \frac{1}{x^{2}}\right)}

        Check spacing of coefficients of mul expressions (:trac:`3202` and
        :trac:`13356`)::

            sage: latex(2*3^x)
            2 \cdot 3^{x}
            sage: latex(1/2/3^x)
            \frac{1}{2 \cdot 3^{x}}
            sage: latex(1/2*3^x)
            \frac{1}{2} \cdot 3^{x}

        Powers::

            sage: _ = var('A,B,n')
            sage: latex((n+A/B)^(n+1))
            {\left(n + \frac{A}{B}\right)}^{n + 1}
            sage: latex((A*B)^n)
            \left(A B\right)^{n}
            sage: latex((A*B)^(n-1))
            \left(A B\right)^{n - 1}

        Powers where the base or exponent is a Python object::

            sage: latex((2/3)^x)
            \left(\frac{2}{3}\right)^{x}
            sage: latex(x^CDF(1,2))
            x^{1.0 + 2.0i}
            sage: latex((2/3)^(2/3))
            \left(\frac{2}{3}\right)^{\frac{2}{3}}
            sage: latex((-x)^(1/4))
            \left(-x\right)^{\frac{1}{4}}
            sage: k.<a> = GF(9)
            sage: latex(SR(a+1)^x)
            \left(a + 1\right)^{x}

        More powers (:trac:`7406`)::

            sage: latex((x^pi)^e)
            {\left(x^{\pi}\right)}^{e}
            sage: latex((x^(pi+1))^e)
            {\left(x^{\pi + 1}\right)}^{e}
            sage: a,b,c = var('a b c')
            sage: latex(a^(b^c))
            a^{\left(b^{c}\right)}
            sage: latex((a^b)^c)
            {\left(a^{b}\right)}^{c}

        Separate coefficients to numerator and denominator (:trac:`7363`)::

            sage: latex(2/(x+1))
            \frac{2}{x + 1}
            sage: latex(1/2/(x+1))
            \frac{1}{2 \, {\left(x + 1\right)}}

        Check if rational function coefficients without a ``numerator()`` method
        are printed correctly. :trac:`8491`::

            sage: latex(6.5/x)
            \frac{6.50000000000000}{x}
            sage: latex(Mod(2,7)/x)
            \frac{2}{x}

        Check if we avoid extra parenthesis in rational functions (:trac:`8688`)::

            sage: latex((x+2)/(x^3+1))
            \frac{x + 2}{x^{3} + 1}
            sage: latex((x+2)*(x+1)/(x^3+1))
            \frac{{\left(x + 2\right)} {\left(x + 1\right)}}{x^{3} + 1}
            sage: latex((x+2)/(x^3+1)/(x+1))
            \frac{x + 2}{{\left(x^{3} + 1\right)} {\left(x + 1\right)}}

        Check that the sign is correct (:trac:`9086`)::

            sage: latex(-1/x)
            -\frac{1}{x}
            sage: latex(1/-x)
            -\frac{1}{x}

        More tests for the sign (:trac:`9314`)::

            sage: latex(-2/x)
            -\frac{2}{x}
            sage: latex(-x/y)
            -\frac{x}{y}
            sage: latex(-x*z/y)
            -\frac{x z}{y}
            sage: latex(-x/z/y)
            -\frac{x}{y z}

        Check if :trac:`9394` is fixed::

            sage: var('n')
            n
            sage: latex( e^(2*I*pi*n*x - 2*I*pi*n) )
            e^{\left(2 i \, \pi n x - 2 i \, \pi n\right)}
            sage: latex( e^(2*I*pi*n*x - (2*I+1)*pi*n) )
            e^{\left(2 i \, \pi n x - \left(2 i + 1\right) \, \pi n\right)}
            sage: x+(1-2*I)*y
            x - (2*I - 1)*y
            sage: latex(x+(1-2*I)*y)
            x - \left(2 i - 1\right) \, y

        Check if complex coefficients with denominators are displayed
        correctly (:trac:`10769`)::

            sage: var('a x')
            (a, x)
            sage: latex(1/2*I/x)
            \frac{i}{2 \, x}
            sage: ratio = i/2* x^2/a
            sage: latex(ratio)
            \frac{i \, x^{2}}{2 \, a}

        Parenthesis in powers (:trac:`13262`)::

            sage: latex(1+x^(2/3)+x^(-2/3))
            x^{\frac{2}{3}} + \frac{1}{x^{\frac{2}{3}}} + 1
        """
        return self._parent._latex_element_(self)

    def _mathml_(self):
        """
        Return a MathML representation of this object.

        EXAMPLES::

            sage: mathml(pi)
            <mi>&pi;</mi>
            sage: mathml(pi+2)
            MATHML version of the string pi + 2

        """
        from sage.misc.all import mathml
        try:
            obj = self.pyobject()
        except TypeError:
            return mathml(repr(self))
        return mathml(obj)

    def _integer_(self, ZZ=None):
        """
        EXAMPLES::

            sage: f = x^3 + 17*x -3
            sage: ZZ(f.coefficient(x^3))
            1
            sage: ZZ(f.coefficient(x))
            17
            sage: ZZ(f.coefficient(x,0))
            -3
            sage: type(ZZ(f.coefficient(x,0)))
            <type 'sage.rings.integer.Integer'>

        Coercion is done if necessary::

            sage: f = x^3 + 17/1*x
            sage: ZZ(f.coefficient(x))
            17
            sage: type(ZZ(f.coefficient(x)))
            <type 'sage.rings.integer.Integer'>

        If the symbolic expression is just a wrapper around an integer,
        that very same integer is returned::

            sage: n = 17; SR(n)._integer_() is n
            True
        """
        try:
            n = self.pyobject()
        except TypeError:
            raise TypeError("unable to convert %r to an integer" % self)
        if isinstance(n, sage.rings.integer.Integer):
            return n
        return sage.rings.integer.Integer(n)

    def __int__(self):
        """
        EXAMPLES::

            sage: int(log(8)/log(2))
            3
            sage: int(-log(8)/log(2))
            -3
            sage: int(sin(2)*100)
            90
            sage: int(-sin(2)*100)
            -90
            sage: int(SR(3^64)) == 3^64
            True
            sage: int(SR(10^100)) == 10^100
            True
            sage: int(SR(10^100-10^-100)) == 10^100 - 1
            True
            sage: int(sqrt(-3))
            Traceback (most recent call last):
            ...
            ValueError: cannot convert sqrt(-3) to int
        """
        from sage.functions.all import floor, ceil
        try:
            rif_self = sage.rings.all.RIF(self)
        except TypeError:
            raise ValueError("cannot convert %s to int" % self)
        if rif_self > 0 or (rif_self.contains_zero() and self > 0):
            result = floor(self)
        else:
            result = ceil(self)
        if not isinstance(result, sage.rings.integer.Integer):
            raise ValueError("cannot convert %s to int" % self)
        else:
            return int(result)

    def __long__(self):
        """
        EXAMPLES::

            sage: long(sin(2)*100)
            90L
        """
        return long(int(self))

    def _rational_(self):
        """
        EXAMPLES::

            sage: f = x^3 + 17/1*x - 3/8
            sage: QQ(f.coefficient(x^2))
            0
            sage: QQ(f.coefficient(x^3))
            1
            sage: a = QQ(f.coefficient(x)); a
            17
            sage: type(a)
            <type 'sage.rings.rational.Rational'>
            sage: QQ(f.coefficient(x,0))
            -3/8

        If the symbolic expression is just a wrapper around a rational,
        that very same rational is returned::

            sage: n = 17/1; SR(n)._rational_() is n
            True
        """
        try:
            n = self.pyobject()
        except TypeError:
            raise TypeError("unable to convert %s to a rational" % self)
        if isinstance(n, sage.rings.rational.Rational):
            return n
        return sage.rings.rational.Rational(n)

    cpdef _eval_self(self, R):
        """
        Evaluate this expression numerically.

        This function is used to convert symbolic expressions to ``RR``,
        ``CC``, ``float``, ``complex``, ``CIF`` and ``RIF``.

        EXAMPLES::

            sage: var('x,y,z')
            (x, y, z)
            sage: sin(x).subs(x=5)._eval_self(RR)
            -0.958924274663138
            sage: gamma(x).subs(x=I)._eval_self(CC)
            -0.154949828301811 - 0.498015668118356*I
            sage: x._eval_self(CC)
            Traceback (most recent call last):
            ...
            TypeError: Cannot evaluate symbolic expression to a numeric value.

        Check if we can compute a real evaluation even if the expression
        contains complex coefficients::

            sage: RR((I - sqrt(2))*(I+sqrt(2)))
            -3.00000000000000
            sage: cos(I)._eval_self(RR)
            1.54308063481524
            sage: float(cos(I))
            1.5430806348152437
        """
        cdef GEx res
        try:
            res = self._gobj.evalf(0, {'parent':R})
        except TypeError as err:
            # try the evaluation again with the complex field
            # corresponding to the parent R
            if R is float:
                R_complex = complex
            else:
                try:
                    R_complex = R.complex_field()
                except (TypeError, AttributeError):
                    raise err
            res = self._gobj.evalf(0, {'parent':R_complex})
        if is_a_numeric(res):
            return R(py_object_from_numeric(res))
        else:
            raise TypeError("Cannot evaluate symbolic expression to a numeric value.")

    cpdef _convert(self, kwds):
        """
        Convert all the numeric coefficients and constants in this expression
        to the given ring `R`. This results in an expression which contains
        only variables, and functions whose arguments contain a variable.

        EXAMPLES::

            sage: f = sqrt(2) * cos(3); f
            sqrt(2)*cos(3)
            sage: f._convert({'parent':RDF})
            -1.40006081533995
            sage: f._convert({'parent':float})
            -1.40006081533995

        There is nothing to convert for variables::

            sage: x._convert({'parent':CC})
            x

        Note that the output is not meant to be in the in the given ring `R`.
        Since the results of some functions will still be  floating point
        approximations::

            sage: t = log(10); t
            log(10)
            sage: t._convert({'parent':QQ})
            2.30258509299405

        ::

            sage: (0.25 / (log(5.74 /x^0.9, 10))^2 / 4)._convert({'parent':QQ})
            0.331368631904900/log(287/50/x^0.900000000000000)^2
            sage: (0.25 / (log(5.74 /x^0.9, 10))^2 / 4)._convert({'parent':CC})
            0.331368631904900/log(5.74000000000000/x^0.900000000000000)^2

        When converting to an exact domain, powers remain unevaluated::

            sage: f = sqrt(2) * cos(3); f
            sqrt(2)*cos(3)
            sage: f._convert({'parent':int})
            -0.989992496600445*sqrt(2)
        """
        cdef GEx res = self._gobj.evalf(0, kwds)
        return new_Expression_from_GEx(self._parent, res)

    def _mpfr_(self, R):
        """
        Return a numerical approximation of this symbolic expression in the RealField R.

        The precision of the approximation is determined by the precision of
        the input R.

        EXAMPLES::

            0.090909090909090909090909090909090909090909090909090909090909

            sage: a = sin(3); a
            sin(3)
            sage: RealField(200)(a)
            0.14112000805986722210074480280811027984693326425226558415188
            sage: a._mpfr_(RealField(100))
            0.14112000805986722210074480281
        """
        return self._eval_self(R)

    def _real_mpfi_(self, R):
        """
        Return this expression as a real interval.

        EXAMPLES::

            sage: RIF(sqrt(2))
            1.414213562373095?
        """
        try:
            return self._eval_self(R)
        except TypeError:
            raise TypeError("unable to simplify to a real interval approximation")

    def _complex_mpfi_(self, R):
        """
        Return this expression as a complex interval.

        EXAMPLES::

            sage: CIF(pi)
            3.141592653589794?
        """
        try:
            return self._eval_self(R)
        except TypeError:
            raise TypeError("unable to simplify to a complex interval approximation")

    def _real_double_(self, R):
        """
        EXAMPLES::

            sage: RDF(sin(3))
            0.1411200080598672
        """
        return self._eval_self(R)

    def _complex_mpfr_field_(self, R):
        """
        Return a numerical approximation to this expression in the given
        ComplexField R.

        The precision of the approximation is determined by the precision of
        the input R.

        EXAMPLES::

            sage: ComplexField(200)(SR(1/11))
            0.090909090909090909090909090909090909090909090909090909090909
            sage: zeta(x).subs(x=I)._complex_mpfr_field_(ComplexField(70))
            0.0033002236853241028742 - 0.41815544914132167669*I
            sage: gamma(x).subs(x=I)._complex_mpfr_field_(ComplexField(60))
            -0.1549498283018106... - 0.49801566811835604*I
            sage: log(x).subs(x=I)._complex_mpfr_field_(ComplexField(50))
            1.5707963267949*I

            sage: CC(sqrt(2))
            1.41421356237309
            sage: a = sqrt(-2); a
            sqrt(-2)
            sage: CC(a).imag()
            1.41421356237309
            sage: ComplexField(200)(a).imag()
            1.4142135623730950488016887242096980785696718753769480731767
            sage: ComplexField(100)((-1)^(1/10))
            0.95105651629515357211643933338 + 0.30901699437494742410229341718*I
            sage: CC(x*sin(0))
            0.000000000000000
        """
        return self._eval_self(R)

    def _complex_double_(self, R):
        """
        Return a numerical approximation to this expression in the given
        Complex Double Field R.

        EXAMPLES::

            sage: CDF(SR(1/11))
            0.09090909090909091
            sage: zeta(x).subs(x=I)._complex_double_(CDF)  # rel tol 1e-16
            0.003300223685324103 - 0.4181554491413217*I
            sage: gamma(x).subs(x=I)._complex_double_(CDF)
            -0.15494982830181067 - 0.49801566811835607*I
            sage: log(x).subs(x=I)._complex_double_(CDF)
            1.5707963267948966*I
            sage: CDF((-1)^(1/3))
            0.5000000000000001 + 0.8660254037844386*I
        """
        return self._eval_self(R)

    def __float__(self):
        """
        Return float conversion of self, assuming self is constant.
        Otherwise, raise a TypeError.

        OUTPUT:

        A ``float``. Double precision evaluation of self.

        EXAMPLES::

            sage: float(SR(12))
            12.0
            sage: float(SR(2/3))
            0.6666666666666666
            sage: float(sqrt(SR(2)))
            1.4142135623730951
            sage: float(x^2 + 1)
            Traceback (most recent call last):
            ...
            TypeError: unable to simplify to float approximation
            sage: float(SR(RIF(2)))
            Traceback (most recent call last):
            ...
            TypeError: unable to simplify to float approximation
        """
        try:
            return float(self._eval_self(float))
        except TypeError:
            raise TypeError("unable to simplify to float approximation")

    def __complex__(self):
        """
        EXAMPLES::

            sage: complex(I)
            1j
            sage: complex(erf(3*I))
            1629.9946226015657j
        """
        try:
            return self._eval_self(complex)
        except TypeError:
            raise TypeError("unable to simplify to complex approximation")

    def _sympy_(self):
        """
        Return a Sympy version of this object.

        EXAMPLES::

            sage: pi._sympy_()
            pi
            sage: type(_)
            <class 'sympy.core.numbers.Pi'>

        """
        from sage.symbolic.expression_conversions import sympy
        return sympy(self)

    def _algebraic_(self, field):
        """
        Convert a symbolic expression to an algebraic number.

        EXAMPLES::

            sage: QQbar(sqrt(2) + sqrt(8))
            4.242640687119285?
            sage: AA(sqrt(2) ^ 4) == 4
            True
            sage: AA(-golden_ratio)
            -1.618033988749895?
            sage: QQbar((2*I)^(1/2))
            1 + 1*I
            sage: QQbar(e^(pi*I/3))
            0.500000000000000? + 0.866025403784439?*I

            sage: QQbar(sqrt(2))
            1.414213562373095?
            sage: AA(abs(1+I))
            1.414213562373095?
            sage: golden_ratio._algebraic_(QQbar)
            1.618033988749895?
            sage: QQbar(golden_ratio)
            1.618033988749895?

            sage: AA(x*sin(0))
            0
            sage: QQbar(x*sin(0))
            0
        """
        from sage.symbolic.expression_conversions import algebraic
        return algebraic(self, field)

    def __hash__(self):
        """
        Return hash of this expression.

        EXAMPLES::

        The hash of an object in Python or its coerced version into
        the symbolic ring is the same::

            sage: hash(SR(3/1))
            3
            sage: hash(SR(19/23))
            4
            sage: hash(19/23)
            4

        The hash for symbolic expressions are unfortunately random. Here we
        only test that the hash() function returns without error, and that
        the return type is correct::

            sage: x, y = var("x y")
            sage: t = hash(x); type(t)
            <type 'int'>
            sage: t = hash(x^y); type(t)
            <type 'int'>
            sage: type(hash(x+y))
            <type 'int'>
            sage: d = {x+y: 5}
            sage: d
            {x + y: 5}

        In this example hashing is important otherwise the answer is
        wrong::

            sage: uniq([x-x, -x+x])
            [0]

        Test if exceptions during hashing are handled properly::

            sage: t = SR(matrix(2,2,range(4)))
            sage: hash(t)
            Traceback (most recent call last):
            ...
            TypeError: mutable matrices are unhashable

        TESTS:

        Test if hashes for fderivatives with different parameters collide.
        :trac:`6243`::

            sage: f = function('f'); t = f(x,y)
            sage: u = t.derivative(x); v = t.derivative(y)
            sage: hash(u) == hash(v)
            False
            sage: d = {u: 3, v: 5}; sorted(d.values())
            [3, 5]

        More checks for fderivative hashes :trac:`6851` ::

            sage: hash(f(x).derivative(x)) == hash(f(x).derivative(x,2))
            False
            sage: d = dict( (f(x).derivative(x, i), i) for i in range(1,6) )
            sage: len(d.keys())
            5

        We create a function with 10 arguments and test if there are
        hash collisions between any of its derivatives of order at
        most 7. :trac:`7508` ::

            sage: num_vars = 10; max_order=7
            sage: X = var(' '.join(['x'+str(i) for i in range(num_vars)]))
            sage: f = function('f',*X)
            sage: hashes=set()
            sage: for length in range(1,max_order+1):  # long time (4s on sage.math, 2012)
            ...       for s in UnorderedTuples(X, length):
            ...           deriv = f.diff(*s)
            ...           h = hash(deriv)
            ...           if h in hashes:
            ...               print "deriv: %s, hash:%s"%(deriv,h)
            ...           else:
            ...               hashes.add(n)
        """
        return self._gobj.gethash()

    # Boilerplate code from sage/structure/element.pyx
    def __richcmp__(left, right, int op):
        """
        Create a formal symbolic inequality or equality.

        EXAMPLES::

            sage: var('x, y')
            (x, y)
            sage: x + 2/3 < y^2
            x + 2/3 < y^2
            sage: x^3 -y <= y + x
            x^3 - y <= x + y
            sage: x^3 -y == y + x
            x^3 - y == x + y
            sage: x^3 - y^10 >= y + x^10
            -y^10 + x^3 >= x^10 + y
            sage: x^2 > x
            x^2 > x

        Testing :trac:`11309` which changes the behavior of comparison of
        comparisons::

            sage: (-x + y < 0) in [x - y < 0]
            False
            sage: (x - 1 < 0) in [x - 2 < 0]
            False
            sage: Set([-x + y < 0, x - y < 0])
            {-x + y < 0, x - y < 0}
            sage: (x < y) == (x > y)
            False
            sage: (x < 0) < (x < 1)
            False
            sage: (x < y) != (y > x)
            False
            sage: (x >= y) == (y <= x)
            True
            sage: (x > y) == (y <= x)
            False
            sage: (x < x) == (x < x)
            True
            sage: (y > y) != (y > y)
            False
            sage: (x < y) != x
            True
            sage: (x == y) == (y == x)
            True
            sage: (x != y) != (y != x)
            False
            sage: (x == y) != (x != y)
            True
            sage: (x == y) == (y != x)
            False
            sage: x == (x == x)
            False
        """
        return (<Element>left)._richcmp(right, op)

    cpdef _richcmp_(left, Element right, int op):
        cdef Expression l, r

        l = left
        r = right

        # If lhs or rhs is a relation, resolve the big relation
        # immediately UNLESS the lhs and rhs are flipped versions of
        # the same relation.
        if is_a_relational(l._gobj):
            if (op != Py_EQ and op != Py_NE):
                # relations aren't <, >, <=, or >= to other things
                return False
            if is_a_relational(r._gobj):
                # both lhs and rhs are relations, so we can get to work
                if l.operator() == r.operator():
                    e2 = ( # case: (x _ y) ?= (x _ y)
                           ( l._gobj.lhs().is_equal(r._gobj.lhs()) and
                             l._gobj.rhs().is_equal(r._gobj.rhs()) ) or

                           # case: (x == y) ?= (y == x)
                           #       (x != y) ?= (y != x)
                           ( ( l.operator() == operator.eq or
                               l.operator() == operator.ne ) and
                             l._gobj.lhs().is_equal(r._gobj.rhs()) and
                             l._gobj.rhs().is_equal(r._gobj.lhs()) ))
                else:
                    e2 = ( # case: (x < y)  ?= (y > x)  (or vice versa)
                           #       (x <= y) ?= (y >= x) (or vice versa)
                           ( ( l.operator() == operator.lt and
                               r.operator() == operator.gt ) or
                             ( l.operator() == operator.gt and
                               r.operator() == operator.lt ) or
                             ( l.operator() == operator.le and
                               r.operator() == operator.ge ) or
                             ( l.operator() == operator.ge and
                               r.operator() == operator.le ) ) and
                           l._gobj.lhs().is_equal(r._gobj.rhs()) and
                           l._gobj.rhs().is_equal(r._gobj.lhs()) )

            else:
                e2 = False              # l is relational but r isn't.

            if op == Py_EQ:
                return e2
            else:                       # op == Py_NE, checked earlier.
                return not e2

        elif is_a_relational(r._gobj):  # l isn't relational but r is.
            # things aren't <, >, <=, >=, or == to relations; they
            # are, however, != to relations
            return op == Py_NE

        # neither was relational, so we can create a symbolic relation
        cdef GEx e
        if op == Py_LT:
            e = g_lt(l._gobj, r._gobj)
        elif op == Py_EQ:
            e = g_eq(l._gobj, r._gobj)
        elif op == Py_GT:
            e = g_gt(l._gobj, r._gobj)
        elif op == Py_LE:
            e = g_le(l._gobj, r._gobj)
        elif op == Py_NE:
            e = g_ne(l._gobj, r._gobj)
        elif op == Py_GE:
            e = g_ge(l._gobj, r._gobj)
        else:
            raise TypeError
        return new_Expression_from_GEx(l._parent, e)

    def assume(self):
        r"""
        Assume that this equation holds. This is relevant for symbolic
        integration, among other things.

        EXAMPLES: We call the assume method to assume that `x>2`::

            sage: (x > 2).assume()

        Bool returns True below if the inequality is *definitely* known to
        be True.

        ::

            sage: bool(x > 0)
            True
            sage: bool(x < 0)
            False

        This may or may not be True, so bool returns False::

            sage: bool(x > 3)
            False

        If you make inconsistent or meaningless assumptions,
        Sage will let you know::

            sage: forget()
            sage: assume(x<0)
            sage: assume(x>0)
            Traceback (most recent call last):
            ...
            ValueError: Assumption is inconsistent
            sage: assumptions()
            [x < 0]
            sage: forget()

        TESTS::

            sage: v,c = var('v,c')
            sage: assume(c != 0)
            sage: integral((1+v^2/c^2)^3/(1-v^2/c^2)^(3/2),v)
            83/8*v/sqrt(-v^2/c^2 + 1) - 17/8*v^3/(c^2*sqrt(-v^2/c^2 + 1)) - 1/4*v^5/(c^4*sqrt(-v^2/c^2 + 1)) - 75/8*arcsin(v/(c^2*sqrt(c^(-2))))/sqrt(c^(-2))
            sage: forget()
        """
        from sage.symbolic.assumptions import _assumptions
        from sage.calculus.calculus import maxima
        if not self.is_relational():
            raise TypeError("self (=%s) must be a relational expression" % self)
        if not self in _assumptions:
            m = self._maxima_init_assume_()
            s = maxima.assume(m)
            if str(s._sage_()[0]) in ['meaningless','inconsistent','redundant']:
                raise ValueError("Assumption is %s" % str(s._sage_()[0]))
            _assumptions.append(self)

    def forget(self):
        """
        Forget the given constraint.

        EXAMPLES::

            sage: var('x,y')
            (x, y)
            sage: forget()
            sage: assume(x>0, y < 2)
            sage: assumptions()
            [x > 0, y < 2]
            sage: forget(y < 2)
            sage: assumptions()
            [x > 0]

        TESTS:

        Check if :trac:`7507` is fixed::

            sage: forget()
            sage: n = var('n')
            sage: foo=sin((-1)*n*pi)
            sage: foo.simplify()
            -sin(pi*n)
            sage: assume(n, 'odd')
            sage: assumptions()
            [n is odd]
            sage: foo.simplify()
            0
            sage: forget(n, 'odd')
            sage: assumptions()
            []
            sage: foo.simplify()
            -sin(pi*n)
        """
        from sage.symbolic.assumptions import _assumptions
        from sage.calculus.calculus import maxima
        if not self.is_relational():
            raise TypeError("self (=%s) must be a relational expression" % self)
        m = self._maxima_init_assume_()
        maxima.forget(m)
        try:
            _assumptions.remove(self)
        except ValueError:
            pass

    def _maxima_init_assume_(self):
        """
        Return string that when evaluated in Maxima defines the assumption
        determined by this expression.

        EXAMPLES::

            sage: f = x+2 > sqrt(3)
            sage: f._maxima_init_assume_()
            '((_SAGE_VAR_x)+(2))>((3/1)^(1/2))'
        """
        from sage.calculus.calculus import maxima

        l = self.lhs()._assume_str()
        r = self.rhs()._assume_str()
        op = self.operator()
        if  op is operator.eq:
            m = 'equal(%s, %s)'%(l, r)
        elif op is operator.ne:
            m = 'notequal(%s, %s)'%(l, r)
        else:
            m = '(%s)%s(%s)' % (l, maxima._relation_symbols()[op], r)
        return m

    def _assume_str(self):
        """
        TESTS::

            sage: x = var('x')
            sage: x._assume_str()
            '_SAGE_VAR_x'
            sage: y = function('y', x)
            sage: y._assume_str()
            'y'
            sage: abs(x)._assume_str()
            'abs(_SAGE_VAR_x)'
        """
        # if this is a function with a single argument which is a symbol, i.e.
        # this is of the form f(x), we pass the string 'f > 0'
        if is_a_function(self._gobj) and self.nops() == 1 and \
                is_a_symbol(self._gobj.op(0)):
                    op = self.operator()
                    # check if op is a user defined function, for builtin
                    # functions like abs() we still need to pass 'abs(x) > 0'
                    if isinstance(op, SymbolicFunction):
                        return self.operator().name()
        return self._maxima_init_()

    def has_wild(self):
        """
        Return ``True`` if this expression contains a wildcard.

        EXAMPLES::

            sage: (1 + x^2).has_wild()
            False
            sage: (SR.wild(0) + x^2).has_wild()
            True
            sage: SR.wild(0).has_wild()
            True
        """
        return haswild(self._gobj)

    def is_real(self):
        """
        Return True if this expression is known to be a real number.

        EXAMPLES::

            sage: t0 = SR.symbol("t0", domain='real')
            sage: t0.is_real()
            True
            sage: t0.is_positive()
            False
            sage: t1 = SR.symbol("t1", domain='positive')
            sage: (t0+t1).is_real()
            True
            sage: (t0+x).is_real()
            False
            sage: (t0*t1).is_real()
            True
            sage: (t0*x).is_real()
            False

        The following is real, but we cannot deduce that.::

            sage: (x*x.conjugate()).is_real()
            False
        """
        return self._gobj.info(info_real)

    def is_positive(self):
        """
        Return True if this expression is known to be positive.

        EXAMPLES::

            sage: t0 = SR.symbol("t0", domain='positive')
            sage: t0.is_positive()
            True
            sage: t0.is_negative()
            False
            sage: t0.is_real()
            True
            sage: t1 = SR.symbol("t1", domain='positive')
            sage: (t0*t1).is_positive()
            True
            sage: (t0 + t1).is_positive()
            True
            sage: (t0*x).is_positive()
            False
        """
        return self._gobj.info(info_positive)

    def is_negative(self):
        """
        Return True if this expression is known to be negative.

        EXAMPLES::

            sage: SR(-5).is_negative()
            True

        Check if we can correctly deduce negativity of mul objects::

            sage: t0 = SR.symbol("t0", domain='positive')
            sage: t0.is_negative()
            False
            sage: (-t0).is_negative()
            True
            sage: (-pi).is_negative()
            True
        """
        return self._gobj.info(info_negative)

    def is_integer(self):
        """
        Return True if this expression is known to be an integer.

        EXAMPLES::

            sage: SR(5).is_integer()
            True
        """
        return self._gobj.info(info_integer)

    def is_symbol(self):
        """
        Return True if this symbolic expression consists of only a symbol, i.e.,
        a symbolic variable.

        EXAMPLES::

            sage: x.is_symbol()
            True
            sage: var('y')
            y
            sage: y.is_symbol()
            True
            sage: (x*y).is_symbol()
            False
            sage: pi.is_symbol()
            False

        ::

            sage: ((x*y)/y).is_symbol()
            True
            sage: (x^y).is_symbol()
            False
        """
        return is_a_symbol(self._gobj)

    def is_constant(self):
        """
        Return True if this symbolic expression is a constant.

        This function is intended to provide an interface to query the internal
        representation of the expression. In this sense, the word ``constant``
        does not reflect the mathematical properties of the expression.
        Expressions which have no variables may return ``False``.

        EXAMPLES::

            sage: pi.is_constant()
            True
            sage: x.is_constant()
            False
            sage: SR(1).is_constant()
            False

        Note that the complex I is not a constant::

            sage: I.is_constant()
            False
            sage: I.is_numeric()
            True
        """
        return is_a_constant(self._gobj)

    def is_numeric(self):
        """
        A Pynac numeric is an object you can do arithmetic with
        that is not a symbolic variable, function, or constant.
        Return True if this expression only consists of a numeric object.

        EXAMPLES::

            sage: SR(1).is_numeric()
            True
            sage: x.is_numeric()
            False
            sage: pi.is_numeric()
            False
            sage: sin(x).is_numeric()
            False
        """
        return is_a_numeric(self._gobj)

    def is_series(self):
        """
        Return True if ``self`` is a series.

        Series are special kinds of symbolic expressions that are
        constructed via the :meth:`series` method. They usually have
        an ``Order()`` term unless the series representation is exact,
        see :meth:`is_terminating_series`.

        OUTPUT:

        Boolean. Whether ``self`` is a series symbolic
        expression. Usually, this means that it was constructed by the
        :meth:`series` method.

        Returns ``False`` if only a subexpression of the symbolic
        expression is a series.

        EXAMPLES::

            sage: SR(5).is_series()
            False
            sage: var('x')
            x
            sage: x.is_series()
            False
            sage: exp(x).is_series()
            False
            sage: exp(x).series(x,10).is_series()
            True

        Laurent series are series, too::

            sage: laurent_series = (cos(x)/x).series(x, 5)
            sage: laurent_series
            1*x^(-1) + (-1/2)*x + 1/24*x^3 + Order(x^5)
            sage: laurent_series.is_series()
            True

        Something only containing a series as a subexpression is not a
        series::

            sage: sum_expr = 1 + exp(x).series(x,5); sum_expr
            (1 + 1*x + 1/2*x^2 + 1/6*x^3 + 1/24*x^4 + Order(x^5)) + 1
            sage: sum_expr.is_series()
            False
        """
        return is_a_series(self._gobj)

    def is_terminating_series(self):
        """
        Return True if ``self`` is a series without order term.

        A series is terminating if it can be represented exactly,
        without requiring an order term. See also :meth:`is_series`
        for general series.

        OUTPUT:

        Boolean. Whether ``self`` was constructed by :meth:`series`
        and has no order term.

        EXAMPLES::

            sage: (x^5+x^2+1).series(x,10)
            1 + 1*x^2 + 1*x^5
            sage: (x^5+x^2+1).series(x,10).is_series()
            True
            sage: (x^5+x^2+1).series(x,10).is_terminating_series()
            True
            sage: SR(5).is_terminating_series()
            False
            sage: var('x')
            x
            sage: x.is_terminating_series()
            False
            sage: exp(x).series(x,10).is_terminating_series()
            False
        """
        return g_is_a_terminating_series(self._gobj)

    cpdef bint is_polynomial(self, var):
        """
        Return True if self is a polynomial in the given variable.

        EXAMPLES::

            sage: var('x,y,z')
            (x, y, z)
            sage: t = x^2 + y; t
            x^2 + y
            sage: t.is_polynomial(x)
            True
            sage: t.is_polynomial(y)
            True
            sage: t.is_polynomial(z)
            True

            sage: t = sin(x) + y; t
            y + sin(x)
            sage: t.is_polynomial(x)
            False
            sage: t.is_polynomial(y)
            True
            sage: t.is_polynomial(sin(x))
            True

        TESTS:

        Check if we can handle derivatives. :trac:`6523`::

            sage: f(x) = function('f',x)
            sage: f(x).diff(x).is_zero()
            False

        Check if :trac:`11352` is fixed::

            sage: el = -1/2*(2*x^2 - sqrt(2*x - 1)*sqrt(2*x + 1) - 1)
            sage: el.is_polynomial(x)
            False
        """
        cdef Expression symbol0 = self.coerce_in(var)
        return self._gobj.is_polynomial(symbol0._gobj)

    cpdef bint is_relational(self):
        """
        Return True if self is a relational expression.

        EXAMPLES::

            sage: x = var('x')
            sage: eqn = (x-1)^2 == x^2 - 2*x + 3
            sage: eqn.is_relational()
            True
            sage: sin(x).is_relational()
            False
        """
        return is_a_relational(self._gobj)

    cpdef bint is_infinity(self):
        """
        Return True if self is an infinite expression.

        EXAMPLES::

            sage: SR(oo).is_infinity()
            True
            sage: x.is_infinity()
            False
        """
        return is_a_infinity(self._gobj)

    cpdef bint is_positive_infinity(self):
        """
        Return True if self is a positive infinite expression.

        EXAMPLES::

            sage: SR(oo).is_positive_infinity()
            True
            sage: SR(-oo).is_positive_infinity()
            False
            sage: x.is_infinity()
            False
        """
        return is_a_infinity(self._gobj) and self._gobj.info(info_positive)

    cpdef bint is_negative_infinity(self):
        """
        Return True if self is a negative infinite expression.

        EXAMPLES::

            sage: SR(oo).is_negative_infinity()
            False
            sage: SR(-oo).is_negative_infinity()
            True
            sage: x.is_negative_infinity()
            False
        """
        return is_a_infinity(self._gobj) and self._gobj.info(info_negative)

    def left_hand_side(self):
        """
        If self is a relational expression, return the left hand side
        of the relation.  Otherwise, raise a ValueError.

        EXAMPLES::

            sage: x = var('x')
            sage: eqn = (x-1)^2 == x^2 - 2*x + 3
            sage: eqn.left_hand_side()
            (x - 1)^2
            sage: eqn.lhs()
            (x - 1)^2
            sage: eqn.left()
            (x - 1)^2
        """
        if not self.is_relational():
            raise ValueError("self must be a relational expression")
        return new_Expression_from_GEx(self._parent, self._gobj.lhs())

    lhs = left = left_hand_side

    def right_hand_side(self):
        """
        If self is a relational expression, return the right hand side
        of the relation.  Otherwise, raise a ValueError.

        EXAMPLES::

            sage: x = var('x')
            sage: eqn = (x-1)^2 <= x^2 - 2*x + 3
            sage: eqn.right_hand_side()
            x^2 - 2*x + 3
            sage: eqn.rhs()
            x^2 - 2*x + 3
            sage: eqn.right()
            x^2 - 2*x + 3
        """
        if not self.is_relational():
            raise ValueError("self must be a relation")
        return new_Expression_from_GEx(self._parent, self._gobj.rhs())

    rhs = right = right_hand_side

    def is_trivial_zero(self):
        """
        Check if this expression is trivially equal to zero without any
        simplification.

        This method is intended to be used in library code where trying to
        obtain a mathematically correct result by applying potentially
        expensive rewrite rules is not desirable.

        EXAMPLES::

            sage: SR(0).is_trivial_zero()
            True
            sage: SR(0.0).is_trivial_zero()
            True
            sage: SR(float(0.0)).is_trivial_zero()
            True

            sage: (SR(1)/2^1000).is_trivial_zero()
            False
            sage: SR(1./2^10000).is_trivial_zero()
            False

        The :meth:`~sage.structure.element.Element.is_zero` method
        is more capable::

            sage: t = pi + (pi - 1)*pi - pi^2
            sage: t.is_trivial_zero()
            False
            sage: t.is_zero()
            True
            sage: u = sin(x)^2 + cos(x)^2 - 1
            sage: u.is_trivial_zero()
            False
            sage: u.is_zero()
            True
        """
        return self._gobj.is_zero()

    def __nonzero__(self):
        """
        Return True unless this symbolic expression can be shown by Sage
        to be zero.  Note that deciding if an expression is zero is
        undecidable in general.

        EXAMPLES::

            sage: x = var('x')
            sage: forget()
            sage: SR(0).__nonzero__()
            False
            sage: SR(1).__nonzero__()
            True
            sage: bool(abs(x))
            True
            sage: bool(x/x - 1)
            False

        This is called by :meth:`is_zero`::

            sage: k = var('k')
            sage: pol = 1/(k-1) - 1/k - 1/k/(k-1)
            sage: pol.is_zero()
            True

            sage: f = sin(x)^2 + cos(x)^2 - 1
            sage: f.is_zero()
            True

        TESTS:

        First, a bunch of tests of nonzero (which is called by bool)
        for symbolic relations::

            sage: x = var('x')
            sage: bool((x-1)^2 == x^2 - 2*x + 1)
            True
            sage: bool(((x-1)^2 == x^2 - 2*x + 1).expand())
            True
            sage: bool(((x-1)^2 == x^2 - 2*x + 3).expand())
            False
            sage: bool(2 + x < 3 + x)
            True
            sage: bool(2 + x < 1 + x)
            False
            sage: bool(2 + x > 1 + x)
            True
            sage: bool(1 + x > 1 + x)
            False
            sage: bool(1 + x >= 1 + x)
            True
            sage: bool(1 + x < 1 + x)
            False
            sage: bool(1 + x <= 1 + x)
            True
            sage: bool(1 + x^2 != 1 + x*x)
            False
            sage: bool(1 + x^2 != 2 + x*x)
            True
            sage: bool(SR(oo) == SR(oo))
            True
            sage: bool(-SR(oo) == SR(oo))
            False
            sage: bool(-SR(oo) != SR(oo))
            True

        Next, tests to ensure assumptions are correctly used::

            sage: x, y, z = var('x, y, z')
            sage: assume(x>=y,y>=z,z>=x)
            sage: bool(x==z)
            True
            sage: bool(z<x)
            False
            sage: bool(z>y)
            False
            sage: bool(y==z)
            True
            sage: bool(y<=z)
            True
            sage: forget()
            sage: assume(x>=1,x<=1)
            sage: bool(x==1)
            True
            sage: bool(x != 1)
            False
            sage: bool(x>1)
            False
            sage: forget()
            sage: assume(x>0)
            sage: bool(x==0)
            False
            sage: bool(x != 0)
            True
            sage: bool(x == 1)
            False

        The following must be true, even though we do not
        know for sure that x is not 1, as symbolic comparisons
        elsewhere rely on x!=y unless we are sure it is not
        true; there is no equivalent of Maxima's ``unknown``.
        Since it is False that x==1, it is True that x != 1.

        ::

            sage: bool(x != 1)
            True
            sage: forget()
            sage: assume(x>y)
            sage: bool(x==y)
            False
            sage: bool(x != y)
            True
            sage: bool(x != y) # The same comment as above applies here as well
            True
            sage: forget()

        Comparisons of infinities::

            sage: assert( (1+I)*oo == (2+2*I)*oo )
            sage: assert( SR(unsigned_infinity) == SR(unsigned_infinity) )
            sage: assert( SR(I*oo) == I*oo )
            sage: assert( SR(-oo) <= SR(oo) )
            sage: assert( SR(oo) >= SR(-oo) )
            sage: assert( SR(oo) != SR(-oo) )
            sage: assert( sqrt(2)*oo != I*oo )

        The expression may be zero with integers but is not
        when in the complex domain (:trac:`15571`)::

            sage: a,x = var('a,x')
            sage: assume(a, 'integer')
            sage: assume(x, 'integer')
            sage: expr = a^(4*x) - (a^4)^x
            sage: expr.is_zero()
            True
            sage: forget()
            sage: assume(a, 'complex')
            sage: assume(x, 'complex')
            sage: expr.is_zero()
            False
            sage: forget()
        """
        if self.is_relational():
            # constants are wrappers around Sage objects, compare directly
            if is_a_constant(self._gobj.lhs()) and is_a_constant(self._gobj.rhs()):
                return self.operator()(self.lhs().pyobject(), self.rhs().pyobject())

            pynac_result = relational_to_bool(self._gobj)

            # pynac is guaranteed to give the correct answer for comparing infinities
            if is_a_infinity(self._gobj.lhs()) or is_a_infinity(self._gobj.rhs()):
                return pynac_result

            if pynac_result:
                if self.operator() == operator.ne: # this hack is necessary to catch the case where the operator is != but is False because of assumptions made
                    m = self._maxima_()
                    s = m.parent()._eval_line('is (notequal(%s,%s))'%(repr(m.lhs()),repr(m.rhs())))
                    if s == 'false':
                        return False
                    else:
                        return True
                else:
                    return True

            # If assumptions are involved, falsification is more complicated...
            need_assumptions = False
            from sage.symbolic.assumptions import assumptions
            assumption_list = assumptions()
            if assumption_list:
                vars = self.variables()
                if vars:
                    assumption_var_list = []
                    for eqn in assumption_list:
                        try:
                            assumption_var_list.append(eqn.variables())
                        except AttributeError: # if we have a GenericDeclaration
                            assumption_var_list.append((eqn._var,))
                    assumption_vars = set(sum(assumption_var_list, ()))
                    if set(vars).intersection(assumption_vars):
                        need_assumptions = True

            # Use interval fields to try and falsify the relation
            if not need_assumptions:
                res = self.test_relation()
                if res is True:
                    return True
                elif res is False:
                    return False

            # we really have to do some work here...
            # I really don't like calling Maxima to test equality.  It
            # is SUPER SUPER SLOW, and it has all the problem
            # associated with different semantics, different
            # precision, etc., that can lead to subtle bugs.  Also, a
            # lot of basic Sage objects can't be put into maxima.
            from sage.symbolic.relation import test_relation_maxima
            return test_relation_maxima(self)

        self_is_zero = self._gobj.is_zero()
        if self_is_zero:
            return False
        else:
            return not bool(self == self._parent.zero())

    def test_relation(self, int ntests=20, domain=None, proof=True):
        """
        Test this relation at several random values, attempting to find
        a contradiction. If this relation has no variables, it will also
        test this relation after casting into the domain.

        Because the interval fields never return false positives, we can be
        assured that if True or False is returned (and proof is False) then
        the answer is correct.

        INPUT:

        - ``ntests`` -- (default ``20``) the number of iterations to run
        - ``domain`` -- (optional) the domain from which to draw the random
          values defaults to ``CIF`` for equality testing and ``RIF`` for
          order testing
        - ``proof`` -- (default ``True``) if ``False`` and the domain is an
          interval field, regard overlapping (potentially equal) intervals as
          equal, and return ``True`` if all tests succeeded.

        OUTPUT:

        Boolean or ``NotImplemented``, meaning

        - ``True`` -- this relation holds in the domain and has no variables.

        - ``False`` -- a contradiction was found.

        - ``NotImplemented`` -- no contradiction found.

        EXAMPLES::

            sage: (3 < pi).test_relation()
            True
            sage: (0 >= pi).test_relation()
            False
            sage: (exp(pi) - pi).n()
            19.9990999791895
            sage: (exp(pi) - pi == 20).test_relation()
            False
            sage: (sin(x)^2 + cos(x)^2 == 1).test_relation()
            NotImplemented
            sage: (sin(x)^2 + cos(x)^2 == 1).test_relation(proof=False)
            True
            sage: (x == 1).test_relation()
            False
            sage: var('x,y')
            (x, y)
            sage: (x < y).test_relation()
            False

        TESTS::

            sage: all_relations = [op for name, op in sorted(operator.__dict__.items()) if len(name) == 2]
            sage: all_relations
            [<built-in function eq>, <built-in function ge>, <built-in function gt>, <built-in function le>, <built-in function lt>, <built-in function ne>]
            sage: [op(3, pi).test_relation() for op in all_relations]
            [False, False, False, True, True, True]
            sage: [op(pi, pi).test_relation() for op in all_relations]
            [True, True, False, True, False, False]

            sage: s = 'some_very_long_variable_name_which_will_definitely_collide_if_we_use_a_reasonable_length_bound_for_a_hash_that_respects_lexicographic_order'
            sage: t1, t2 = var(','.join([s+'1',s+'2']))
            sage: (t1 == t2).test_relation()
            False
            sage: (cot(pi + x) == 0).test_relation()
            NotImplemented
        """
        cdef int k, eq_count = 0
        cdef bint is_interval
        if not self.is_relational():
            raise ValueError("self must be a relation")
        cdef operators op = relational_operator(self._gobj)
        from sage.rings.real_mpfi import is_RealIntervalField
        from sage.rings.complex_interval_field import is_ComplexIntervalField
        from sage.rings.all import RIF, CIF
        if domain is None:
            is_interval = True
            if op == equal or op == not_equal:
                domain = CIF
            else:
                domain = RIF
        else:
            is_interval = is_RealIntervalField(domain) or is_ComplexIntervalField(domain)
        zero = domain(0)
        diff = self.lhs() - self.rhs()
        vars = diff.variables()
        if op == equal:
            falsify = operator.ne
        elif op == not_equal:
            falsify = operator.eq
        elif op == less:
            falsify = operator.ge
        elif op == less_or_equal:
            falsify = operator.gt
        elif op == greater:
            falsify = operator.le
        elif op == greater_or_equal:
            falsify = operator.lt
        cdef bint equality_ok = op in [equal, less_or_equal, greater_or_equal]
        cdef int errors = 0
        val = None
        if len(vars) == 0:
            try:
                val = domain(diff)
            except (TypeError, ValueError, ArithmeticError) as ex:
                pass
            else:
                if self.operator()(val, zero):
                    return True
                elif falsify(val, zero):
                    return False
                if is_interval and not proof:
                    if val.contains_zero():
                        return equality_ok
                    else:
                        return not equality_ok
        else:
            for k in range(ntests):
                try:
                    if is_interval:
                        # Let's up the prec
                        if val and k > 4 and val.contains_zero() and domain.prec() < 1000:
                            domain = domain.to_prec(int(domain.prec() * 1.5))
                        # Uniform [-1,1] isn't the best distribution to use...
                        var_dict = dict([(v, domain.random_element() * domain.random_element(-2,6).exp()) for v in vars])
                    else:
                        var_dict = dict([(v, domain.random_element()) for v in vars])
                    val = domain(diff.subs(var_dict))
                    if falsify(val, zero):
                        return False
                    if is_interval:
                        eq_count += <bint>val.contains_zero()
                except (TypeError, ValueError, ArithmeticError, AttributeError) as ex:
                    errors += 1
                    if k == errors > 3 and is_ComplexIntervalField(domain):
                        domain = RIF.to_prec(domain.prec())
                    # we are plugging in random values above, don't be surprised
                    # if something goes wrong...
                    eq_count += equality_ok

        if not proof:
            if not equality_ok:
                return eq_count == 0
            elif op == equal and is_interval:
                return eq_count == ntests
            else:
                return True
        # Nothing failed, so it *may* be True, but this method doesn't wasn't
        # able to find anything.
        return NotImplemented

    def negation(self):
        """
        Return the negated version of self, that is the relation that is
        False iff self is True.

        EXAMPLES::

            sage: (x < 5).negation()
            x >= 5
            sage: (x == sin(3)).negation()
            x != sin(3)
            sage: (2*x >= sqrt(2)).negation()
            2*x < sqrt(2)
        """
        if not self.is_relational():
            raise ValueError("self must be a relation")
        cdef operators op = relational_operator(self._gobj)
        if op == equal:
            falsify = operator.ne
        elif op == not_equal:
            falsify = operator.eq
        elif op == less:
            falsify = operator.ge
        elif op == less_or_equal:
            falsify = operator.gt
        elif op == greater:
            falsify = operator.le
        elif op == greater_or_equal:
            falsify = operator.lt
        return falsify(self.lhs(), self.rhs())

    def contradicts(self, soln):
        """
        Return ``True`` if this relation is violated by the given variable assignment(s).

        EXAMPLES::

            sage: (x<3).contradicts(x==0)
            False
            sage: (x<3).contradicts(x==3)
            True
            sage: (x<=3).contradicts(x==3)
            False
            sage: y = var('y')
            sage: (x<y).contradicts(x==30)
            False
            sage: (x<y).contradicts({x: 30, y: 20})
            True
        """
        return bool(self.negation().subs(soln))

    def is_unit(self):
        """
        Return True if this expression is a unit of the symbolic ring.

        EXAMPLES::

            sage: SR(1).is_unit()
            True
            sage: SR(-1).is_unit()
            True
            sage: SR(0).is_unit()
            False
        """
        if not not self:
            return True
        if self == 0:
            return False
        raise NotImplementedError

    cdef Expression coerce_in(self, z):
        """
        Quickly coerce z to be an Expression.
        """
        try:
            return <Expression?>z
        except TypeError:
            return self._parent._coerce_(z)

    cpdef ModuleElement _add_(left, ModuleElement right):
        """
        Add left and right.

        EXAMPLES::

            sage: var("x y")
            (x, y)
            sage: x + y + y + x
            2*x + 2*y

            # adding relational expressions
            sage: ( (x+y) > x ) + ( x > y )
            2*x + y > x + y

            sage: ( (x+y) > x ) + x
            2*x + y > 2*x

        TESTS::

            sage: x + ( (x+y) > x )
            2*x + y > 2*x

            sage: ( x > y) + (y < x)
            Traceback (most recent call last):
            ...
            TypeError: incompatible relations

            sage: (x < 1) + (y <= 2)
            x + y < 3

            sage: x + oo
            +Infinity
            sage: x - oo
            -Infinity
            sage: x + unsigned_infinity
            Infinity
            sage: x - unsigned_infinity
            Infinity

            sage: nsr = x.parent()
            sage: nsr(oo) + nsr(oo)
            +Infinity
            sage: nsr(-oo) + nsr(-oo)
            -Infinity
            sage: nsr(oo) - nsr(oo)
            Traceback (most recent call last):
            ...
            RuntimeError: indeterminate expression: infinity - infinity encountered.
            sage: nsr(-oo) - nsr(-oo)
            Traceback (most recent call last):
            ...
            RuntimeError: indeterminate expression: infinity - infinity encountered.

            sage: nsr(unsigned_infinity) + nsr(oo)
            Traceback (most recent call last):
            ...
            RuntimeError: indeterminate expression: unsigned_infinity +- infinity encountered.
            sage: nsr(unsigned_infinity) - nsr(oo)
            Traceback (most recent call last):
            ...
            RuntimeError: indeterminate expression: unsigned_infinity +- infinity encountered.
            sage: nsr(oo) + nsr(unsigned_infinity)
            Traceback (most recent call last):
            ...
            RuntimeError: indeterminate expression: unsigned_infinity +- infinity encountered.
            sage: nsr(oo) - nsr(unsigned_infinity)
            Traceback (most recent call last):
            ...
            RuntimeError: indeterminate expression: unsigned_infinity +- infinity encountered.
            sage: nsr(unsigned_infinity) + nsr(unsigned_infinity)
            Infinity
        """
        cdef GEx x
        cdef Expression _right = <Expression>right
        cdef operators op
        if is_a_relational(left._gobj):
            if is_a_relational(_right._gobj):
                op = compatible_relation(relational_operator(left._gobj),
                                         relational_operator(_right._gobj))
                x = relational(gadd(left._gobj.lhs(), _right._gobj.lhs()),
                               gadd(left._gobj.rhs(), _right._gobj.rhs()),
                               op)
            else:
                x = relational(gadd(left._gobj.lhs(), _right._gobj),
                               gadd(left._gobj.rhs(), _right._gobj),
                               relational_operator(left._gobj))
        elif is_a_relational(_right._gobj):
            x = relational(gadd(left._gobj, _right._gobj.lhs()),
                           gadd(left._gobj, _right._gobj.rhs()),
                           relational_operator(_right._gobj))
        else:
            x = gadd(left._gobj, _right._gobj)
        return new_Expression_from_GEx(left._parent, x)

    cpdef ModuleElement _sub_(left, ModuleElement right):
        """
        EXAMPLES::

            sage: var("x y")
            (x, y)
            sage: x - y
            x - y

            # subtracting relational expressions
            sage: ( (x+y) > x ) - ( x > y )
            y > x - y

            sage: ( (x+y) > x ) - x
            y > 0

        TESTS::

            sage: x - ( (x+y) > x )
            -y > 0

            sage: ( x > y) - (y < x)
            Traceback (most recent call last):
            ...
            TypeError: incompatible relations

            sage: x - oo
            -Infinity
            sage: oo - x
            +Infinity
        """
        cdef GEx x
        cdef Expression _right = <Expression>right
        if is_a_relational(left._gobj):
            if is_a_relational(_right._gobj):
                op = compatible_relation(relational_operator(left._gobj),
                                         relational_operator(_right._gobj))
                x = relational(gsub(left._gobj.lhs(), _right._gobj.lhs()),
                               gsub(left._gobj.rhs(), _right._gobj.rhs()),
                               op)
            else:
                x = relational(gsub(left._gobj.lhs(), _right._gobj),
                               gsub(left._gobj.rhs(), _right._gobj),
                               relational_operator(left._gobj))
        elif is_a_relational(_right._gobj):
            x = relational(gsub(left._gobj, _right._gobj.lhs()),
                           gsub(left._gobj, _right._gobj.rhs()),
                           relational_operator(_right._gobj))
        else:
            x = gsub(left._gobj, _right._gobj)
        return new_Expression_from_GEx(left._parent, x)

    cpdef RingElement _mul_(left, RingElement right):
        """
        Multiply left and right.

        EXAMPLES::

            sage: var("x y")
            (x, y)
            sage: x*y*y
            x*y^2

            # multiplying relational expressions
            sage: ( (x+y) > x ) * ( x > y )
            (x + y)*x > x*y

            sage: ( (x+y) > x ) * x
            (x + y)*x > x^2

            sage: ( (x+y) > x ) * -1
            -x - y > -x

        TESTS::

            sage: x * ( (x+y) > x )
            (x + y)*x > x^2

            sage: ( x > y) * (y < x)
            Traceback (most recent call last):
            ...
            TypeError: incompatible relations

            sage: a = 1000 + 300*x + x^3 + 30*x^2
            sage: a*Mod(1,7)
            x^3 + 2*x^2 + 6*x + 6

            sage: var('z')
            z
            sage: 3*(x+y)/z
            3*(x + y)/z
            sage: (-x+z)*(3*x-3*z)
            -3*(x - z)^2

            # check if comparison of constant terms in Pynac add objects work
            sage: (y-1)*(y-2)
            (y - 1)*(y - 2)

        Check if Pynac can compute inverses of Python longs (:trac:`13107`)::

            sage: SR(4L)*SR(2L)^(-1)
            2.0

        Check for simplifications when multiplying instances of exp::

            sage: exp(x)*exp(y)
            e^(x + y)
            sage: exp(x)^2*exp(y)
            e^(2*x + y)
            sage: x^y*exp(x+y)*exp(-y)
            x^y*e^x
            sage: x^y*exp(x+y)*(x+y)*(2*x+2*y)*exp(-y)
            2*(x + y)^2*x^y*e^x
            sage: x^y*exp(x+y)*(x+y)*(2*x+2*y)*exp(-y)*exp(z)^2
            2*(x + y)^2*x^y*e^(x + 2*z)
            sage: 1/exp(x)
            e^(-x)
            sage: exp(x)/exp(y)
            e^(x - y)
            sage: A = exp(I*pi/5)
            sage: t = A*A*A*A; t
            e^(4/5*I*pi)
            sage: t*A
            -1
            sage: b = -x*A; c = b*b; c
            x^2*e^(2/5*I*pi)
            sage: u = -t*A; u
            1

        Products of non integer powers of exp are not simplified::

            sage: exp(x)^I*exp(z)^(2.5)
            (e^x)^I*(e^z)^2.50000000000000

        ::

            sage: x*oo
            Traceback (most recent call last):
            ...
            RuntimeError: indeterminate expression: infinity * f(x) encountered.
            sage: x*unsigned_infinity
            Traceback (most recent call last):
            ...
            ValueError: oo times number < oo not defined

            sage: SR(oo)*SR(oo)
            +Infinity
            sage: SR(-oo)*SR(oo)
            -Infinity
            sage: SR(oo)*SR(-oo)
            -Infinity
            sage: SR(unsigned_infinity)*SR(oo)
            Infinity

        Check if we are returning informative error messages in case of
        nonsensical arithmetic :trac:`13739`::

            sage: t = GF(5)(3)
            sage: u = GF(7)(4)
            sage: var('y')
            y
            sage: e = t*x + u*y
            sage: t*e
            Traceback (most recent call last):
            ...
            TypeError: unsupported operand parent(s) for '*': 'Finite Field
            of size 7' and 'Finite Field of size 5'

        The same issue (with a different test case) was reported in
        :trac:`10960`::

            sage: K.<b> = FiniteField(9)
            sage: i*b
            Traceback (most recent call last):
            ...
            TypeError: unsupported operand parent(s) for '*': 'Number Field
            in I with defining polynomial x^2 + 1' and 'Finite Field in b of
            size 3^2'

        Check if multiplication works when content is in `F_{2^k}`,
        examples from :trac:`13107`::

            sage: var('c1,c2,c3,r1,r2')
            (c1, c2, c3, r1, r2)
            sage: ff.<z> = GF(2**8, 'z')
            sage: ex = -(c1 + r2 - c2*r1)/c3
            sage: ex.substitute(r1=z, r2=z)
            -(c1 + z*c2 + z)/c3

        Note the content and the leading coefficient of the numerator after
        the substitution::

            sage: num = ex.op[0].subs({r1: z, r2: z}); num
            -c1 + z*c2 + z
            sage: num.leading_coefficient(c1)
            -1
            sage: num.content(c1)
            1
            sage: num.content(c1).pyobject().parent()
            Finite Field in z of size 2^8

        The leading coefficient is a negative number. The normalization process
        tries to convert it to a positive number and extract the content, by
        multiplying by ``-1/c``.  However, the content is in a field of
        characteristic 2, so negating it does not change the leading
        coefficient.

        Another example where there is no problem::

            sage: ex = -(r2 - c2*r1)/c3
            sage: num = ex.op[0].subs({r1: z, r2: z}); num
            z*c2 + z
            sage: num.leading_coefficient(c2)
            z
            sage: num.content(c2)
            1
            sage: num.content(c2).pyobject().parent()
            Finite Field in z of size 2^8

        Since the leading coefficient is not negative, no normalization is
        performed.

        The leading coefficient of the expression depends on the order of the
        variables, which is chosen to be lexicographic in Sage. Hence, using
        different variable names may change behavior and hide the bug. To cover
        these cases we test with different variable names::

            sage: var('a,b')
            (a, b)
            sage: ex = -(c1 + b - c2*a)/c3
            sage: ex.substitute(a=z, b=z)
            -(c1 + z*c2 + z)/c3
            sage: var('x1,x2,x3')
            (x1, x2, x3)
            sage: ex = -(x1 + r2 - x2*r1)/x3
            sage: ex.substitute(a=z, b=z)
            (r1*x2 - r2 - x1)/x3
        """
        cdef GEx x
        cdef Expression _right = <Expression>right
        cdef operators o
        if is_a_relational(left._gobj):
            if is_a_relational(_right._gobj):
                op = compatible_relation(relational_operator(left._gobj),
                                         relational_operator(_right._gobj))
                x = relational(gmul(left._gobj.lhs(), _right._gobj.lhs()),
                               gmul(left._gobj.rhs(), _right._gobj.rhs()),
                               op)
            else:
                o = relational_operator(left._gobj)
                x = relational(gmul(left._gobj.lhs(), _right._gobj),
                               gmul(left._gobj.rhs(), _right._gobj),
                               o)
        elif is_a_relational(_right._gobj):
            o = relational_operator(_right._gobj)
            x = relational(gmul(left._gobj, _right._gobj.lhs()),
                           gmul(left._gobj, _right._gobj.rhs()),
                           o)
        else:
            x = gmul(left._gobj, _right._gobj)
        return new_Expression_from_GEx(left._parent, x)

    cpdef RingElement _div_(left, RingElement right):
        """
        Divide left and right.

        EXAMPLES::

            sage: var("x y")
            (x, y)
            sage: x/y/y
            x/y^2

            # dividing relational expressions
            sage: ( (x+y) > x ) / ( x > y )
            (x + y)/x > x/y

            sage: ( (x+y) > x ) / x
            (x + y)/x > 1

            sage: ( (x+y) > x ) / -1
            -x - y > -x

        TESTS::

            sage: x / ( (x+y) > x )
            x/(x + y) > 1

            sage: ( x > y) / (y < x)
            Traceback (most recent call last):
            ...
            TypeError: incompatible relations
            sage: x/oo
            0
            sage: oo/x
            Traceback (most recent call last):
            ...
            RuntimeError: indeterminate expression: infinity * f(x) encountered.

            sage: SR(oo)/SR(oo)
            Traceback (most recent call last):
            ...
            RuntimeError: indeterminate expression: 0 * infinity encountered.

            sage: SR(-oo)/SR(oo)
            Traceback (most recent call last):
            ...
            RuntimeError: indeterminate expression: 0 * infinity encountered.

            sage: SR(oo)/SR(-oo)
            Traceback (most recent call last):
            ...
            RuntimeError: indeterminate expression: 0 * infinity encountered.

            sage: SR(oo)/SR(unsigned_infinity)
            Traceback (most recent call last):
            ...
            RuntimeError: indeterminate expression: 0 * infinity encountered.

            sage: SR(unsigned_infinity)/SR(oo)
            Traceback (most recent call last):
            ...
            RuntimeError: indeterminate expression: 0 * infinity encountered.

            sage: SR(0)/SR(oo)
            0

            sage: SR(0)/SR(unsigned_infinity)
            0

            sage: x/0
            Traceback (most recent call last):
            ...
            ZeroDivisionError: Symbolic division by zero

        Check if Pynac can compute divisions of Python longs (:trac:`13107`)::

            sage: SR(1L)/SR(2L)
            0.5
        """
        cdef GEx x
        cdef Expression _right = <Expression>right
        cdef operators o
        try:
            if is_a_relational(left._gobj):
                if is_a_relational(_right._gobj):
                    op = compatible_relation(relational_operator(left._gobj),
                                             relational_operator(_right._gobj))
                    x = relational(gdiv(left._gobj.lhs(), _right._gobj.lhs()),
                                   gdiv(left._gobj.rhs(), _right._gobj.rhs()),
                                   op)
                else:
                    o = relational_operator(left._gobj)
                    x = relational(gdiv(left._gobj.lhs(), _right._gobj),
                                   gdiv(left._gobj.rhs(), _right._gobj),
                                   o)
            elif is_a_relational(_right._gobj):
                o = relational_operator(_right._gobj)
                x = relational(gdiv(left._gobj, _right._gobj.lhs()),
                               gdiv(left._gobj, _right._gobj.rhs()),
                               o)
            else:
                x = gdiv(left._gobj, _right._gobj)
            return new_Expression_from_GEx(left._parent, x)
        except Exception as msg:
            # TODO: change this to maybe cleverly do something involving Cython C++ exception handling.
            # See http://docs.cython.org/docs/wrapping_CPlusPlus.html
            if 'division by zero' in str(msg):
                raise ZeroDivisionError("Symbolic division by zero")
            else:
                raise

    def __invert__(self):
        """
        Return the inverse of this symbolic expression.

        EXAMPLES::

            sage: ~x
            1/x
            sage: ~SR(3)
            1/3
            sage: v1=var('v1'); a = (2*erf(2*v1*arcsech(0))/v1); ~a
            1/2*v1/erf(2*v1*arcsech(0))
        """
        return 1/self

    # Boilerplate code from sage/structure/element.pyx
    def __cmp__(left, right):
        """
        Compare self and right, returning -1, 0, or 1, depending on if
        self < right, self == right, or self > right, respectively.

        Use this instead of the operators <=, <, etc. to compare symbolic
        expressions when you do not want to get a formal inequality back.

        IMPORTANT: Both self and right *must* have the same type, or
        this function will not be called.

        EXAMPLES::

            sage: x,y = var('x,y')
            sage: x.__cmp__(y)
            1
            sage: x < y
            x < y
            sage: cmp(x,y)
            1
            sage: cmp(SR(0.5), SR(0.7))
            -1
            sage: SR(0.5) < SR(0.7)
            0.500000000000000 < 0.700000000000000
            sage: cmp(SR(0.5), 0.7)
            -1
            sage: cmp(sin(SR(2)), sin(SR(1)))
            1
            sage: float(sin(SR(2)))
            0.9092974268256817
            sage: float(sin(SR(1)))
            0.8414709848078965

        TESTS:

        Check that :trac:`9880` is fixed::

            sage: b = [var('b_%s'%i) for i in range(4)]
            sage: precomp = (2^b_2 + 2)*(2^b_1 + 2^(-b_1) + 2^b_1*2^b_0 - \
                        2^b_1*2^(-b_0) - 2^(-b_1)*2^b_0 - 2^(-b_1)*2^(-b_0) + \
                        2^b_0 + 2^(-b_0) - 9) + (2^b_1 + 2^(-b_1) + \
                        2^b_1*2^b_0 - 2^b_1*2^(-b_0) - 2^(-b_1)*2^b_0 - \
                         2^(-b_1)*2^(-b_0) + 2^b_0 + 2^(-b_0) - 9)/2^b_2
            sage: repl_dict = {b_0: b_0, b_3: b_1, b_2: b_3, b_1: b_2}
            sage: P = precomp.substitute(repl_dict)
            sage: P.expand()
            -2^(-b_0)*2^(-b_2)*2^b_3 - 2^b_0*2^(-b_2)*2^b_3 -
            2^(-b_0)*2^b_2*2^b_3 + 2^b_0*2^b_2*2^b_3 - 2*2^(-b_0)*2^(-b_2)
            - 2*2^b_0*2^(-b_2) - 2*2^(-b_0)*2^b_2 + 2*2^b_0*2^b_2 +
            2^(-b_0)*2^b_3 + 2^b_0*2^b_3 + 2^(-b_2)*2^b_3 + 2^b_2*2^b_3 +
            2*2^(-b_0) + 2*2^b_0 + 2*2^(-b_2) + 2*2^b_2 - 9*2^b_3 -
            2^(-b_0)*2^(-b_2)/2^b_3 - 2^b_0*2^(-b_2)/2^b_3 -
            2^(-b_0)*2^b_2/2^b_3 + 2^b_0*2^b_2/2^b_3 + 2^(-b_0)/2^b_3 +
            2^b_0/2^b_3 + 2^(-b_2)/2^b_3 + 2^b_2/2^b_3 - 9/2^b_3 - 18

            sage: _0,b_1,b_2=var('b_0,b_1,b_2')
            sage: f = 1/27*b_2^2/(2^b_2)^2 + 1/27*b_1^2/(2^b_1)^2 + \
            1/27*b_0^2/(2^b_0)^2 + 1/27*b_2/(2^b_2)^2 - 2/81/(2^b_2)^2 + \
            1/27*b_1/(2^b_1)^2 + 8/243/(2^b_2)^2 - 1/81*b_0/(2^b_0)^2 - \
            1/27*b_1^2/((2^b_2)^2*(2^b_1)^2) - \
            1/27*b_0^2/((2^b_2)^2*(2^b_0)^2) - 20/243/(2^b_1)^2 + 1/9/2^b_0 \
            + 4/81*b_0/(2^b_0)^2 - 8/243/(2^b_2)^2 - 2/9/(2^b_2*2^b_1) - \
            2/9/(2^b_2*2^b_0) + 8/243/(2^b_1)^2 - 1/9/2^b_0 + \
            2/9/(2^b_2*2^b_1) + 2/9/(2^b_2*2^b_0) - \
            2/27*b_1*b_2/((2^b_2)^2*(2^b_1)^2) - \
            1/27*b_2^2/((2^b_2)^2*(2^b_1)^2) - \
            2/27*b_0*b_2/((2^b_2)^2*(2^b_0)^2) - \
            1/27*b_2^2/((2^b_2)^2*(2^b_0)^2) + 2/81/(2^b_1)^2 - \
            1/27*b_0^2/((2^b_1)^2*(2^b_0)^2) - \
            2/27*b_0*b_1/((2^b_1)^2*(2^b_0)^2) - \
            1/27*b_1^2/((2^b_1)^2*(2^b_0)^2) - 2/81/(2^b_0)^2 + \
            5/27*b_1/((2^b_2)^2*(2^b_1)^2) + 5/27*b_2/((2^b_2)^2*(2^b_1)^2) \
            + 5/27*b_0/((2^b_2)^2*(2^b_0)^2) + \
            5/27*b_2/((2^b_2)^2*(2^b_0)^2) + 5/27*b_0/((2^b_1)^2*(2^b_0)^2) \
            + 5/27*b_1/((2^b_1)^2*(2^b_0)^2) - 4/81/((2^b_2)^2*(2^b_1)^2) + \
            1/27*b_0^2/((2^b_2)^2*(2^b_1)^2*(2^b_0)^2) + \
            2/27*b_0*b_1/((2^b_2)^2*(2^b_1)^2*(2^b_0)^2) + \
            2/27*b_0*b_2/((2^b_2)^2*(2^b_1)^2*(2^b_0)^2) + \
            1/27*b_1^2/((2^b_2)^2*(2^b_1)^2*(2^b_0)^2) + \
            2/27*b_1*b_2/((2^b_2)^2*(2^b_1)^2*(2^b_0)^2) + \
            1/27*b_2^2/((2^b_2)^2*(2^b_1)^2*(2^b_0)^2) - \
            4/81/((2^b_2)^2*(2^b_0)^2) - 4/81/((2^b_1)^2*(2^b_0)^2) - \
            11/27*b_0/((2^b_2)^2*(2^b_1)^2*(2^b_0)^2) - \
            11/27*b_1/((2^b_2)^2*(2^b_1)^2*(2^b_0)^2) - \
            11/27*b_2/((2^b_2)^2*(2^b_1)^2*(2^b_0)^2) + \
            64/81/((2^b_2)^2*(2^b_1)^2*(2^b_0)^2) + 35/81 \
            sage: f.nops()
            38

            sage: x,y,z = var('x y z');
            sage: print (-x+z)*(3*x-3*z)
            -3*(x - z)^2

            sage: t = var('t')
            sage: (x-t)^3
            -(t - x)^3
            sage: (-t+x)^3
            -(t - x)^3
            sage: (-x+t)^3
            (t - x)^3

        This example is from :trac:`10833`::

            sage: R.<x,c> = PolynomialRing(QQ,2)
            sage: phi(x) = x^2 + c
            sage: def iterkate(n):
            ....:     pol = x
            ....:     for i in range(1,n):
            ....:         pol = phi(pol)
            ....:     return pol
            ....:
            sage: g = expand(iterkate(7))
            sage: g.nops()
            480

        Check if :trac:`10849` is fixed::

            sage: t = I.pyobject().parent()(-1/2)
            sage: t > 0
            False
            sage: t = I*x-1/2; t
            I*x - 1/2
            sage: t.subs(x=I*x).subs(x=0).is_positive()
            False
        """
        return (<Element>left)._cmp(right)

    cpdef int _cmp_(left, Element right) except -2:
        """
        Compare ``left`` and ``right``.

        INPUT:

        - ``right`` -- A :class:`Expression` instance.

        OUTPUT:

        Boolean.

        EXAMPLES::

            sage: a = sqrt(3)
            sage: b = x^2+1
            sage: a.__cmp__(b)   # indirect doctest
            -1
        """
        return print_order_compare(left._gobj, (<Expression>right)._gobj)

    cpdef int _cmp_add(Expression left, Expression right) except -2:
        """
        Compare ``left`` and ``right`` in the print order.

        INPUT:

        - ``right`` -- A :class:`Expression` instance.

        OUTPUT:

        Boolean.

        EXAMPLES::

            sage: a = sqrt(3)
            sage: b = x^2+1
            sage: a._cmp_add(b)
            -1
            sage: b._cmp_add(a)
            1
            sage: b._cmp_add(1)
            Traceback (most recent call last):
            ...
            TypeError: Argument 'right' has incorrect type (expected
            sage.symbolic.expression.Expression, got sage.rings.integer.Integer)
        """
        return print_order_compare(left._gobj, right._gobj)

    cpdef int _cmp_mul(Expression left, Expression right) except -2:
        """
        Compare ``left`` and ``right`` in the print order for products.

        INPUT:

        - ``right`` -- A :class:`Expression` instance.

        OUTPUT:

        Boolean.

        EXAMPLES::

            sage: a = sqrt(3)
            sage: b = x^2+1
            sage: a._cmp_mul(b)
            -1
            sage: b._cmp_mul(a)
            1
            sage: b._cmp_mul(1)
            Traceback (most recent call last):
            ...
            TypeError: Argument 'right' has incorrect type (expected
            sage.symbolic.expression.Expression, got sage.rings.integer.Integer)
        """
        return print_order_compare_mul(left._gobj, right._gobj)

    def __pow__(self, exp, ignored):
        """
        Return self raised to the power of exp.

        INPUT:

        - ``exp`` -- something that coerces to a symbolic expression.
        - ``ignored`` -- the second argument that should accept a modulus
          is actually ignored.

        OUTPUT:

        A symbolic expression.

        EXAMPLES::

            sage: var('x,y')
            (x, y)
            sage: x.__pow__(y)
            x^y
            sage: x^(3/5)
            x^(3/5)
            sage: x^sin(x)^cos(y)
            x^(sin(x)^cos(y))

        TESTS::

            sage: (Mod(2,7)*x^2 + Mod(2,7))^7
            (2*x^2 + 2)^7

        The leading coefficient in the result above is 1 since::

            sage: t = Mod(2,7); gcd(t, t)^7
            1
            sage: gcd(t,t).parent()
            Ring of integers modulo 7

        ::

            sage: k = GF(7)
            sage: f = expand((k(1)*x^5 + k(1)*x^2 + k(2))^7); f
            x^35 + x^14 + 2

            sage: x^oo
            Traceback (most recent call last):
            ...
            ValueError: power::eval(): pow(f(x), infinity) is not defined.
            sage: SR(oo)^2
            +Infinity
            sage: SR(-oo)^2
            +Infinity
            sage: SR(-oo)^3
            -Infinity
            sage: SR(unsigned_infinity)^2
            Infinity

        Test powers of exp::

            sage: exp(2)^5
            e^10
            sage: exp(x)^5
            e^(5*x)

        Test base a Python numeric type::

            sage: int(2)^x
            2^x
            sage: float(2.3)^(x^3 - x^2 + 1/3)
            2.3^(x^3 - x^2 + 1/3)
            sage: complex(1,3)^(sqrt(2))
            (1+3j)^sqrt(2)

        Test complex numeric powers::

            sage: I^0.5
            0.707106781186548 + 0.707106781186547*I
            sage: (I + 1) ^ (0.5 + I)
            0.400667052375828 + 0.365310866736929*I
            sage: I^I
            I^I
            sage: I^x
            I^x
            sage: I^(1/2)
            sqrt(I)
            sage: I^(2/3)
            I^(2/3)
            sage: 2^(1/2)
            sqrt(2)
            sage: (2*I)^(1/2)
            sqrt(2*I)

        Test if we can take powers of elements of `\QQ(i)` (:trac:`8659`)::

            sage: t = QuadraticField(-1, 'I')(8)
            sage: t^(1/2)
            2*sqrt(2)
            sage: (t^2)^(1/4)
            2*4^(1/4)

        Test if we can compute inverses of Python longs (:trac:`13107`)::

            sage: SR(2L)^(-1)
            0.5

        Symbolic powers with ``None`` shouldn't crash (:trac:`17523`)::

            sage: None^pi
            Traceback (most recent call last):
            ...
            TypeError: no canonical coercion from <type 'NoneType'> to Symbolic Ring
            sage: sin(x)^None
            Traceback (most recent call last):
            ...
            TypeError: no canonical coercion from <type 'NoneType'> to Symbolic Ring
        """
        cdef Expression base, nexp

        try:
            # self is an Expression and exp might not be
            base = <Expression?>self
        except TypeError:
            # exp is an Expression and self might not be
            nexp = <Expression?>exp
            base = nexp.coerce_in(self)
        else:
            nexp = base.coerce_in(exp)
        cdef GEx x
        if is_a_relational(base._gobj):
            x = relational(g_pow(base._gobj.lhs(), nexp._gobj),
                           g_pow(base._gobj.rhs(), nexp._gobj),
                           relational_operator(base._gobj))
        else:
            x = g_pow(base._gobj, nexp._gobj)
        return new_Expression_from_GEx(base._parent, x)

    def derivative(self, *args):
        """
        Return the derivative of this expressions with respect to the
        variables supplied in args.

        Multiple variables and iteration counts may be supplied; see
        documentation for the global
        :meth:`~sage.calculus.functional.derivative` function for more
        details.

        .. seealso::

            This is implemented in the `_derivative` method (see the
            source code).

        EXAMPLES::

            sage: var("x y")
            (x, y)
            sage: t = (x^2+y)^2
            sage: t.derivative(x)
            4*(x^2 + y)*x
            sage: t.derivative(x, 2)
            12*x^2 + 4*y
            sage: t.derivative(x, 2, y)
            4
            sage: t.derivative(y)
            2*x^2 + 2*y

        If the function depends on only one variable, you may omit the
        variable. Giving just a number (for the order of the derivative)
        also works::

            sage: f(x) = x^3 + sin(x)
            sage: f.derivative()
            x |--> 3*x^2 + cos(x)
            sage: f.derivative(2)
            x |--> 6*x - sin(x)

        ::

            sage: t = sin(x+y^2)*tan(x*y)
            sage: t.derivative(x)
            (tan(x*y)^2 + 1)*y*sin(y^2 + x) + cos(y^2 + x)*tan(x*y)
            sage: t.derivative(y)
            (tan(x*y)^2 + 1)*x*sin(y^2 + x) + 2*y*cos(y^2 + x)*tan(x*y)

        ::

            sage: h = sin(x)/cos(x)
            sage: derivative(h,x,x,x)
            8*sin(x)^2/cos(x)^2 + 6*sin(x)^4/cos(x)^4 + 2
            sage: derivative(h,x,3)
            8*sin(x)^2/cos(x)^2 + 6*sin(x)^4/cos(x)^4 + 2

        ::

            sage: var('x, y')
            (x, y)
            sage: u = (sin(x) + cos(y))*(cos(x) - sin(y))
            sage: derivative(u,x,y)
            -cos(x)*cos(y) + sin(x)*sin(y)
            sage: f = ((x^2+1)/(x^2-1))^(1/4)
            sage: g = derivative(f, x); g # this is a complex expression
            -1/2*((x^2 + 1)*x/(x^2 - 1)^2 - x/(x^2 - 1))/((x^2 + 1)/(x^2 - 1))^(3/4)
            sage: g.factor()
            -x/((x + 1)^2*(x - 1)^2*((x^2 + 1)/(x^2 - 1))^(3/4))

        ::

            sage: y = var('y')
            sage: f = y^(sin(x))
            sage: derivative(f, x)
            y^sin(x)*cos(x)*log(y)

        ::

            sage: g(x) = sqrt(5-2*x)
            sage: g_3 = derivative(g, x, 3); g_3(2)
            -3

        ::

            sage: f = x*e^(-x)
            sage: derivative(f, 100)
            x*e^(-x) - 100*e^(-x)

        ::

            sage: g = 1/(sqrt((x^2-1)*(x+5)^6))
            sage: derivative(g, x)
            -((x + 5)^6*x + 3*(x^2 - 1)*(x + 5)^5)/((x^2 - 1)*(x + 5)^6)^(3/2)

        TESTS::

            sage: t.derivative()
            Traceback (most recent call last):
            ...
            ValueError: No differentiation variable specified.
        """
        return multi_derivative(self, args)

    diff = differentiate = derivative

    def _derivative(self, symb=None, deg=1):
        """
        Return the deg-th (partial) derivative of self with respect to symb.

        EXAMPLES::

            sage: var("x y")
            (x, y)
            sage: b = (x+y)^5
            sage: b._derivative(x, 2)
            20*(x + y)^3

            sage: foo = function('foo',nargs=2)
            sage: foo(x^2,x^2)._derivative(x)
            2*x*D[0](foo)(x^2, x^2) + 2*x*D[1](foo)(x^2, x^2)

            sage: SR(1)._derivative()
            0

        If the expression is a callable symbolic expression, and no
        variables are specified, then calculate the gradient::

            sage: f(x,y)=x^2+y
            sage: f.diff() # gradient
            (x, y) |--> (2*x, 1)

        TESTS:

        Raise error if no variable is specified and there are multiple
        variables::

            sage: b._derivative()
            Traceback (most recent call last):
            ...
            ValueError: No differentiation variable specified.

        Check if :trac:`6524` is fixed::

            sage: f = function('f')
            sage: f(x)*f(x).derivative(x)*f(x).derivative(x,2)
            f(x)*D[0](f)(x)*D[0, 0](f)(x)
            sage: g = f(x).diff(x)
            sage: h = f(x).diff(x)*sin(x)
            sage: h/g
            sin(x)
        """
        if symb is None:
            # we specify a default value of None for symb and check for it here
            # to return more helpful error messages when no variable is
            # given by the multi_derivative framework
            vars = self.variables()
            if len(vars) == 1:
                symb = vars[0]
            elif len(vars) == 0:
                return self._parent(0)
            elif sage.symbolic.callable.is_CallableSymbolicExpression(self):
                return self.gradient()
            else:
                raise ValueError("No differentiation variable specified.")
        if not isinstance(deg, (int, long, sage.rings.integer.Integer)) \
                or deg < 1:
            raise TypeError("argument deg should be an integer >= 1.")
        cdef Expression symbol = self.coerce_in(symb)
        if not is_a_symbol(symbol._gobj):
            raise TypeError("argument symb must be a symbol")
        cdef GEx x
        sig_on()
        try:
            x = self._gobj.diff(ex_to_symbol(symbol._gobj), deg)
        finally:
            sig_off()
        return new_Expression_from_GEx(self._parent, x)

    def gradient(self, variables=None):
        r"""
        Compute the gradient of a symbolic function.

        This function returns a vector whose components are the derivatives
        of the original function with respect to the arguments of the
        original function. Alternatively, you can specify the variables as
        a list.

        EXAMPLES::

            sage: x,y = var('x y')
            sage: f = x^2+y^2
            sage: f.gradient()
            (2*x, 2*y)
            sage: g(x,y) = x^2+y^2
            sage: g.gradient()
            (x, y) |--> (2*x, 2*y)
            sage: n = var('n')
            sage: f(x,y) = x^n+y^n
            sage: f.gradient()
            (x, y) |--> (n*x^(n - 1), n*y^(n - 1))
            sage: f.gradient([y,x])
            (x, y) |--> (n*y^(n - 1), n*x^(n - 1))
        """
        from sage.modules.free_module_element import vector
        if variables is None:
            variables = self.arguments()
        return vector([self.derivative(x) for x in variables])

    def hessian(self):
        r"""
        Compute the hessian of a function. This returns a matrix components
        are the 2nd partial derivatives of the original function.

        EXAMPLES::

            sage: x,y = var('x y')
            sage: f = x^2+y^2
            sage: f.hessian()
            [2 0]
            [0 2]
            sage: g(x,y) = x^2+y^2
            sage: g.hessian()
            [(x, y) |--> 2 (x, y) |--> 0]
            [(x, y) |--> 0 (x, y) |--> 2]
        """
        from sage.matrix.constructor import matrix
        return matrix([[g.derivative(x) for x in self.arguments()]
                       for g in self.gradient()])


    def series(self, symbol, order=None):
        r"""
        Return the power series expansion of self in terms of the
        given variable to the given order.

        INPUT:

        - ``symbol`` - a symbolic variable or symbolic equality
          such as ``x == 5``; if an equality is given, the
          expansion is around the value on the right hand side
          of the equality
        - ``order`` - an integer; if nothing given, it is set
          to the global default (``20``), which can be changed
          using :func:`set_series_precision`

        OUTPUT:

        A power series.

        To truncate the power series and obtain a normal expression, use the
        :meth:`truncate` command.

        EXAMPLES:

        We expand a polynomial in `x` about 0, about `1`, and also truncate
        it back to a polynomial::

            sage: var('x,y')
            (x, y)
            sage: f = (x^3 - sin(y)*x^2 - 5*x + 3); f
            x^3 - x^2*sin(y) - 5*x + 3
            sage: g = f.series(x, 4); g
            3 + (-5)*x + (-sin(y))*x^2 + 1*x^3
            sage: g.truncate()
            x^3 - x^2*sin(y) - 5*x + 3
            sage: g = f.series(x==1, 4); g
            (-sin(y) - 1) + (-2*sin(y) - 2)*(x - 1) + (-sin(y) + 3)*(x - 1)^2 + 1*(x - 1)^3
            sage: h = g.truncate(); h
            (x - 1)^3 - (x - 1)^2*(sin(y) - 3) - 2*(x - 1)*(sin(y) + 1) - sin(y) - 1
            sage: h.expand()
            x^3 - x^2*sin(y) - 5*x + 3

        We computer another series expansion of an analytic function::

            sage: f = sin(x)/x^2
            sage: f.series(x,7)
            1*x^(-1) + (-1/6)*x + 1/120*x^3 + (-1/5040)*x^5 + Order(x^7)
            sage: f.series(x)
            1*x^(-1) + (-1/6)*x + ... + Order(x^20)
            sage: f.series(x==1,3)
            (sin(1)) + (cos(1) - 2*sin(1))*(x - 1) + (-2*cos(1) + 5/2*sin(1))*(x - 1)^2 + Order((x - 1)^3)
            sage: f.series(x==1,3).truncate().expand()
            -2*x^2*cos(1) + 5/2*x^2*sin(1) + 5*x*cos(1) - 7*x*sin(1) - 3*cos(1) + 11/2*sin(1)

        Following the GiNaC tutorial, we use John Machin's amazing
        formula `\pi = 16 \tan^{-1}(1/5) - 4 \tan^{-1}(1/239)` to compute
        digits of `\pi`. We expand the arc tangent around 0 and insert
        the fractions 1/5 and 1/239.

        ::

            sage: x = var('x')
            sage: f = atan(x).series(x, 10); f
            1*x + (-1/3)*x^3 + 1/5*x^5 + (-1/7)*x^7 + 1/9*x^9 + Order(x^10)
            sage: float(16*f.subs(x==1/5) - 4*f.subs(x==1/239))
            3.1415926824043994

        TESTS:

        Check if :trac:`8943` is fixed::

            sage: ((1+arctan(x))**(1/x)).series(x==0, 3)
            (e) + (-1/2*e)*x + (1/8*e)*x^2 + Order(x^3)

        Order may be negative::

            sage: f = sin(x)^(-2); f.series(x, -1)
            1*x^(-2) + Order(1/x)

        Check if changing global series precision does it right::

            sage: set_series_precision(3)
            sage: (1/(1-2*x)).series(x)
            1 + 2*x + 4*x^2 + Order(x^3)
            sage: set_series_precision(20)
        """
        cdef Expression symbol0 = self.coerce_in(symbol)
        cdef GEx x
        cdef int prec
        if order is None:
            from sage.misc.defaults import series_precision
            prec = series_precision()
        else:
            prec = order
        sig_on()
        try:
            x = self._gobj.series(symbol0._gobj, prec, 0)
        finally:
            sig_off()
        return new_Expression_from_GEx(self._parent, x)

    def residue(self, symbol):
        """
        Calculate the residue of ``self`` with respect to ``symbol``.

        INPUT:

        - ``symbol`` - a symbolic variable or symbolic equality such
          as ``x == 5``. If an equality is given, the expansion is
          around the value on the right hand side of the equality,
          otherwise at ``0``.

        OUTPUT:

        The residue of ``self``.

        Say, ``symbol`` is ``x == a``, then this function calculates
        the residue of ``self`` at `x=a`, i.e., the coefficient of
        `1/(x-a)` of the series expansion of ``self`` around `a`.

        EXAMPLES::

            sage: (1/x).residue(x == 0)
            1
            sage: (1/x).residue(x == oo)
            -1
            sage: (1/x^2).residue(x == 0)
            0
            sage: (1/sin(x)).residue(x == 0)
            1
            sage: var('q, n, z')
            (q, n, z)
            sage: (-z^(-n-1)/(1-z/q)^2).residue(z == q).simplify_full()
            (n + 1)/q^n
            sage: var('s')
            s
            sage: zeta(s).residue(s == 1) # not tested - #15846
            1

        TESTS::

            sage: (exp(x)/sin(x)^4).residue(x == 0)
            5/6
        """
        if symbol.is_relational():
            x = symbol.lhs()
            a = symbol.rhs()
        else:
            x = symbol
            a = 0
        if a == infinity:
            return (-self.subs({x: 1/x}) / x**2).residue(x == 0)
        return self.subs({x: x+a}).series(x == 0, 0).coefficient(x, -1)

    def taylor(self, *args):
        r"""
        Expand this symbolic expression in a truncated Taylor or
        Laurent series in the variable `v` around the point `a`,
        containing terms through `(x - a)^n`. Functions in more
        variables is also supported.

        INPUT:

        -  ``*args`` - the following notation is supported

           - ``x, a, n`` - variable, point, degree

           - ``(x, a), (y, b), n`` - variables with points, degree of polynomial

        EXAMPLES::

            sage: var('a, x, z')
            (a, x, z)
            sage: taylor(a*log(z), z, 2, 3)
            1/24*a*(z - 2)^3 - 1/8*a*(z - 2)^2 + 1/2*a*(z - 2) + a*log(2)

        ::

            sage: taylor(sqrt (sin(x) + a*x + 1), x, 0, 3)
            1/48*(3*a^3 + 9*a^2 + 9*a - 1)*x^3 - 1/8*(a^2 + 2*a + 1)*x^2 + 1/2*(a + 1)*x + 1

        ::

            sage: taylor (sqrt (x + 1), x, 0, 5)
            7/256*x^5 - 5/128*x^4 + 1/16*x^3 - 1/8*x^2 + 1/2*x + 1

        ::

            sage: taylor (1/log (x + 1), x, 0, 3)
            -19/720*x^3 + 1/24*x^2 - 1/12*x + 1/x + 1/2

        ::

            sage: taylor (cos(x) - sec(x), x, 0, 5)
            -1/6*x^4 - x^2

        ::

            sage: taylor ((cos(x) - sec(x))^3, x, 0, 9)
            -1/2*x^8 - x^6

        ::

            sage: taylor (1/(cos(x) - sec(x))^3, x, 0, 5)
            -15377/7983360*x^4 - 6767/604800*x^2 + 11/120/x^2 + 1/2/x^4 - 1/x^6 - 347/15120

        TESTS:

        Check that ticket :trac:`7472` is fixed (Taylor polynomial in
        more variables)::

            sage: x,y=var('x y'); taylor(x*y^3,(x,1),(y,1),4)
            (x - 1)*(y - 1)^3 + 3*(x - 1)*(y - 1)^2 + (y - 1)^3 + 3*(x - 1)*(y - 1) + 3*(y - 1)^2 + x + 3*y - 3
            sage: expand(_)
            x*y^3

        """
        from sage.all import SR, Integer
        A=args
        try:
            if isinstance(A[0],tuple):
                B=[]
                B.append([SR(A[i][0]) for i in range(len(A)-1)])
                B.append([A[i][1] for i in range(len(A)-1)])
            else:
                B=[A[0],SR(A[1])]
            B.append(Integer(A[len(A)-1]))
        except Exception:
            raise NotImplementedError("Wrong arguments passed to taylor. See taylor? for more details.")
        l = self._maxima_().taylor(B)
        return self.parent()(l)



    def truncate(self):
        """
        Given a power series or expression, return the corresponding
        expression without the big oh.

        INPUT:

        - ``self`` -- a series as output by the :meth:`series` command.

        OUTPUT:

        A symbolic expression.

        EXAMPLES::

            sage: f = sin(x)/x^2
            sage: f.truncate()
            sin(x)/x^2
            sage: f.series(x,7)
            1*x^(-1) + (-1/6)*x + 1/120*x^3 + (-1/5040)*x^5 + Order(x^7)
            sage: f.series(x,7).truncate()
            -1/5040*x^5 + 1/120*x^3 - 1/6*x + 1/x
            sage: f.series(x==1,3).truncate().expand()
            -2*x^2*cos(1) + 5/2*x^2*sin(1) + 5*x*cos(1) - 7*x*sin(1) - 3*cos(1) + 11/2*sin(1)
        """
        if not is_a_series(self._gobj):
            return self
        return new_Expression_from_GEx(self._parent, series_to_poly(self._gobj))

    def expand(Expression self, side=None):
        """
        Expand this symbolic expression. Products of sums and exponentiated
        sums are multiplied out, numerators of rational expressions which
        are sums are split into their respective terms, and multiplications
        are distributed over addition at all levels.

        EXAMPLES:

        We expand the expression `(x-y)^5` using both
        method and functional notation.

        ::

            sage: x,y = var('x,y')
            sage: a = (x-y)^5
            sage: a.expand()
            x^5 - 5*x^4*y + 10*x^3*y^2 - 10*x^2*y^3 + 5*x*y^4 - y^5
            sage: expand(a)
            x^5 - 5*x^4*y + 10*x^3*y^2 - 10*x^2*y^3 + 5*x*y^4 - y^5

        We expand some other expressions::

            sage: expand((x-1)^3/(y-1))
            x^3/(y - 1) - 3*x^2/(y - 1) + 3*x/(y - 1) - 1/(y - 1)
            sage: expand((x+sin((x+y)^2))^2)
            x^2 + 2*x*sin((x + y)^2) + sin((x + y)^2)^2

        We can expand individual sides of a relation::

            sage: a = (16*x-13)^2 == (3*x+5)^2/2
            sage: a.expand()
            256*x^2 - 416*x + 169 == 9/2*x^2 + 15*x + 25/2
            sage: a.expand('left')
            256*x^2 - 416*x + 169 == 1/2*(3*x + 5)^2
            sage: a.expand('right')
            (16*x - 13)^2 == 9/2*x^2 + 15*x + 25/2

        TESTS::

            sage: var('x,y')
            (x, y)
            sage: ((x + (2/3)*y)^3).expand()
            x^3 + 2*x^2*y + 4/3*x*y^2 + 8/27*y^3
            sage: expand( (x*sin(x) - cos(y)/x)^2 )
            x^2*sin(x)^2 - 2*cos(y)*sin(x) + cos(y)^2/x^2
            sage: f = (x-y)*(x+y); f
            (x + y)*(x - y)
            sage: f.expand()
            x^2 - y^2
        """
        if side is not None:
            if not is_a_relational(self._gobj):
                raise ValueError("expansion on sides only makes sense for relations")
            if side == 'left':
                return self.operator()(self.lhs().expand(), self.rhs())
            elif side == 'right':
                return self.operator()(self.lhs(), self.rhs().expand())
            else:
                raise ValueError("side must be 'left', 'right', or None")

        cdef GEx x
        sig_on()
        try:
            x = self._gobj.expand(0)
        finally:
            sig_off()
        return new_Expression_from_GEx(self._parent, x)

    expand_rational = rational_expand = expand

    def expand_trig(self, full=False, half_angles=False, plus=True, times=True):
        """
        Expand trigonometric and hyperbolic functions of sums of angles
        and of multiple angles occurring in self. For best results, self
        should already be expanded.

        INPUT:

        -  ``full`` - (default: False) To enhance user control
           of simplification, this function expands only one level at a time
           by default, expanding sums of angles or multiple angles. To obtain
           full expansion into sines and cosines immediately, set the optional
           parameter full to True.

        -  ``half_angles`` - (default: False) If True, causes
           half-angles to be simplified away.

        -  ``plus`` - (default: True) Controls the sum rule;
           expansion of sums (e.g. 'sin(x + y)') will take place only if plus
           is True.

        -  ``times`` - (default: True) Controls the product
           rule, expansion of products (e.g. sin(2\*x)) will take place only
           if times is True.


        OUTPUT:

        A symbolic expression.

        EXAMPLES::

            sage: sin(5*x).expand_trig()
            5*cos(x)^4*sin(x) - 10*cos(x)^2*sin(x)^3 + sin(x)^5
            sage: cos(2*x + var('y')).expand_trig()
            cos(2*x)*cos(y) - sin(2*x)*sin(y)

        We illustrate various options to this function::

            sage: f = sin(sin(3*cos(2*x))*x)
            sage: f.expand_trig()
            sin((3*cos(cos(2*x))^2*sin(cos(2*x)) - sin(cos(2*x))^3)*x)
            sage: f.expand_trig(full=True)
            sin((3*(cos(cos(x)^2)*cos(sin(x)^2) + sin(cos(x)^2)*sin(sin(x)^2))^2*(cos(sin(x)^2)*sin(cos(x)^2) - cos(cos(x)^2)*sin(sin(x)^2)) - (cos(sin(x)^2)*sin(cos(x)^2) - cos(cos(x)^2)*sin(sin(x)^2))^3)*x)
            sage: sin(2*x).expand_trig(times=False)
            sin(2*x)
            sage: sin(2*x).expand_trig(times=True)
            2*cos(x)*sin(x)
            sage: sin(2 + x).expand_trig(plus=False)
            sin(x + 2)
            sage: sin(2 + x).expand_trig(plus=True)
            cos(x)*sin(2) + cos(2)*sin(x)
            sage: sin(x/2).expand_trig(half_angles=False)
            sin(1/2*x)
            sage: sin(x/2).expand_trig(half_angles=True)
            (-1)^floor(1/2*x/pi)*sqrt(-1/2*cos(x) + 1/2)

        ALIASES:

        :meth:`trig_expand` and :meth:`expand_trig` are the same
        """
        from sage.calculus.calculus import maxima_options
        M = self._maxima_()
        P = M.parent()
        opt = maxima_options(trigexpand=full, halfangles=half_angles,
                             trigexpandplus=plus, trigexpandtimes=times)
        cmd = 'trigexpand(%s), %s'%(M.name(), opt)
        ans = P(cmd)
        return self.parent()(ans)

    trig_expand = expand_trig

    def reduce_trig(self, var=None):
        r"""
        Combine products and powers of trigonometric and hyperbolic
        sin's and cos's of x into those of multiples of x. It also
        tries to eliminate these functions when they occur in
        denominators.

        INPUT:

        - ``self`` - a symbolic expression

        - ``var`` - (default: None) the variable which is used for
          these transformations. If not specified, all variables are
          used.

        OUTPUT:

        A symbolic expression.

        EXAMPLES::

            sage: y=var('y')
            sage: f=sin(x)*cos(x)^3+sin(y)^2
            sage: f.reduce_trig()
            -1/2*cos(2*y) + 1/8*sin(4*x) + 1/4*sin(2*x) + 1/2

        To reduce only the expressions involving x we use optional parameter::

            sage: f.reduce_trig(x)
            sin(y)^2 + 1/8*sin(4*x) + 1/4*sin(2*x)

        ALIASES: :meth:`trig_reduce` and :meth:`reduce_trig` are the same
        """
        M = self._maxima_()
        P = M.parent()
        if var is None:
            cmd = 'trigreduce(%s)'%(M.name())
        else:
            cmd = 'trigreduce(%s,%s)'%(M.name(),'_SAGE_VAR_'+str(var))
        ans = P(cmd)
        return self.parent()(ans)

    trig_reduce = reduce_trig

    ############################################################################
    # Pattern Matching
    ############################################################################
    def match(self, pattern):
        """
        Check if self matches the given pattern.

        INPUT:

        -  ``pattern`` -- a symbolic expression, possibly containing wildcards
           to match for

        OUTPUT:

        One of

        ``None`` if there is no match, or a dictionary mapping the
        wildcards to the matching values if a match was found. Note
        that the dictionary is empty if there were no wildcards in the
        given pattern.

        See also http://www.ginac.de/tutorial/Pattern-matching-and-advanced-substitutions.html

        EXAMPLES::

            sage: var('x,y,z,a,b,c,d,f,g')
            (x, y, z, a, b, c, d, f, g)
            sage: w0 = SR.wild(0); w1 = SR.wild(1); w2 = SR.wild(2)
            sage: ((x+y)^a).match((x+y)^a)  # no wildcards, so empty dict
            {}
            sage: print ((x+y)^a).match((x+y)^b)
            None
            sage: t = ((x+y)^a).match(w0^w1)
            sage: t[w0], t[w1]
            (x + y, a)
            sage: print ((x+y)^a).match(w0^w0)
            None
            sage: ((x+y)^(x+y)).match(w0^w0)
            {$0: x + y}
            sage: t = ((a+b)*(a+c)).match((a+w0)*(a+w1))
            sage: t[w0], t[w1]
            (c, b)
            sage: ((a+b)*(a+c)).match((w0+b)*(w0+c))
            {$0: a}
            sage: t = ((a+b)*(a+c)).match((w0+w1)*(w0+w2))
            sage: t[w0], t[w1], t[w2]
            (a, c, b)
            sage: print ((a+b)*(a+c)).match((w0+w1)*(w1+w2))
            None
            sage: t = (a*(x+y)+a*z+b).match(a*w0+w1)
            sage: t[w0], t[w1]
            (x + y, a*z + b)
            sage: print (a+b+c+d+f+g).match(c)
            None
            sage: (a+b+c+d+f+g).has(c)
            True
            sage: (a+b+c+d+f+g).match(c+w0)
            {$0: a + b + d + f + g}
            sage: (a+b+c+d+f+g).match(c+g+w0)
            {$0: a + b + d + f}
            sage: (a+b).match(a+b+w0)
            {$0: 0}
            sage: print (a*b^2).match(a^w0*b^w1)
            None
            sage: (a*b^2).match(a*b^w1)
            {$1: 2}
            sage: (x*x.arctan2(x^2)).match(w0*w0.arctan2(w0^2))
            {$0: x}

        Beware that behind-the-scenes simplification can lead to
        surprising results in matching::

            sage: print (x+x).match(w0+w1)
            None
            sage: t = x+x; t
            2*x
            sage: t.operator()
            <built-in function mul>

        Since asking to match w0+w1 looks for an addition operator,
        there is no match.
        """
        cdef Expression p = self.coerce_in(pattern)
        cdef GExList mlst
        cdef bint res = self._gobj.match(p._gobj, mlst)
        if not res:
            return None

        cdef dict rdict = {}
        cdef GExListIter itr = mlst.begin()
        cdef GExListIter lstend = mlst.end()
        while itr.is_not_equal(lstend):
            key = new_Expression_from_GEx(self._parent, itr.obj().lhs())
            val = new_Expression_from_GEx(self._parent, itr.obj().rhs())
            rdict[key] = val
            itr.inc()
        return rdict


    def find(self, pattern):
        """
        Find all occurrences of the given pattern in this expression.

        Note that once a subexpression matches the pattern, the search does
        not extend to subexpressions of it.

        EXAMPLES::

            sage: var('x,y,z,a,b')
            (x, y, z, a, b)
            sage: w0 = SR.wild(0); w1 = SR.wild(1)

            sage: (sin(x)*sin(y)).find(sin(w0))
            [sin(y), sin(x)]

            sage: ((sin(x)+sin(y))*(a+b)).expand().find(sin(w0))
            [sin(y), sin(x)]

            sage: (1+x+x^2+x^3).find(x)
            [x]
            sage: (1+x+x^2+x^3).find(x^w0)
            [x^2, x^3]

            sage: (1+x+x^2+x^3).find(y)
            []

            # subexpressions of a match are not listed
            sage: ((x^y)^z).find(w0^w1)
            [(x^y)^z]
        """
        cdef Expression p = self.coerce_in(pattern)
        cdef GExList found
        self._gobj.find(p._gobj, found)
        res = []
        cdef GExListIter itr = found.begin()
        while itr.is_not_equal(found.end()):
            res.append(new_Expression_from_GEx(self._parent, itr.obj()))
            itr.inc()
        res.sort(cmp)
        return res

    def has(self, pattern):
        """
        EXAMPLES::

            sage: var('x,y,a'); w0 = SR.wild(); w1 = SR.wild()
            (x, y, a)
            sage: (x*sin(x + y + 2*a)).has(y)
            True

        Here "x+y" is not a subexpression of "x+y+2*a" (which has the
        subexpressions "x", "y" and "2*a")::

            sage: (x*sin(x + y + 2*a)).has(x+y)
            False
            sage: (x*sin(x + y + 2*a)).has(x + y + w0)
            True

        The following fails because "2*(x+y)" automatically gets converted to
        "2*x+2*y" of which "x+y" is not a subexpression::

            sage: (x*sin(2*(x+y) + 2*a)).has(x+y)
            False

        Although x^1==x and x^0==1, neither "x" nor "1" are actually of the
        form "x^something"::

            sage: (x+1).has(x^w0)
            False

        Here is another possible pitfall, where the first expression
        matches because the term "-x" has the form "(-1)*x" in GiNaC. To check
        whether a polynomial contains a linear term you should use the
        coeff() function instead.

        ::

            sage: (4*x^2 - x + 3).has(w0*x)
            True
            sage: (4*x^2 + x + 3).has(w0*x)
            False
            sage: (4*x^2 + x + 3).has(x)
            True
            sage: (4*x^2 - x + 3).coefficient(x,1)
            -1
            sage: (4*x^2 + x + 3).coefficient(x,1)
            1
        """
        cdef Expression p = self.coerce_in(pattern)
        return self._gobj.has(p._gobj)

    def substitute(self, in_dict=None, **kwds):
        """
        EXAMPLES::

            sage: var('x,y,z,a,b,c,d,f,g')
            (x, y, z, a, b, c, d, f, g)
            sage: w0 = SR.wild(0); w1 = SR.wild(1)
            sage: t = a^2 + b^2 + (x+y)^3

            # substitute with keyword arguments (works only with symbols)
            sage: t.subs(a=c)
            (x + y)^3 + b^2 + c^2

            # substitute with a dictionary argument
            sage: t.subs({a^2: c})
            (x + y)^3 + b^2 + c

            sage: t.subs({w0^2: w0^3})
            a^3 + b^3 + (x + y)^3

            # substitute with a relational expression
            sage: t.subs(w0^2 == w0^3)
            a^3 + b^3 + (x + y)^3

            sage: t.subs(w0==w0^2)
            (x^2 + y^2)^18 + a^16 + b^16

            # more than one keyword argument is accepted
            sage: t.subs(a=b, b=c)
            (x + y)^3 + b^2 + c^2

            # using keyword arguments with a dictionary is allowed
            sage: t.subs({a:b}, b=c)
            (x + y)^3 + b^2 + c^2

            # in this case keyword arguments override the dictionary
            sage: t.subs({a:b}, a=c)
            (x + y)^3 + b^2 + c^2

            sage: t.subs({a:b, b:c})
            (x + y)^3 + b^2 + c^2

        TESTS::

            sage: # no arguments return the same expression
            sage: t.subs()
            (x + y)^3 + a^2 + b^2

            # similarly for an empty dictionary argument
            sage: t.subs({})
            (x + y)^3 + a^2 + b^2

            # non keyword or dictionary argument returns error
            sage: t.subs(5)
            Traceback (most recent call last):
            ...
            TypeError: subs takes either a set of keyword arguments, a dictionary, or a symbolic relational expression

            # substitutions with infinity
            sage: (x/y).subs(y=oo)
            0
            sage: (x/y).subs(x=oo)
            Traceback (most recent call last):
            ...
            RuntimeError: indeterminate expression: infinity * f(x) encountered.
            sage: (x*y).subs(x=oo)
            Traceback (most recent call last):
            ...
            RuntimeError: indeterminate expression: infinity * f(x) encountered.
            sage: (x^y).subs(x=oo)
            Traceback (most recent call last):
            ...
            ValueError: power::eval(): pow(Infinity, f(x)) is not defined.
            sage: (x^y).subs(y=oo)
            Traceback (most recent call last):
            ...
            ValueError: power::eval(): pow(f(x), infinity) is not defined.
            sage: (x+y).subs(x=oo)
            +Infinity
            sage: (x-y).subs(y=oo)
            -Infinity
            sage: gamma(x).subs(x=-1)
            Infinity
            sage: 1/gamma(x).subs(x=-1)
            0

        Verify that this operation does not modify the passed
        dictionary (:trac:`6622`)::

            sage: var('v t')
            (v, t)
            sage: f = v*t
            sage: D = {v: 2}
            sage: f(D, t=3)
            6
            sage: D
            {v: 2}

        Check if :trac:`9891` is fixed::

            sage: exp(x).subs(x=log(x))
            x

        Check if :trac:`13587` is fixed::

            sage: t = tan(x)^2 - tan(x)
            sage: t.subs(x=pi/2)
            Infinity
            sage: u = gamma(x) - gamma(x-1)
            sage: u.subs(x=-1)
            Infinity
        """
        cdef dict sdict = {}
        if in_dict is not None:
            if isinstance(in_dict, Expression):
                return self._subs_expr(in_dict)
            if not isinstance(in_dict, dict):
                raise TypeError("subs takes either a set of keyword arguments, a dictionary, or a symbolic relational expression")
            sdict.update(in_dict)

        if kwds:
            for k, v in kwds.iteritems():
                k = self._parent.var(k)
                sdict[k] = v

        cdef GExMap smap
        for k, v in sdict.iteritems():
            smap.insert(make_pair((<Expression>self.coerce_in(k))._gobj,
                                  (<Expression>self.coerce_in(v))._gobj))

        return new_Expression_from_GEx(self._parent, self._gobj.subs_map(smap, 0))

    subs = substitute

    cpdef Expression _subs_expr(self, expr):
        """
        EXAMPLES::

            sage: var('x,y,z,a,b,c,d,f')
            (x, y, z, a, b, c, d, f)
            sage: w0 = SR.wild(0); w1 = SR.wild(1)
            sage: (a^2 + b^2 + (x+y)^2)._subs_expr(w0^2 == w0^3)
            a^3 + b^3 + (x + y)^3
            sage: (a^4 + b^4 + (x+y)^4)._subs_expr(w0^2 == w0^3)
            a^4 + b^4 + (x + y)^4
            sage: (a^2 + b^4 + (x+y)^4)._subs_expr(w0^2 == w0^3)
            b^4 + (x + y)^4 + a^3
            sage: ((a+b+c)^2)._subs_expr(a+b == x)
            (a + b + c)^2
            sage: ((a+b+c)^2)._subs_expr(a+b+w0 == x+w0)
            (c + x)^2
            sage: (a+2*b)._subs_expr(a+b == x)
            a + 2*b
            sage: (a+2*b)._subs_expr(a+b+w0 == x+w0)
            a + 2*b
            sage: (a+2*b)._subs_expr(a+w0*b == x)
            x
            sage: (a+2*b)._subs_expr(a+b+w0*b == x+w0*b)
            a + 2*b
            sage: (4*x^3-2*x^2+5*x-1)._subs_expr(x==a)
            4*a^3 - 2*a^2 + 5*a - 1
            sage: (4*x^3-2*x^2+5*x-1)._subs_expr(x^w0==a^w0)
            4*a^3 - 2*a^2 + 5*x - 1
            sage: (4*x^3-2*x^2+5*x-1)._subs_expr(x^w0==a^(2*w0))._subs_expr(x==a)
            4*a^6 - 2*a^4 + 5*a - 1
            sage: sin(1+sin(x))._subs_expr(sin(w0)==cos(w0))
            cos(cos(x) + 1)
            sage: (sin(x)^2 + cos(x)^2)._subs_expr(sin(w0)^2+cos(w0)^2==1)
            1
            sage: (1 + sin(x)^2 + cos(x)^2)._subs_expr(sin(w0)^2+cos(w0)^2==1)
            cos(x)^2 + sin(x)^2 + 1
            sage: (17*x + sin(x)^2 + cos(x)^2)._subs_expr(w1 + sin(w0)^2+cos(w0)^2 == w1 + 1)
            17*x + 1
            sage: ((x-1)*(sin(x)^2 + cos(x)^2)^2)._subs_expr(sin(w0)^2+cos(w0)^2 == 1)
            x - 1
            """
        cdef Expression p = self.coerce_in(expr)
        return new_Expression_from_GEx(self._parent, self._gobj.subs(p._gobj))

    def substitute_expression(self, *equations):
        """
        Given a dictionary of key:value pairs, substitute all occurrences
        of key for value in self.  The substitutions can also be given
        as a number of symbolic equalities key == value; see the
        examples.

        .. warning::

           This is a formal pattern substitution, which may or may not
           have any mathematical meaning. The exact rules used at
           present in Sage are determined by Maxima's subst
           command. Sometimes patterns are not replaced even though
           one would think they should be - see examples below.

        EXAMPLES::

            sage: f = x^2 + 1
            sage: f.subs_expr(x^2 == x)
            x + 1

        ::

            sage: var('x,y,z'); f = x^3 + y^2 + z
            (x, y, z)
            sage: f.subs_expr(x^3 == y^2, z == 1)
            2*y^2 + 1

        Or the same thing giving the substitutions as a dictionary::

            sage: f.subs_expr({x^3:y^2, z:1})
            2*y^2 + 1

            sage: f = x^2 + x^4
            sage: f.subs_expr(x^2 == x)
            x^4 + x
            sage: f = cos(x^2) + sin(x^2)
            sage: f.subs_expr(x^2 == x)
            cos(x) + sin(x)

        ::

            sage: f(x,y,t) = cos(x) + sin(y) + x^2 + y^2 + t
            sage: f.subs_expr(y^2 == t)
            (x, y, t) |--> x^2 + 2*t + cos(x) + sin(y)

        The following seems really weird, but it *is* what Maple does::

            sage: f.subs_expr(x^2 + y^2 == t)
            (x, y, t) |--> x^2 + y^2 + t + cos(x) + sin(y)
            sage: maple.eval('subs(x^2 + y^2 = t, cos(x) + sin(y) + x^2 + y^2 + t)')          # optional - maple
            'cos(x)+sin(y)+x^2+y^2+t'
            sage: maxima.quit()
            sage: maxima.eval('cos(x) + sin(y) + x^2 + y^2 + t, x^2 + y^2 = t')
            'sin(y)+y^2+cos(x)+x^2+t'

        Actually Mathematica does something that makes more sense::

            sage: mathematica.eval('Cos[x] + Sin[y] + x^2 + y^2 + t /. x^2 + y^2 -> t')       # optional - mathematica
            2 t + Cos[x] + Sin[y]
        """
        if isinstance(equations[0], dict):
            eq_dict = equations[0]
            equations = [ x == eq_dict[x] for x in eq_dict.keys() ]

        if not all([is_SymbolicEquation(eq) for eq in equations]):
            raise TypeError("each expression must be an equation")

        d = dict([(eq.lhs(), eq.rhs()) for eq in equations])
        return self.subs(d)

    subs_expr = substitute_expression

    def substitute_function(self, original, new):
        """
        Return this symbolic expressions all occurrences of the
        function *original* replaced with the function *new*.

        EXAMPLES::

            sage: x,y = var('x,y')
            sage: foo = function('foo'); bar = function('bar')
            sage: f = foo(x) + 1/foo(pi*y)
            sage: f.substitute_function(foo, bar)
            1/bar(pi*y) + bar(x)
        """
        from sage.symbolic.expression_conversions import SubstituteFunction
        return SubstituteFunction(self, original, new)()

    def __call__(self, *args, **kwds):
        """
        Call the :meth:`subs` on this expression.

        EXAMPLES::

            sage: var('x,y,z')
            (x, y, z)
            sage: (x+y)(x=z^2, y=x^y)
            z^2 + x^y
        """
        return self._parent._call_element_(self, *args, **kwds)

    def variables(self):
        """
        Return sorted tuple of variables that occur in this expression.

        EXAMPLES::

            sage: (x,y,z) = var('x,y,z')
            sage: (x+y).variables()
            (x, y)
            sage: (2*x).variables()
            (x,)
            sage: (x^y).variables()
            (x, y)
            sage: sin(x+y^z).variables()
            (x, y, z)

        """
        from sage.symbolic.ring import SR
        cdef GExSet sym_set
        g_list_symbols(self._gobj, sym_set)
        res = []
        cdef GExSetIter itr = sym_set.begin()
        while itr.is_not_equal(sym_set.end()):
            res.append(new_Expression_from_GEx(SR, itr.obj()))
            itr.inc()
        res.sort(cmp=lambda x,y: -cmp(x,y))
        return tuple(res)

    def arguments(self):
        """
        EXAMPLES::

            sage: x,y = var('x,y')
            sage: f = x + y
            sage: f.arguments()
            (x, y)

            sage: g = f.function(x)
            sage: g.arguments()
            (x,)

        """
        try:
            return self._parent.arguments()
        except AttributeError:
            return self.variables()

    args = arguments

    def number_of_arguments(self):
        """
        EXAMPLES::

            sage: x,y = var('x,y')
            sage: f = x + y
            sage: f.number_of_arguments()
            2

            sage: g = f.function(x)
            sage: g.number_of_arguments()
            1

        ::

            sage: x,y,z = var('x,y,z')
            sage: (x+y).number_of_arguments()
            2
            sage: (x+1).number_of_arguments()
            1
            sage: (sin(x)+1).number_of_arguments()
            1
            sage: (sin(z)+x+y).number_of_arguments()
            3
            sage: (sin(x+y)).number_of_arguments()
            2

        ::

            sage: ( 2^(8/9) - 2^(1/9) )(x-1)
            Traceback (most recent call last):
            ...
            ValueError: the number of arguments must be less than or equal to 0
        """
        return len(self.arguments())

    def number_of_operands(self):
        """
        Return the number of arguments of this expression.

        EXAMPLES::

            sage: var('a,b,c,x,y')
            (a, b, c, x, y)
            sage: a.number_of_operands()
            0
            sage: (a^2 + b^2 + (x+y)^2).number_of_operands()
            3
            sage: (a^2).number_of_operands()
            2
            sage: (a*b^2*c).number_of_operands()
            3
        """
        return self._gobj.nops()

    nops = number_of_operands

    def __len__(self):
        """
        Return the number of arguments of this expression.

        EXAMPLES::

            sage: var('a,b,c,x,y')
            (a, b, c, x, y)
            sage: len(a)
            0
            sage: len((a^2 + b^2 + (x+y)^2))
            3
            sage: len((a^2))
            2
            sage: len(a*b^2*c)
            3
        """
        return self.number_of_operands()

    def _unpack_operands(self):
        """
        Unpack the operands of this expression converting each to a Python
        object if possible.

        This corresponds to the conversion performed when arguments of a
        function are unpacked as they are being passed to custom methods of
        a symbolic function.

        EXAMPLES::

            sage: t = SR._force_pyobject((1, 2, x, x+1, x+2))
            sage: t._unpack_operands()
            (1, 2, x, x + 1, x + 2)
            sage: type(t._unpack_operands())
            <type 'tuple'>
            sage: map(type, t._unpack_operands())
            [<type 'sage.rings.integer.Integer'>, <type 'sage.rings.integer.Integer'>, <type 'sage.symbolic.expression.Expression'>, <type 'sage.symbolic.expression.Expression'>, <type 'sage.symbolic.expression.Expression'>]
            sage: u = SR._force_pyobject((t, x^2))
            sage: u._unpack_operands()
            ((1, 2, x, x + 1, x + 2), x^2)
            sage: type(u._unpack_operands()[0])
            <type 'tuple'>
        """
        from sage.symbolic.pynac import unpack_operands
        return unpack_operands(self)

    def operands(self):
        """
        Return a list containing the operands of this expression.

        EXAMPLES::

            sage: var('a,b,c,x,y')
            (a, b, c, x, y)
            sage: (a^2 + b^2 + (x+y)^2).operands()
            [a^2, b^2, (x + y)^2]
            sage: (a^2).operands()
            [a, 2]
            sage: (a*b^2*c).operands()
            [a, b^2, c]
        """
        from sage.symbolic.ring import SR
        return [new_Expression_from_GEx(SR, self._gobj.op(i)) \
                            for i from 0 <= i < self._gobj.nops()]

    def operator(self):
        """
        Return the topmost operator in this expression.

        EXAMPLES::

            sage: x,y,z = var('x,y,z')
            sage: (x+y).operator()
            <built-in function add>
            sage: (x^y).operator()
            <built-in function pow>
            sage: (x^y * z).operator()
            <built-in function mul>
            sage: (x < y).operator()
            <built-in function lt>

            sage: abs(x).operator()
            abs
            sage: r = gamma(x).operator(); type(r)
            <class 'sage.functions.other.Function_gamma'>

            sage: psi = function('psi', nargs=1)
            sage: psi(x).operator()
            psi

            sage: r = psi(x).operator()
            sage: r == psi
            True

            sage: f = function('f', nargs=1, conjugate_func=lambda self, x: 2*x)
            sage: nf = f(x).operator()
            sage: nf(x).conjugate()
            2*x

            sage: f = function('f')
            sage: a = f(x).diff(x); a
            D[0](f)(x)
            sage: a.operator()
            D[0](f)

        TESTS::

            sage: (x <= y).operator()
            <built-in function le>
            sage: (x == y).operator()
            <built-in function eq>
            sage: (x != y).operator()
            <built-in function ne>
            sage: (x > y).operator()
            <built-in function gt>
            sage: (x >= y).operator()
            <built-in function ge>
            sage: SR._force_pyobject( (x, x + 1, x + 2) ).operator()
            <type 'tuple'>
        """
        cdef operators o
        cdef unsigned serial
        import operator
        if is_a_add(self._gobj):
            return operator.add
        elif is_a_mul(self._gobj) or is_a_ncmul(self._gobj):
            return operator.mul
        elif is_a_power(self._gobj):
            return operator.pow
        elif is_a_relational(self._gobj):
            # find the operator and return it
            o = relational_operator(self._gobj)
            if o == equal:
                return operator.eq
            elif o == not_equal:
                return operator.ne
            elif o == less:
                return operator.lt
            elif o == less_or_equal:
                return operator.le
            elif o == greater:
                return operator.gt
            elif o == greater_or_equal:
                return operator.ge
            else:
                raise RuntimeError("operator type not known, please report this as a bug")
        elif is_a_function(self._gobj):
            # get function id
            serial = ex_to_function(self._gobj).get_serial()

            # if operator is a special function defined by us
            # find the python equivalent and return it
            res = get_sfunction_from_serial(serial)
            if res is None:
                raise RuntimeError("cannot find SFunction in table")

            if is_a_fderivative(self._gobj):
                from sage.symbolic.pynac import paramset_from_Expression
                from sage.symbolic.operators import FDerivativeOperator
                parameter_set = paramset_from_Expression(self)
                res = FDerivativeOperator(res, parameter_set)

            return res
        elif is_exactly_a_exprseq(self._gobj):
            return tuple

        # self._gobj is either a symbol, constant or numeric
        return None

    def __index__(self):
        """
        EXAMPLES::

            sage: a = range(10)
            sage: a[:SR(5)]
            [0, 1, 2, 3, 4]
        """
        return int(self._integer_())

    def iterator(self):
        """
        Return an iterator over the operands of this expression.

        EXAMPLES::

            sage: x,y,z = var('x,y,z')
            sage: list((x+y+z).iterator())
            [x, y, z]
            sage: list((x*y*z).iterator())
            [x, y, z]
            sage: list((x^y*z*(x+y)).iterator())
            [x + y, x^y, z]

        Note that symbols, constants and numeric objects do not have operands,
        so the iterator function raises an error in these cases::

            sage: x.iterator()
            Traceback (most recent call last):
            ...
            ValueError: expressions containing only a numeric coefficient, constant or symbol have no operands
            sage: pi.iterator()
            Traceback (most recent call last):
            ...
            ValueError: expressions containing only a numeric coefficient, constant or symbol have no operands
            sage: SR(5).iterator()
            Traceback (most recent call last):
            ...
            ValueError: expressions containing only a numeric coefficient, constant or symbol have no operands
        """
        if is_a_symbol(self._gobj) or is_a_constant(self._gobj) or \
                is_a_numeric(self._gobj):
                    raise ValueError("expressions containing only a numeric coefficient, constant or symbol have no operands")
        return new_ExpIter_from_Expression(self)

    property op:
        def __get__(self):
            """
            Provide access to the operands of an expression through a property.


            EXAMPLES::

                sage: t = 1+x+x^2
                sage: t.op
                Operands of x^2 + x + 1
                sage: x.op
                Traceback (most recent call last):
                ...
                TypeError: expressions containing only a numeric coefficient, constant or symbol have no operands
                sage: t.op[0]
                x^2

            Indexing directly with ``t[1]`` causes problems with numpy types.

                sage: t[1]
                Traceback (most recent call last):
                ...
                TypeError: 'sage.symbolic.expression.Expression' object does not support indexing
            """
            if is_a_symbol(self._gobj) or is_a_constant(self._gobj) or \
                is_a_numeric(self._gobj):
                    raise TypeError("expressions containing only a numeric coefficient, constant or symbol have no operands")
            cdef OperandsWrapper res = OperandsWrapper.__new__(OperandsWrapper)
            res._expr = self
            return res

    def _numerical_approx(self, prec=None, digits=None, algorithm=None):
        """
        Return a numerical approximation this symbolic expression as
        either a real or complex number with at least the requested
        number of bits or digits of precision.

        EXAMPLES::

            sage: sin(x).subs(x=5).n()
            -0.958924274663138
            sage: sin(x).subs(x=5).n(100)
            -0.95892427466313846889315440616
            sage: sin(x).subs(x=5).n(digits=50)
            -0.95892427466313846889315440615599397335246154396460
            sage: zeta(x).subs(x=2).numerical_approx(digits=50)
            1.6449340668482264364724151666460251892189499012068

            sage: cos(3).numerical_approx(200)
            -0.98999249660044545727157279473126130239367909661558832881409
            sage: numerical_approx(cos(3),200)
            -0.98999249660044545727157279473126130239367909661558832881409
            sage: numerical_approx(cos(3), digits=10)
            -0.9899924966
            sage: (i + 1).numerical_approx(32)
            1.00000000 + 1.00000000*I
            sage: (pi + e + sqrt(2)).numerical_approx(100)
            7.2740880444219335226246195788

        TESTS:

        We test the evaluation of different infinities available in Pynac::

            sage: t = x - oo; t
            -Infinity
            sage: t.n()
            -infinity
            sage: t = x + oo; t
            +Infinity
            sage: t.n()
            +infinity
            sage: t = x - unsigned_infinity; t
            Infinity
            sage: t.n()
            Traceback (most recent call last):
            ...
            ValueError: can only convert signed infinity to RR

        Some expressions cannot be evaluated numerically::

            sage: n(sin(x))
            Traceback (most recent call last):
            ...
            TypeError: cannot evaluate symbolic expression numerically
            sage: a = var('a')
            sage: (x^2 + 2*x + 2).subs(x=a).n()
            Traceback (most recent call last):
            ...
            TypeError: cannot evaluate symbolic expression numerically

        Make sure we've rounded up log(10,2) enough to guarantee
        sufficient precision (:trac:`10164`)::

            sage: ks = 4*10**5, 10**6
            sage: all(len(str(e.n(digits=k)))-1 >= k for k in ks)
            True

        """
        if prec is None:
            if digits is None:
                prec = 53
            else:
                prec = int((digits+1) * LOG_TEN_TWO_PLUS_EPSILON) + 1
        from sage.rings.real_mpfr import RealField
        R = RealField(prec)
        kwds = {'parent': R, 'algorithm': algorithm}
        cdef Expression x
        try:
            x = self._convert(kwds)
        except TypeError: # numerical approximation for real number failed
            pass          # try again with complex
            kwds['parent'] = R.complex_field()
            x = self._convert(kwds)

        # we have to consider constants as well, since infinity is a constant
        # in pynac
        if is_a_numeric(x._gobj):
            res = py_object_from_numeric(x._gobj)
        elif  is_a_constant(x._gobj):
            res = x.pyobject()
        else:
            raise TypeError("cannot evaluate symbolic expression numerically")

        # Important -- the  we get might not be a valid output for numerical_approx in
        # the case when one gets infinity.
        if isinstance(res, AnInfinity):
            return res.n(prec=prec,digits=digits)
        return res

    #added this line to make doctests visible to users
    numerical_approx =_numerical_approx
    n=_numerical_approx
    N=_numerical_approx

    def round(self):
        """
        Round this expression to the nearest integer.

        EXAMPLES::

            sage: u = sqrt(43203735824841025516773866131535024)
            sage: u.round()
            207855083711803945
            sage: t = sqrt(Integer('1'*1000)).round(); print str(t)[-10:]
            3333333333
            sage: (-sqrt(110)).round()
            -10
            sage: (-sqrt(115)).round()
            -11
            sage: (sqrt(-3)).round()
            Traceback (most recent call last):
            ...
            ValueError: could not convert sqrt(-3) to a real number
        """
        try:
            return self.pyobject().round()
        except (TypeError, AttributeError):
            pass
        from sage.functions.all import floor, ceil
        try:
            rif_self = sage.rings.all.RIF(self)
        except TypeError:
            raise ValueError("could not convert %s to a real number" % self)
        half = 1 / sage.rings.integer.Integer(2)
        if rif_self < 0 or (rif_self.contains_zero() and self < 0):
            result = ceil(self - half)
        else:
            result = floor(self + half)
        if not isinstance(result, sage.rings.integer.Integer):
            raise ValueError("could not convert %s to a real number" % self)
        else:
            return result

    def function(self, *args):
        """
        Return a callable symbolic expression with the given variables.

        EXAMPLES:

        We will use several symbolic variables in the examples below::

            sage: var('x, y, z, t, a, w, n')
            (x, y, z, t, a, w, n)

        ::

            sage: u = sin(x) + x*cos(y)
            sage: g = u.function(x,y)
            sage: g(x,y)
            x*cos(y) + sin(x)
            sage: g(t,z)
            t*cos(z) + sin(t)
            sage: g(x^2, x^y)
            x^2*cos(x^y) + sin(x^2)

        ::

            sage: f = (x^2 + sin(a*w)).function(a,x,w); f
            (a, x, w) |--> x^2 + sin(a*w)
            sage: f(1,2,3)
            sin(3) + 4

        Using the :meth:`function` method we can obtain the above function
        `f`, but viewed as a function of different variables::

            sage: h = f.function(w,a); h
            (w, a) |--> x^2 + sin(a*w)

        This notation also works::

            sage: h(w,a) = f
            sage: h
            (w, a) |--> x^2 + sin(a*w)

        You can even make a symbolic expression `f` into a function
        by writing ``f(x,y) = f``::

            sage: f = x^n + y^n; f
            x^n + y^n
            sage: f(x,y) = f
            sage: f
            (x, y) |--> x^n + y^n
            sage: f(2,3)
            3^n + 2^n
        """
        # we override type checking in CallableSymbolicExpressionRing,
        # since it checks for old SymbolicVariable's
        # and do the check here instead
        from sage.symbolic.callable import CallableSymbolicExpressionRing
        from sage.symbolic.ring import is_SymbolicVariable
        for i in args:
            if not is_SymbolicVariable(i):
                break
        else:
            R = CallableSymbolicExpressionRing(args, check=False)
            return R(self)
        raise TypeError("Must construct a function with a tuple (or list) of symbolic variables.")

    ############################################################################
    # Basic arithmetic wrappers
    # which allow disabling automatic evaluation with the hold parameter
    ############################################################################
    def power(self, exp, hold=False):
        """
        Return the current expression to the power ``exp``.

        To prevent automatic evaluation use the ``hold`` argument.

        EXAMPLES::

            sage: (x^2).power(2)
            x^4
            sage: (x^2).power(2, hold=True)
            (x^2)^2

        To then evaluate again, we currently must use Maxima via
        :meth:`simplify`::

            sage: a = (x^2).power(2, hold=True); a.simplify()
            x^4

        """
        cdef Expression nexp = self.coerce_in(exp)
        return new_Expression_from_GEx(self._parent,
                g_hold2_wrapper(g_power_construct, self._gobj, nexp._gobj,
                    hold))

    def add(self, *args, hold=False):
        """
        Return the sum of the current expression and the given arguments.

        To prevent automatic evaluation use the ``hold`` argument.

        EXAMPLES::

            sage: x.add(x)
            2*x
            sage: x.add(x, hold=True)
            x + x
            sage: x.add(x, (2+x), hold=True)
            (x + 2) + x + x
            sage: x.add(x, (2+x), x, hold=True)
            (x + 2) + x + x + x
            sage: x.add(x, (2+x), x, 2*x, hold=True)
            (x + 2) + 2*x + x + x + x

        To then evaluate again, we currently must use Maxima via
        :meth:`simplify`::

            sage: a = x.add(x, hold=True); a.simplify()
            2*x
        """
        nargs = [self.coerce_in(x) for x in args]
        cdef GExVector vec
        cdef Py_ssize_t i
        vec.push_back(self._gobj)
        for i in range(len(args)):
            vec.push_back((<Expression>nargs[i])._gobj)
        return new_Expression_from_GEx(self._parent, g_add_construct(vec, hold))

    def mul(self, *args, hold=False):
        """
        Return the product of the current expression and the given arguments.

        To prevent automatic evaluation use the ``hold`` argument.

        EXAMPLES::

            sage: x.mul(x)
            x^2
            sage: x.mul(x, hold=True)
            x*x
            sage: x.mul(x, (2+x), hold=True)
            (x + 2)*x*x
            sage: x.mul(x, (2+x), x, hold=True)
            (x + 2)*x*x*x
            sage: x.mul(x, (2+x), x, 2*x, hold=True)
            (2*x)*(x + 2)*x*x*x

        To then evaluate again, we currently must use Maxima via
        :meth:`simplify`::

            sage: a = x.mul(x, hold=True); a.simplify()
            x^2

        """
        nargs = [self.coerce_in(x) for x in args]
        cdef GExVector vec
        cdef Py_ssize_t i
        vec.push_back(self._gobj)
        for i in range(len(args)):
            vec.push_back((<Expression>nargs[i])._gobj)
        return new_Expression_from_GEx(self._parent, g_mul_construct(vec, hold))

    ############################################################################
    # Polynomial functions
    ############################################################################
    def coefficient(self, s, int n=1):
        """
        Return the coefficient of `s^n` in this symbolic expression.

        INPUT:

        - ``s`` - expression

        - ``n`` - integer, default 1

        OUTPUT:

        A symbolic expression. The coefficient of `s^n`.

        Sometimes it may be necessary to expand or factor first, since this
        is not done automatically.

        EXAMPLES::

            sage: var('x,y,a')
            (x, y, a)
            sage: f = 100 + a*x + x^3*sin(x*y) + x*y + x/y + 2*sin(x*y)/x; f
            x^3*sin(x*y) + a*x + x*y + x/y + 2*sin(x*y)/x + 100
            sage: f.collect(x)
            x^3*sin(x*y) + (a + y + 1/y)*x + 2*sin(x*y)/x + 100
            sage: f.coefficient(x,0)
            100
            sage: f.coefficient(x,-1)
            2*sin(x*y)
            sage: f.coefficient(x,1)
            a + y + 1/y
            sage: f.coefficient(x,2)
            0
            sage: f.coefficient(x,3)
            sin(x*y)
            sage: f.coefficient(x^3)
            sin(x*y)
            sage: f.coefficient(sin(x*y))
            x^3 + 2/x
            sage: f.collect(sin(x*y))
            a*x + x*y + (x^3 + 2/x)*sin(x*y) + x/y + 100

            sage: var('a, x, y, z')
            (a, x, y, z)
            sage: f = (a*sqrt(2))*x^2 + sin(y)*x^(1/2) + z^z
            sage: f.coefficient(sin(y))
            sqrt(x)
            sage: f.coefficient(x^2)
            sqrt(2)*a
            sage: f.coefficient(x^(1/2))
            sin(y)
            sage: f.coefficient(1)
            0
            sage: f.coefficient(x, 0)
            sqrt(x)*sin(y) + z^z

        TESTS:

        Check if :trac:`9505` is fixed::

            sage: var('x,y,z')
            (x, y, z)
            sage: f = x*y*z^2
            sage: f.coefficient(x*y)
            z^2
            sage: f.coefficient(x*y, 2)
            Traceback (most recent call last):
            ...
            TypeError: n != 1 only allowed for s being a variable

        Using ``coeff()`` is now deprecated (:trac:`17438`)::

            sage: x.coeff(x)
            doctest:...: DeprecationWarning: coeff is deprecated. Please use coefficient instead.
            See http://trac.sagemath.org/17438 for details.
            1
        """
        cdef Expression ss = self.coerce_in(s)
        if n != 1 and not is_a_symbol(ss._gobj):
            raise TypeError("n != 1 only allowed for s being a variable")

        # the following is a temporary fix for GiNaC bug #9505
        if is_a_mul(ss._gobj): # necessarily n=1 here
            res = self
            for i from 0 <= i < ss._gobj.nops():
                res = res.coefficient(new_Expression_from_GEx(self._parent, ss._gobj.op(i)))
            return res
        return new_Expression_from_GEx(self._parent, self._gobj.coeff(ss._gobj, n))

    coeff = deprecated_function_alias(17438, coefficient)

    def coefficients(self, x=None, sparse=True):
        r"""
        Return the coefficients of this symbolic expression as a polynomial in x.

        INPUT:

        -  ``x`` -- optional variable.

        OUTPUT:

        Depending on the value of ``sparse``,

        - A list of pairs ``(expr, n)``, where ``expr`` is a symbolic
          expression and ``n`` is a power (``sparse=True``, default)

        - A list of expressions where the ``n``-th element is the coefficient of
          ``x^n`` when self is seen as polynomial in ``x`` (``sparse=False``).

        EXAMPLES::

            sage: var('x, y, a')
            (x, y, a)
            sage: p = x^3 - (x-3)*(x^2+x) + 1
            sage: p.coefficients()
            [[1, 0], [3, 1], [2, 2]]
            sage: p.coefficients(sparse=False)
            [1, 3, 2]
            sage: p = x - x^3 + 5/7*x^5
            sage: p.coefficients()
            [[1, 1], [-1, 3], [5/7, 5]]
            sage: p.coefficients(sparse=False)
            [0, 1, 0, -1, 0, 5/7]
            sage: p = expand((x-a*sqrt(2))^2 + x + 1); p
            -2*sqrt(2)*a*x + 2*a^2 + x^2 + x + 1
            sage: p.coefficients(a)
            [[x^2 + x + 1, 0], [-2*sqrt(2)*x, 1], [2, 2]]
            sage: p.coefficients(a, sparse=False)
            [x^2 + x + 1, -2*sqrt(2)*x, 2]
            sage: p.coefficients(x)
            [[2*a^2 + 1, 0], [-2*sqrt(2)*a + 1, 1], [1, 2]]
            sage: p.coefficients(x, sparse=False)
            [2*a^2 + 1, -2*sqrt(2)*a + 1, 1]

        TESTS:

        The behaviour is undefined with noninteger or negative exponents::

            sage: p = (17/3*a)*x^(3/2) + x*y + 1/x + x^x
            sage: p.coefficients(x)
            [[1, -1], [x^x, 0], [y, 1], [17/3*a, 3/2]]
            sage: p.coefficients(x, sparse=False)
            Traceback (most recent call last):
            ...
            ValueError: Cannot return dense coefficient list with noninteger exponents.

        Using ``coeffs()`` is now deprecated (:trac:`17438`)::

            sage: x.coeffs()
            doctest:...: DeprecationWarning: coeffs is deprecated. Please use coefficients instead.
            See http://trac.sagemath.org/17438 for details.
            [[1, 1]]

        Series coefficients are now handled correctly (:trac:`17399`)::

            sage: s=(1/(1-x)).series(x,6); s
            1 + 1*x + 1*x^2 + 1*x^3 + 1*x^4 + 1*x^5 + Order(x^6)
            sage: s.coefficients()
            [[1, 0], [1, 1], [1, 2], [1, 3], [1, 4], [1, 5]]
            sage: s.coefficients(x, sparse=False)
            [1, 1, 1, 1, 1, 1]
            sage: x,y = var("x,y")
            sage: s=(1/(1-y*x-x)).series(x,3); s
            1 + (y + 1)*x + ((y + 1)^2)*x^2 + Order(x^3)
            sage: s.coefficients(x, sparse=False)
            [1, y + 1, (y + 1)^2]

        We can find coefficients of symbolic functions, :trac:`12255`::

            sage: g = function('g', var('t'))
            sage: f = 3*g + g**2 + t
            sage: f.coefficients(g)
            [[t, 0], [3, 1], [1, 2]]

        """
        if x is None:
            x = self.default_variable()
        if is_a_series(self._gobj):
            l = [[self.coefficient(x, d), d] for d in xrange(self.degree(x))]
        else:
            f = self._maxima_()
            maxima = f.parent()
            maxima._eval_line('load(coeflist)')
            G = f.coeffs(x)
            from sage.calculus.calculus import symbolic_expression_from_maxima_string
            S = symbolic_expression_from_maxima_string(repr(G))
            l = S[1:]

        if sparse is True:
            return l
        else:
            from sage.rings.integer_ring import ZZ
            if any(not c[1] in ZZ for c in l):
                raise ValueError("Cannot return dense coefficient list with noninteger exponents.")
            val = l[0][1]
            if val < 0:
                raise ValueError("Cannot return dense coefficient list with negative valuation.")
            deg = l[-1][1]
            ret = [ZZ(0)] * int(deg+1)
            for c in l:
                ret[c[1]] = c[0]
            return ret

    coeffs = deprecated_function_alias(17438, coefficients)

    def list(self, x=None):
        r"""
        Return the coefficients of this symbolic expression as a polynomial in x.

        INPUT:

        -  ``x`` -- optional variable.

        OUTPUT:

        A list of expressions where the ``n``-th element is the coefficient of
        ``x^n`` when self is seen as polynomial in ``x``.

        EXAMPLES::

            sage: var('x, y, a')
            (x, y, a)
            sage: (x^5).list()
            [0, 0, 0, 0, 0, 1]
            sage: p = x - x^3 + 5/7*x^5
            sage: p.list()
            [0, 1, 0, -1, 0, 5/7]
            sage: p = expand((x-a*sqrt(2))^2 + x + 1); p
            -2*sqrt(2)*a*x + 2*a^2 + x^2 + x + 1
            sage: p.list(a)
            [x^2 + x + 1, -2*sqrt(2)*x, 2]
            sage: s=(1/(1-x)).series(x,6); s
            1 + 1*x + 1*x^2 + 1*x^3 + 1*x^4 + 1*x^5 + Order(x^6)
            sage: s.list()
            [1, 1, 1, 1, 1, 1]
        """
        return self.coefficients(x=x, sparse=False)

    def leading_coefficient(self, s):
        """
        Return the leading coefficient of s in self.

        EXAMPLES::

            sage: var('x,y,a')
            (x, y, a)
            sage: f = 100 + a*x + x^3*sin(x*y) + x*y + x/y + 2*sin(x*y)/x; f
            x^3*sin(x*y) + a*x + x*y + x/y + 2*sin(x*y)/x + 100
            sage: f.leading_coefficient(x)
            sin(x*y)
            sage: f.leading_coefficient(y)
            x
            sage: f.leading_coefficient(sin(x*y))
            x^3 + 2/x
        """
        cdef Expression ss = self.coerce_in(s)
        return new_Expression_from_GEx(self._parent, self._gobj.lcoeff(ss._gobj))

    leading_coeff = leading_coefficient

    def trailing_coefficient(self, s):
        """
        Return the trailing coefficient of s in self, i.e., the coefficient
        of the smallest power of s in self.

        EXAMPLES::

            sage: var('x,y,a')
            (x, y, a)
            sage: f = 100 + a*x + x^3*sin(x*y) + x*y + x/y + 2*sin(x*y)/x; f
            x^3*sin(x*y) + a*x + x*y + x/y + 2*sin(x*y)/x + 100
            sage: f.trailing_coefficient(x)
            2*sin(x*y)
            sage: f.trailing_coefficient(y)
            x
            sage: f.trailing_coefficient(sin(x*y))
            a*x + x*y + x/y + 100
        """
        cdef Expression ss = self.coerce_in(s)
        return new_Expression_from_GEx(self._parent, self._gobj.tcoeff(ss._gobj))

    trailing_coeff = trailing_coefficient

    def low_degree(self, s):
        """
        Return the exponent of the lowest nonpositive power of s in self.

        OUTPUT:

        An integer ``<= 0``.

        EXAMPLES::

            sage: var('x,y,a')
            (x, y, a)
            sage: f = 100 + a*x + x^3*sin(x*y) + x*y + x/y^10 + 2*sin(x*y)/x; f
            x^3*sin(x*y) + a*x + x*y + 2*sin(x*y)/x + x/y^10 + 100
            sage: f.low_degree(x)
            -1
            sage: f.low_degree(y)
            -10
            sage: f.low_degree(sin(x*y))
            0
            sage: (x^3+y).low_degree(x)
            0
        """
        cdef Expression ss = self.coerce_in(s)
        return self._gobj.ldegree(ss._gobj)

    def degree(self, s):
        """
        Return the exponent of the highest nonnegative power of s in self.

        OUTPUT:

        An integer ``>= 0``.

        EXAMPLES::

            sage: var('x,y,a')
            (x, y, a)
            sage: f = 100 + a*x + x^3*sin(x*y) + x*y + x/y^10 + 2*sin(x*y)/x; f
            x^3*sin(x*y) + a*x + x*y + 2*sin(x*y)/x + x/y^10 + 100
            sage: f.degree(x)
            3
            sage: f.degree(y)
            1
            sage: f.degree(sin(x*y))
            1
            sage: (x^-3+y).degree(x)
            0
        """
        cdef Expression ss = self.coerce_in(s)
        return self._gobj.degree(ss._gobj)

    def unit(self, s):
        """
        Return the unit of this expression when considered as a
        polynomial in ``s``.

        See also :meth:`content`, :meth:`primitive_part`, and
        :meth:`unit_content_primitive`.

        INPUT:

        - ``s`` -- a symbolic expression.

        OUTPUT:

        The unit part of a polynomial as a symbolic expression. It is
        defined as the sign of the leading coefficient.

        EXAMPLES::

            sage: (2*x+4).unit(x)
            1
            sage: (-2*x+1).unit(x)
            -1
            sage: (2*x+1/2).unit(x)
            1
            sage: var('y')
            y
            sage: (2*x - 4*sin(y)).unit(sin(y))
            -1
        """
        cdef Expression ss = self.coerce_in(s)
        return new_Expression_from_GEx(self._parent, self._gobj.unit(ss._gobj))

    def content(self, s):
        """
        Return the content of this expression when considered as a
        polynomial in ``s``.

        See also :meth:`unit`, :meth:`primitive_part`, and
        :meth:`unit_content_primitive`.

        INPUT:

        - ``s`` -- a symbolic expression.

        OUTPUT:

        The content part of a polynomial as a symbolic expression. It
        is defined as the gcd of the coefficients.

        .. warning::

            The expression is considered to be a univariate polynomial
            in ``s``. The output is different from the ``content()``
            method provided by multivariate polynomial rings in Sage.

        EXAMPLES::

            sage: (2*x+4).content(x)
            2
            sage: (2*x+1).content(x)
            1
            sage: (2*x+1/2).content(x)
            1/2
            sage: var('y')
            y
            sage: (2*x + 4*sin(y)).content(sin(y))
            2
        """
        cdef Expression ss = self.coerce_in(s)
        return new_Expression_from_GEx(self._parent, self._gobj.content(ss._gobj))

    def primitive_part(self, s):
        """
        Return the primitive polynomial of this expression when
        considered as a polynomial in ``s``.

        See also :meth:`unit`, :meth:`content`, and
        :meth:`unit_content_primitive`.

        INPUT:

        - ``s`` -- a symbolic expression.

        OUTPUT:

        The primitive polynomial as a symbolic expression. It is
        defined as the quotient by the :meth:`unit` and
        :meth:`content` parts (with respect to the variable ``s``).

        EXAMPLES::

            sage: (2*x+4).primitive_part(x)
            x + 2
            sage: (2*x+1).primitive_part(x)
            2*x + 1
            sage: (2*x+1/2).primitive_part(x)
            4*x + 1
            sage: var('y')
            y
            sage: (2*x + 4*sin(y)).primitive_part(sin(y))
            x + 2*sin(y)
        """
        cdef Expression ss = self.coerce_in(s)
        return new_Expression_from_GEx(self._parent, self._gobj.primpart(ss._gobj))

    def unit_content_primitive(self, s):
        """
        Return the factorization into unit, content, and primitive part.

        INPUT:

        - ``s`` -- a symbolic expression, usually a symbolic
          variable. The whole symbolic expression ``self`` will be
          considered as a univariate polynomial in ``s``.

        OUTPUT:

        A triple (unit, content, primitive polynomial)` containing the
        :meth:`unit <unit>`, :meth:`content <content>`, and
        :meth:`primitive polynomial <primitive_part>`. Their product equals
        ``self``.

        EXAMPLES::

            sage: var('x,y')
            (x, y)
            sage: ex = 9*x^3*y+3*y
            sage: ex.unit_content_primitive(x)
            (1, 3*y, 3*x^3 + 1)
            sage: ex.unit_content_primitive(y)
            (1, 9*x^3 + 3, y)
        """
        cdef Expression ss = self.coerce_in(s)
        cdef GEx unit, cont, prim
        self._gobj.unitcontprim(ss._gobj, unit, cont, prim)
        return (new_Expression_from_GEx(self._parent, unit),
                new_Expression_from_GEx(self._parent, cont),
                new_Expression_from_GEx(self._parent, prim))

    def poly(self, x=None):
        r"""
        Express this symbolic expression as a polynomial in *x*. If
        this is not a polynomial in *x*, then some coefficients may be
        functions of *x*.

        .. warning::

           This is different from :meth:`polynomial` which returns
           a Sage polynomial over a given base ring.

        EXAMPLES::

            sage: var('a, x')
            (a, x)
            sage: p = expand((x-a*sqrt(2))^2 + x + 1); p
            -2*sqrt(2)*a*x + 2*a^2 + x^2 + x + 1
            sage: p.poly(a)
            -2*sqrt(2)*a*x + 2*a^2 + x^2 + x + 1
            sage: bool(p.poly(a) == (x-a*sqrt(2))^2 + x + 1)
            True
            sage: p.poly(x)
            2*a^2 - (2*sqrt(2)*a - 1)*x + x^2 + 1
        """
        from sage.symbolic.ring import SR
        f = self._maxima_()
        P = f.parent()
        P._eval_line('load(coeflist)')
        if x is None:
            x = self.default_variable()
        x = self._parent.var(repr(x))
        G = f.coeffs(x)
        ans = None
        for i in range(1, len(G)):
            Z = G[i]
            coeff = SR(Z[0])
            n = SR(Z[1])
            if repr(coeff) != '0':
                if repr(n) == '0':
                    xpow = SR(1)
                elif repr(n) == '1':
                    xpow = x
                else:
                    xpow = x**n
                if ans is None:
                    ans = coeff*xpow
                else:
                    ans += coeff*xpow
        return ans

    def polynomial(self, base_ring=None, ring=None):
        r"""
        Return this symbolic expression as an algebraic polynomial
        over the given base ring, if possible.

        The point of this function is that it converts purely symbolic
        polynomials into optimised algebraic polynomials over a given
        base ring.

        You can specify either the base ring (``base_ring``) you want
        the output polynomial to be over, or you can specify the full
        polynomial ring (``ring``) you want the output polynomial to
        be an element of.

        INPUT:

        -  ``base_ring`` - (optional) the base ring for the polynomial

        -  ``ring`` - (optional) the parent for the polynomial

        .. warning::

           This is different from :meth:`poly` which is used to rewrite
           self as a polynomial in terms of one of the variables.

        EXAMPLES::

            sage: f = x^2 -2/3*x + 1
            sage: f.polynomial(QQ)
            x^2 - 2/3*x + 1
            sage: f.polynomial(GF(19))
            x^2 + 12*x + 1

        Polynomials can be useful for getting the coefficients of an
        expression::

            sage: g = 6*x^2 - 5
            sage: g.coefficients()
            [[-5, 0], [6, 2]]
            sage: g.polynomial(QQ).list()
            [-5, 0, 6]
            sage: g.polynomial(QQ).dict()
            {0: -5, 2: 6}

        ::

            sage: f = x^2*e + x + pi/e
            sage: f.polynomial(RDF)
            2.718281828459045*x^2 + x + 1.1557273497909217
            sage: g = f.polynomial(RR); g
            2.71828182845905*x^2 + x + 1.15572734979092
            sage: g.parent()
            Univariate Polynomial Ring in x over Real Field with 53 bits of precision
            sage: f.polynomial(RealField(100))
            2.7182818284590452353602874714*x^2 + x + 1.1557273497909217179100931833
            sage: f.polynomial(CDF)
            2.718281828459045*x^2 + x + 1.1557273497909217
            sage: f.polynomial(CC)
            2.71828182845905*x^2 + x + 1.15572734979092

        We coerce a multivariate polynomial with complex symbolic
        coefficients::

            sage: x, y, n = var('x, y, n')
            sage: f = pi^3*x - y^2*e - I; f
            pi^3*x - y^2*e - I
            sage: f.polynomial(CDF)
            (-2.71828182846)*y^2 + 31.0062766803*x - 1.0*I
            sage: f.polynomial(CC)
            (-2.71828182845905)*y^2 + 31.0062766802998*x - 1.00000000000000*I
            sage: f.polynomial(ComplexField(70))
            (-2.7182818284590452354)*y^2 + 31.006276680299820175*x - 1.0000000000000000000*I

        Another polynomial::

            sage: f = sum((e*I)^n*x^n for n in range(5)); f
            x^4*e^4 - I*x^3*e^3 - x^2*e^2 + I*x*e + 1
            sage: f.polynomial(CDF)
            54.598150033144236*x^4 - 20.085536923187668*I*x^3 - 7.38905609893065*x^2 + 2.718281828459045*I*x + 1.0
            sage: f.polynomial(CC)
            54.5981500331442*x^4 - 20.0855369231877*I*x^3 - 7.38905609893065*x^2 + 2.71828182845905*I*x + 1.00000000000000

        A multivariate polynomial over a finite field::

            sage: f = (3*x^5 - 5*y^5)^7; f
            (3*x^5 - 5*y^5)^7
            sage: g = f.polynomial(GF(7)); g
            3*x^35 + 2*y^35
            sage: parent(g)
            Multivariate Polynomial Ring in x, y over Finite Field of size 7

        We check to make sure constants are converted appropriately::

            sage: (pi*x).polynomial(SR)
            pi*x

        Using the ``ring`` parameter, you can also create polynomials
        rings over the symbolic ring where only certain variables are
        considered generators of the polynomial ring and the others
        are considered "constants"::

            sage: a, x, y = var('a,x,y')
            sage: f = a*x^10*y+3*x
            sage: B = f.polynomial(ring=SR['x,y'])
            sage: B.coefficients()
            [a, 3]

        """
        from sage.symbolic.expression_conversions import polynomial
        return polynomial(self, base_ring=base_ring, ring=ring)

    def _polynomial_(self, R):
        """
        Coerce this symbolic expression to a polynomial in `R`.

        EXAMPLES::

            sage: var('x,y,z,w')
            (x, y, z, w)

        ::

            sage: R = QQ['x,y,z']
            sage: R(x^2 + y)
            x^2 + y
            sage: R = QQ['w']
            sage: R(w^3 + w + 1)
            w^3 + w + 1
            sage: R = GF(7)['z']
            sage: R(z^3 + 10*z)
            z^3 + 3*z

        .. note::

           If the base ring of the polynomial ring is the symbolic ring,
           then a constant polynomial is always returned.

        ::

            sage: R = SR['x']
            sage: a = R(sqrt(2) + x^3 + y)
            sage: a
            x^3 + y + sqrt(2)
            sage: type(a)
            <class 'sage.rings.polynomial.polynomial_element_generic.Polynomial_generic_dense_field'>
            sage: a.degree()
            0

        We coerce to a double precision complex polynomial ring::

            sage: f = e*x^3 + pi*y^3 + sqrt(2) + I; f
            pi*y^3 + x^3*e + sqrt(2) + I
            sage: R = CDF['x,y']
            sage: R(f)
            2.71828182846*x^3 + 3.14159265359*y^3 + 1.41421356237 + 1.0*I

        We coerce to a higher-precision polynomial ring::

            sage: R = ComplexField(100)['x,y']
            sage: R(f)
            2.7182818284590452353602874714*x^3 + 3.1415926535897932384626433833*y^3 + 1.4142135623730950488016887242 + 1.0000000000000000000000000000*I

        TESTS:

        This shows that the issue at :trac:`5755` is fixed (attempting to
        coerce a symbolic expression to a non-symbolic polynomial ring
        caused an error::

            sage: xx = var('xx')
            sage: RDF['xx'](1.0*xx)
            xx
            sage: RDF['xx'](2.0*xx)
            2.0*xx
            sage: RR['xx'](1.0*xx)
            xx
            sage: RR['xx'](2.0*xx)
            2.00000000000000*xx

        This shows that the issue at :trac:`4246` is fixed (attempting to
        coerce an expression containing at least one variable that's not in
        `R` raises an error)::

            sage: x, y = var('x y')
            sage: S = PolynomialRing(Integers(4), 1, 'x')
            sage: S(x)
            x
            sage: S(y)
            Traceback (most recent call last):
            ...
            TypeError: y is not a variable of Multivariate Polynomial Ring in x over Ring of integers modulo 4
            sage: S(x+y)
            Traceback (most recent call last):
            ...
            TypeError: y is not a variable of Multivariate Polynomial Ring in x over Ring of integers modulo 4
            sage: (x+y)._polynomial_(S)
            Traceback (most recent call last):
            ...
            TypeError: y is not a variable of Multivariate Polynomial Ring in x over Ring of integers modulo 4
        """
        from sage.symbolic.all import SR
        from sage.rings.polynomial.multi_polynomial_ring import is_MPolynomialRing
        base_ring = R.base_ring()
        if base_ring == SR:
            if is_MPolynomialRing(R):
                return R({tuple([0]*R.ngens()):self})
            else:
                return R([self])
        return self.polynomial(None, ring=R)

    def fraction(self, base_ring):
        """
        Return this expression as element of the algebraic fraction
        field over the base ring given.

        EXAMPLES::

            sage: fr = (1/x).fraction(ZZ); fr
            1/x
            sage: parent(fr)
            Fraction Field of Univariate Polynomial Ring in x over Integer Ring
            sage: parent(((pi+sqrt(2)/x).fraction(SR)))
            Fraction Field of Univariate Polynomial Ring in x over Symbolic Ring
            sage: parent(((pi+sqrt(2))/x).fraction(SR))
            Fraction Field of Univariate Polynomial Ring in x over Symbolic Ring
            sage: y=var('y')
            sage: fr=((3*x^5 - 5*y^5)^7/(x*y)).fraction(GF(7)); fr
            (3*x^35 + 2*y^35)/(x*y)
            sage: parent(fr)
            Fraction Field of Multivariate Polynomial Ring in x, y over Finite Field of size 7
        """
        return self.numerator().polynomial(base_ring)/\
               self.denominator().polynomial(base_ring)

    def power_series(self, base_ring):
        """
        Return algebraic power series associated to this symbolic
        expression, which must be a polynomial in one variable, with
        coefficients coercible to the base ring.

        The power series is truncated one more than the degree.

        EXAMPLES::

            sage: theta = var('theta')
            sage: f = theta^3 + (1/3)*theta - 17/3
            sage: g = f.power_series(QQ); g
            -17/3 + 1/3*theta + theta^3 + O(theta^4)
            sage: g^3
            -4913/27 + 289/9*theta - 17/9*theta^2 + 2602/27*theta^3 + O(theta^4)
            sage: g.parent()
            Power Series Ring in theta over Rational Field
        """
        v = self.variables()
        if len(v) != 1:
            raise ValueError("self must be a polynomial in one variable but it is in the variables %s" % tuple([v]))
        f = self.polynomial(base_ring)
        from sage.rings.all import PowerSeriesRing
        R = PowerSeriesRing(base_ring, names=f.parent().variable_names())
        return R(f, f.degree()+1)

    def gcd(self, b):
        """
        Return the gcd of self and b, which must be integers or polynomials over
        the rational numbers.

        TODO: I tried the massive gcd from
        http://trac.sagemath.org/sage_trac/ticket/694 on Ginac dies
        after about 10 seconds.  Singular easily does that GCD now.
        Since Ginac only handles poly gcd over QQ, we should change
        ginac itself to use Singular.

        EXAMPLES::

            sage: var('x,y')
            (x, y)
            sage: SR(10).gcd(SR(15))
            5
            sage: (x^3 - 1).gcd(x-1)
            x - 1
            sage: (x^3 - 1).gcd(x^2+x+1)
            x^2 + x + 1
            sage: (x^3 - sage.symbolic.constants.pi).gcd(x-sage.symbolic.constants.pi)
            Traceback (most recent call last):
            ...
            ValueError: gcd: arguments must be polynomials over the rationals
            sage: gcd(x^3 - y^3, x-y)
            -x + y
            sage: gcd(x^100-y^100, x^10-y^10)
            -x^10 + y^10
            sage: gcd(expand( (x^2+17*x+3/7*y)*(x^5 - 17*y + 2/3) ), expand((x^13+17*x+3/7*y)*(x^5 - 17*y + 2/3)) )
            1/7*x^5 - 17/7*y + 2/21
        """
        cdef Expression r = self.coerce_in(b)
        cdef GEx x
        sig_on()
        try:
            x = g_gcd(self._gobj, r._gobj)
        finally:
            sig_off()
        return new_Expression_from_GEx(self._parent, x)

    def lcm(self, b):
        """
        Return the lcm of self and b, which must be integers or
        polynomials over the rational numbers.  This is computed from
        the gcd of self and b implicitly from the relation
        self * b = gcd(self, b) * lcm(self, b).

        .. NOTE::

            In agreement with the convention in use for integers, if
            self * b == 0, then gcd(self, b) == max(self, b) and
            lcm(self, b) == 0.

        EXAMPLES::

            sage: var('x,y')
            (x, y)
            sage: SR(10).lcm(SR(15))
            30
            sage: (x^3 - 1).lcm(x-1)
            x^3 - 1
            sage: (x^3 - 1).lcm(x^2+x+1)
            x^3 - 1
            sage: (x^3 - sage.symbolic.constants.pi).lcm(x-sage.symbolic.constants.pi)
            Traceback (most recent call last):
            ...
            ValueError: lcm: arguments must be polynomials over the rationals
            sage: lcm(x^3 - y^3, x-y)
            -x^3 + y^3
            sage: lcm(x^100-y^100, x^10-y^10)
            -x^100 + y^100
            sage: lcm(expand( (x^2+17*x+3/7*y)*(x^5 - 17*y + 2/3) ), expand((x^13+17*x+3/7*y)*(x^5 - 17*y + 2/3)) )
             1/21*(21*x^18 - 357*x^13*y + 14*x^13 + 357*x^6 + 9*x^5*y -
                     6069*x*y - 153*y^2 + 238*x + 6*y)*(21*x^7 + 357*x^6 +
                             9*x^5*y - 357*x^2*y + 14*x^2 - 6069*x*y -
                             153*y^2 + 238*x + 6*y)/(3*x^5 - 51*y + 2)

        TESTS:

        Verify that x * y = gcd(x,y) * lcm(x,y)::

            sage: x, y = var('x,y')
            sage: LRs = [(SR(10), SR(15)), (x^3-1, x-1), (x^3-y^3, x-y), (x^3-1, x^2+x+1), (SR(0), x-y)]
            sage: all((L.gcd(R) * L.lcm(R)) == L*R for L, R in LRs)
            True

        Make sure that the convention for what to do with the 0 is being respected::

            sage: gcd(x, SR(0)), lcm(x, SR(0))
            (x, 0)
            sage: gcd(SR(0), SR(0)), lcm(SR(0), SR(0))
            (0, 0)

        """
        sb = self * b
        try:
            return 0 if sb == 0 else sb / self.gcd(b)
        except ValueError:
            # make the error message refer to lcm, not gcd
            raise ValueError("lcm: arguments must be polynomials over the rationals")

    def collect(Expression self, s):
        """
        Collect the coefficients of ``s`` into a group.

        INPUT:

        - ``s`` -- the symbol whose coefficients will be collected.

        OUTPUT:

        A new expression, equivalent to the original one, with the
        coefficients of ``s`` grouped.

        .. note::

            The expression is not expanded or factored before the
            grouping takes place. For best results, call :meth:`expand`
            on the expression before :meth:`collect`.

        EXAMPLES:

        In the first term of `f`, `x` has a coefficient of `4y`. In
        the second term, `x` has a coefficient of `z`. Therefore, if
        we collect those coefficients, `x` will have a coefficient of
        `4y+z`::

            sage: x,y,z = var('x,y,z')
            sage: f = 4*x*y + x*z + 20*y^2 + 21*y*z + 4*z^2 + x^2*y^2*z^2
            sage: f.collect(x)
            x^2*y^2*z^2 + x*(4*y + z) + 20*y^2 + 21*y*z + 4*z^2

        Here we do the same thing for `y` and `z`; however, note that
        we do not factor the `y^{2}` and `z^{2}` terms before
        collecting coefficients::

            sage: f.collect(y)
            (x^2*z^2 + 20)*y^2 + (4*x + 21*z)*y + x*z + 4*z^2
            sage: f.collect(z)
            (x^2*y^2 + 4)*z^2 + 4*x*y + 20*y^2 + (x + 21*y)*z

        Sometimes, we do have to call :meth:`expand()` on the
        expression first to achieve the desired result::

            sage: f = (x + y)*(x - z)
            sage: f.collect(x)
            x^2 + x*y - x*z - y*z
            sage: f.expand().collect(x)
            x^2 + x*(y - z) - y*z

        TESTS:

        The output should be equivalent to the input::

            sage: polynomials = QQ['x']
            sage: f = SR(polynomials.random_element())
            sage: g = f.collect(x)
            sage: bool(f == g)
            True

        If ``s`` is not present in the given expression, the
        expression should not be modified. The variable `z` will not
        be present in `f` below since `f` is a random polynomial of
        maximum degree 10 in `x` and `y`::

            sage: z = var('z')
            sage: polynomials = QQ['x,y']
            sage: f = SR(polynomials.random_element(10))
            sage: g = f.collect(z)
            sage: bool(str(f) == str(g))
            True

        Check if :trac:`9046` is fixed::

            sage: var('a b x y z')
            (a, b, x, y, z)
            sage: p = -a*x^3 - a*x*y^2 + 2*b*x^2*y + 2*y^3 + x^2*z + y^2*z + x^2 + y^2 + a*x
            sage: p.collect(x)
            -a*x^3 + (2*b*y + z + 1)*x^2 + 2*y^3 + y^2*z - (a*y^2 - a)*x + y^2
        """
        cdef Expression s0 = self.coerce_in(s)
        cdef GEx x
        sig_on()
        try:
            x = self._gobj.collect(s0._gobj, False)
        finally:
            sig_off()
        return new_Expression_from_GEx(self._parent, x)

    def collect_common_factors(self):
        """
        This function does not perform a full factorization but only
        looks for factors which are already explicitly present.

        Polynomials can often be brought into a more compact form by
        collecting common factors from the terms of sums. This is
        accomplished by this function.

        EXAMPLES::

            sage: var('x')
            x
            sage: (x/(x^2 + x)).collect_common_factors()
            1/(x + 1)

            sage: var('a,b,c,x,y')
            (a, b, c, x, y)
            sage: (a*x+a*y).collect_common_factors()
            a*(x + y)
            sage: (a*x^2+2*a*x*y+a*y^2).collect_common_factors()
            (x^2 + 2*x*y + y^2)*a
            sage: (a*(b*(a+c)*x+b*((a+c)*x+(a+c)*y)*y)).collect_common_factors()
            ((x + y)*y + x)*(a + c)*a*b
        """
        cdef GEx x
        sig_on()
        try:
            x = g_collect_common_factors(self._gobj)
        finally:
            sig_off()
        return new_Expression_from_GEx(self._parent, x)

    def __abs__(self):
        """
        Return the absolute value of this expression.

        EXAMPLES::

            sage: var('x, y')
            (x, y)

        The absolute value of a symbolic expression::

            sage: abs(x^2+y^2)
            abs(x^2 + y^2)

        The absolute value of a number in the symbolic ring::

            sage: abs(SR(-5))
            5
            sage: type(abs(SR(-5)))
            <type 'sage.symbolic.expression.Expression'>

        Because this overrides a Python builtin function, we do not
        currently support a ``hold`` parameter to prevent automatic
        evaluation::

            sage: abs(SR(-5),hold=True)
            Traceback (most recent call last):
            ...
            TypeError: abs() takes no keyword arguments

        But this is possible using the method :meth:`abs`::

            sage: SR(-5).abs(hold=True)
            abs(-5)

        TESTS:

        Check if :trac:`11155` is fixed::

            sage: abs(pi+i)
            abs(pi + I)
        """
        return new_Expression_from_GEx(self._parent, g_abs(self._gobj))

    def abs(self, hold=False):
        """
        Return the absolute value of this expression.

        EXAMPLES::

            sage: var('x, y')
            (x, y)
            sage: (x+y).abs()
            abs(x + y)

        Using the ``hold`` parameter it is possible to prevent automatic
        evaluation::

            sage: SR(-5).abs(hold=True)
            abs(-5)

        To then evaluate again, we currently must use Maxima via
        :meth:`simplify`::

            sage: a = SR(-5).abs(hold=True); a.simplify()
            5

        TESTS:

        From :trac:`7557`::

            sage: var('y', domain='real')
            y
            sage: abs(exp(1.1*y*I)).simplify()
            1
            sage: var('y', domain='complex') # reset the domain for other tests
            y
        """
        return new_Expression_from_GEx(self._parent,
                g_hold_wrapper(g_abs, self._gobj, hold))

    def step(self, hold=False):
        """
        Return the value of the Heaviside step function, which is 0 for
        negative x, 1/2 for 0, and 1 for positive x.

        EXAMPLES::

            sage: x = var('x')
            sage: SR(1.5).step()
            1
            sage: SR(0).step()
            1/2
            sage: SR(-1/2).step()
            0
            sage: SR(float(-1)).step()
            0

        Using the ``hold`` parameter it is possible to prevent automatic
        evaluation::

            sage: SR(2).step()
            1
            sage: SR(2).step(hold=True)
            step(2)

        """
        return new_Expression_from_GEx(self._parent,
                g_hold_wrapper(g_step, self._gobj, hold))

    def csgn(self, hold=False):
        """
        Return the sign of self, which is -1 if self < 0, 0 if self ==
        0, and 1 if self > 0, or unevaluated when self is a nonconstant
        symbolic expression.

        If self is not real, return the complex half-plane (left or right)
        in which the number lies.  If self is pure imaginary, return the sign
        of the imaginary part of self.

        EXAMPLES::

            sage: x = var('x')
            sage: SR(-2).csgn()
            -1
            sage: SR(0.0).csgn()
            0
            sage: SR(10).csgn()
            1
            sage: x.csgn()
            csgn(x)
            sage: SR(CDF.0).csgn()
            1
            sage: SR(I).csgn()
            1
            sage: SR(-I).csgn()
            -1
            sage: SR(1+I).csgn()
            1
            sage: SR(1-I).csgn()
            1
            sage: SR(-1+I).csgn()
            -1
            sage: SR(-1-I).csgn()
            -1

        Using the ``hold`` parameter it is possible to prevent automatic
        evaluation::

            sage: SR(I).csgn(hold=True)
            csgn(I)

        """
        return new_Expression_from_GEx(self._parent,
                g_hold_wrapper(g_csgn, self._gobj, hold))

    def conjugate(self, hold=False):
        """
        Return the complex conjugate of this symbolic expression.

        EXAMPLES::

            sage: a = 1 + 2*I
            sage: a.conjugate()
            -2*I + 1
            sage: a = sqrt(2) + 3^(1/3)*I; a
            sqrt(2) + I*3^(1/3)
            sage: a.conjugate()
            sqrt(2) - I*3^(1/3)

            sage: SR(CDF.0).conjugate()
            -1.0*I
            sage: x.conjugate()
            conjugate(x)
            sage: SR(RDF(1.5)).conjugate()
            1.5
            sage: SR(float(1.5)).conjugate()
            1.5
            sage: SR(I).conjugate()
            -I
            sage: ( 1+I  + (2-3*I)*x).conjugate()
            (3*I + 2)*conjugate(x) - I + 1

        Using the ``hold`` parameter it is possible to prevent automatic
        evaluation::

            sage: SR(I).conjugate(hold=True)
            conjugate(I)

        This also works in functional notation::

            sage: conjugate(I)
            -I
            sage: conjugate(I,hold=True)
            conjugate(I)

        To then evaluate again, we currently must use Maxima via
        :meth:`simplify`::

            sage: a = SR(I).conjugate(hold=True); a.simplify()
            -I

        """
        return new_Expression_from_GEx(self._parent,
                g_hold_wrapper(g_conjugate, self._gobj, hold))

    def norm(self):
        r"""
        Return the complex norm of this symbolic expression, i.e.,
        the expression times its complex conjugate. If `c = a + bi` is a
        complex number, then the norm of `c` is defined as the product of
        `c` and its complex conjugate

        .. MATH::

            \text{norm}(c)
            =
            \text{norm}(a + bi)
            =
            c \cdot \overline{c}
            =
            a^2 + b^2.

        The norm of a complex number is different from its absolute value.
        The absolute value of a complex number is defined to be the square
        root of its norm. A typical use of the complex norm is in the
        integral domain `\ZZ[i]` of Gaussian integers, where the norm of
        each Gaussian integer `c = a + bi` is defined as its complex norm.

        .. SEEALSO::

            - :func:`sage.misc.functional.norm`

        EXAMPLES::

            sage: a = 1 + 2*I
            sage: a.norm()
            5
            sage: a = sqrt(2) + 3^(1/3)*I; a
            sqrt(2) + I*3^(1/3)
            sage: a.norm()
            3^(2/3) + 2
            sage: CDF(a).norm()
            4.080083823051...
            sage: CDF(a.norm())
            4.080083823051904
        """
        return (self*self.conjugate()).expand()

    def real_part(self, hold=False):
        """
        Return the real part of this symbolic expression.

        EXAMPLES::

            sage: x = var('x')
            sage: x.real_part()
            real_part(x)
            sage: SR(2+3*I).real_part()
            2
            sage: SR(CDF(2,3)).real_part()
            2.0
            sage: SR(CC(2,3)).real_part()
            2.00000000000000

            sage: f = log(x)
            sage: f.real_part()
            log(abs(x))

        Using the ``hold`` parameter it is possible to prevent automatic
        evaluation::

            sage: SR(2).real_part()
            2
            sage: SR(2).real_part(hold=True)
            real_part(2)

        This also works using functional notation::

            sage: real_part(I,hold=True)
            real_part(I)
            sage: real_part(I)
            0

        To then evaluate again, we currently must use Maxima via
        :meth:`simplify`::

            sage: a = SR(2).real_part(hold=True); a.simplify()
            2
        """
        return new_Expression_from_GEx(self._parent,
                g_hold_wrapper(g_real_part, self._gobj, hold))

    real = real_part

    def imag_part(self, hold=False):
        r"""
        Return the imaginary part of this symbolic expression.

        EXAMPLES::

            sage: sqrt(-2).imag_part()
            sqrt(2)

        We simplify `\ln(\exp(z))` to `z`.  This should only
        be for `-\pi<{\rm Im}(z)<=\pi`, but Maxima does not
        have a symbolic imaginary part function, so we cannot
        use ``assume`` to assume that first::

            sage: z = var('z')
            sage: f = log(exp(z))
            sage: f
            log(e^z)
            sage: f.simplify()
            z
            sage: forget()

        A more symbolic example::

            sage: var('a, b')
            (a, b)
            sage: f = log(a + b*I)
            sage: f.imag_part()
            arctan2(imag_part(a) + real_part(b), -imag_part(b) + real_part(a))

        Using the ``hold`` parameter it is possible to prevent automatic
        evaluation::

            sage: I.imag_part()
            1
            sage: I.imag_part(hold=True)
            imag_part(I)

        This also works using functional notation::

            sage: imag_part(I,hold=True)
            imag_part(I)
            sage: imag_part(I)
            1

        To then evaluate again, we currently must use Maxima via
        :meth:`simplify`::

            sage: a = I.imag_part(hold=True); a.simplify()
            1

        TESTS::

            sage: x = var('x')
            sage: x.imag_part()
            imag_part(x)
            sage: SR(2+3*I).imag_part()
            3
            sage: SR(CC(2,3)).imag_part()
            3.00000000000000
            sage: SR(CDF(2,3)).imag_part()
            3.0
        """
        return new_Expression_from_GEx(self._parent,
                g_hold_wrapper(g_imag_part, self._gobj, hold))

    imag = imag_part

    def sqrt(self, hold=False):
        """
        Return the square root of this expression

        EXAMPLES::

            sage: var('x, y')
            (x, y)
            sage: SR(2).sqrt()
            sqrt(2)
            sage: (x^2+y^2).sqrt()
            sqrt(x^2 + y^2)
            sage: (x^2).sqrt()
            sqrt(x^2)

        Using the ``hold`` parameter it is possible to prevent automatic
        evaluation::

            sage: SR(4).sqrt()
            2
            sage: SR(4).sqrt(hold=True)
            sqrt(4)

        To then evaluate again, we currently must use Maxima via
        :meth:`simplify`::

            sage: a = SR(4).sqrt(hold=True); a.simplify()
            2

        To use this parameter in functional notation, you must coerce to
        the symbolic ring::

            sage: sqrt(SR(4),hold=True)
            sqrt(4)
            sage: sqrt(4,hold=True)
            Traceback (most recent call last):
            ...
            TypeError: _do_sqrt() got an unexpected keyword argument 'hold'
        """
        return new_Expression_from_GEx(self._parent,
                g_hold2_wrapper(g_power_construct, self._gobj, g_ex1_2, hold))

    def sin(self, hold=False):
        """
        EXAMPLES::

            sage: var('x, y')
            (x, y)
            sage: sin(x^2 + y^2)
            sin(x^2 + y^2)
            sage: sin(sage.symbolic.constants.pi)
            0
            sage: sin(SR(1))
            sin(1)
            sage: sin(SR(RealField(150)(1)))
            0.84147098480789650665250232163029899962256306

        Using the ``hold`` parameter it is possible to prevent automatic
        evaluation::

            sage: SR(0).sin()
            0
            sage: SR(0).sin(hold=True)
            sin(0)

        This also works using functional notation::

            sage: sin(0,hold=True)
            sin(0)
            sage: sin(0)
            0

        To then evaluate again, we currently must use Maxima via
        :meth:`simplify`::

            sage: a = SR(0).sin(hold=True); a.simplify()
            0

        TESTS::

            sage: SR(oo).sin()
            Traceback (most recent call last):
            ...
            RuntimeError: sin_eval(): sin(infinity) encountered
            sage: SR(-oo).sin()
            Traceback (most recent call last):
            ...
            RuntimeError: sin_eval(): sin(infinity) encountered
            sage: SR(unsigned_infinity).sin()
            Traceback (most recent call last):
            ...
            RuntimeError: sin_eval(): sin(infinity) encountered
        """
        return new_Expression_from_GEx(self._parent,
                g_hold_wrapper(g_sin, self._gobj, hold))

    def cos(self, hold=False):
        """
        Return the cosine of self.

        EXAMPLES::

            sage: var('x, y')
            (x, y)
            sage: cos(x^2 + y^2)
            cos(x^2 + y^2)
            sage: cos(sage.symbolic.constants.pi)
            -1
            sage: cos(SR(1))
            cos(1)
            sage: cos(SR(RealField(150)(1)))
            0.54030230586813971740093660744297660373231042


        In order to get a numeric approximation use .n()::

            sage: SR(RR(1)).cos().n()
            0.540302305868140
            sage: SR(float(1)).cos().n()
            0.540302305868140

        To prevent automatic evaluation use the ``hold`` argument::

            sage: pi.cos()
            -1
            sage: pi.cos(hold=True)
            cos(pi)

        This also works using functional notation::

            sage: cos(pi,hold=True)
            cos(pi)
            sage: cos(pi)
            -1

        To then evaluate again, we currently must use Maxima via
        :meth:`simplify`::

            sage: a = pi.cos(hold=True); a.simplify()
            -1

        TESTS::

            sage: SR(oo).cos()
            Traceback (most recent call last):
            ...
            RuntimeError: cos_eval(): cos(infinity) encountered
            sage: SR(-oo).cos()
            Traceback (most recent call last):
            ...
            RuntimeError: cos_eval(): cos(infinity) encountered
            sage: SR(unsigned_infinity).cos()
            Traceback (most recent call last):
            ...
            RuntimeError: cos_eval(): cos(infinity) encountered
        """
        return new_Expression_from_GEx(self._parent,
                g_hold_wrapper(g_cos, self._gobj, hold))

    def tan(self, hold=False):
        """
        EXAMPLES::

            sage: var('x, y')
            (x, y)
            sage: tan(x^2 + y^2)
            tan(x^2 + y^2)
            sage: tan(sage.symbolic.constants.pi/2)
            Infinity
            sage: tan(SR(1))
            tan(1)
            sage: tan(SR(RealField(150)(1)))
            1.5574077246549022305069748074583601730872508

        To prevent automatic evaluation use the ``hold`` argument::

            sage: (pi/12).tan()
            -sqrt(3) + 2
            sage: (pi/12).tan(hold=True)
            tan(1/12*pi)

        This also works using functional notation::

            sage: tan(pi/12,hold=True)
            tan(1/12*pi)
            sage: tan(pi/12)
            -sqrt(3) + 2

        To then evaluate again, we currently must use Maxima via
        :meth:`simplify`::

            sage: a = (pi/12).tan(hold=True); a.simplify()
            -sqrt(3) + 2

        TESTS::

            sage: SR(oo).tan()
            Traceback (most recent call last):
            ...
            RuntimeError: tan_eval(): tan(infinity) encountered
            sage: SR(-oo).tan()
            Traceback (most recent call last):
            ...
            RuntimeError: tan_eval(): tan(infinity) encountered
            sage: SR(unsigned_infinity).tan()
            Traceback (most recent call last):
            ...
            RuntimeError: tan_eval(): tan(infinity) encountered
        """
        return new_Expression_from_GEx(self._parent,
                g_hold_wrapper(g_tan, self._gobj, hold))

    def arcsin(self, hold=False):
        """
        Return the arcsin of x, i.e., the number y between -pi and pi
        such that sin(y) == x.

        EXAMPLES::

            sage: x.arcsin()
            arcsin(x)
            sage: SR(0.5).arcsin()
            0.523598775598299
            sage: SR(0.999).arcsin()
            1.52607123962616
            sage: SR(1/3).arcsin()
            arcsin(1/3)
            sage: SR(-1/3).arcsin()
            -arcsin(1/3)

        To prevent automatic evaluation use the ``hold`` argument::

            sage: SR(0).arcsin()
            0
            sage: SR(0).arcsin(hold=True)
            arcsin(0)

        This also works using functional notation::

            sage: arcsin(0,hold=True)
            arcsin(0)
            sage: arcsin(0)
            0

        To then evaluate again, we currently must use Maxima via
        :meth:`simplify`::

            sage: a = SR(0).arcsin(hold=True); a.simplify()
            0

        TESTS::

            sage: SR(oo).arcsin()
            Traceback (most recent call last):
            ...
            RuntimeError: arcsin_eval(): arcsin(infinity) encountered
            sage: SR(-oo).arcsin()
            Traceback (most recent call last):
            ...
            RuntimeError: arcsin_eval(): arcsin(infinity) encountered
            sage: SR(unsigned_infinity).arcsin()
            Infinity
        """
        return new_Expression_from_GEx(self._parent,
                g_hold_wrapper(g_asin, self._gobj, hold))

    def arccos(self, hold=False):
        """
        Return the arc cosine of self.

        EXAMPLES::

            sage: x.arccos()
            arccos(x)
            sage: SR(1).arccos()
            0
            sage: SR(1/2).arccos()
            1/3*pi
            sage: SR(0.4).arccos()
            1.15927948072741
            sage: plot(lambda x: SR(x).arccos(), -1,1)
            Graphics object consisting of 1 graphics primitive

        To prevent automatic evaluation use the ``hold`` argument::

            sage: SR(1).arccos(hold=True)
            arccos(1)

        This also works using functional notation::

            sage: arccos(1,hold=True)
            arccos(1)
            sage: arccos(1)
            0

        To then evaluate again, we currently must use Maxima via
        :meth:`simplify`::

            sage: a = SR(1).arccos(hold=True); a.simplify()
            0

        TESTS::

            sage: SR(oo).arccos()
            Traceback (most recent call last):
            ...
            RuntimeError: arccos_eval(): arccos(infinity) encountered
            sage: SR(-oo).arccos()
            Traceback (most recent call last):
            ...
            RuntimeError: arccos_eval(): arccos(infinity) encountered
            sage: SR(unsigned_infinity).arccos()
            Infinity
        """
        return new_Expression_from_GEx(self._parent,
                g_hold_wrapper(g_acos, self._gobj, hold))

    def arctan(self, hold=False):
        """
        Return the arc tangent of self.

        EXAMPLES::

            sage: x = var('x')
            sage: x.arctan()
            arctan(x)
            sage: SR(1).arctan()
            1/4*pi
            sage: SR(1/2).arctan()
            arctan(1/2)
            sage: SR(0.5).arctan()
            0.463647609000806
            sage: plot(lambda x: SR(x).arctan(), -20,20)
            Graphics object consisting of 1 graphics primitive

        To prevent automatic evaluation use the ``hold`` argument::

            sage: SR(1).arctan(hold=True)
            arctan(1)

        This also works using functional notation::

            sage: arctan(1,hold=True)
            arctan(1)
            sage: arctan(1)
            1/4*pi

        To then evaluate again, we currently must use Maxima via
        :meth:`simplify`::

            sage: a = SR(1).arctan(hold=True); a.simplify()
            1/4*pi

        TESTS::

            sage: SR(oo).arctan()
            1/2*pi
            sage: SR(-oo).arctan()
            -1/2*pi
            sage: SR(unsigned_infinity).arctan()
            Traceback (most recent call last):
            ...
            RuntimeError: arctan_eval(): arctan(unsigned_infinity) encountered
        """
        return new_Expression_from_GEx(self._parent,
                g_hold_wrapper(g_atan, self._gobj, hold))

    def arctan2(self, x, hold=False):
        """
        Return the inverse of the 2-variable tan function on self and x.

        EXAMPLES::

            sage: var('x,y')
            (x, y)
            sage: x.arctan2(y)
            arctan2(x, y)
            sage: SR(1/2).arctan2(1/2)
            1/4*pi
            sage: maxima.eval('atan2(1/2,1/2)')
            '%pi/4'

            sage: SR(-0.7).arctan2(SR(-0.6))
            -2.27942259892257

        To prevent automatic evaluation use the ``hold`` argument::

            sage: SR(1/2).arctan2(1/2, hold=True)
            arctan2(1/2, 1/2)

        This also works using functional notation::

            sage: arctan2(1,2,hold=True)
            arctan2(1, 2)
            sage: arctan2(1,2)
            arctan(1/2)

        To then evaluate again, we currently must use Maxima via
        :meth:`simplify`::

            sage: a = SR(1/2).arctan2(1/2, hold=True); a.simplify()
            1/4*pi

        TESTS:

        We compare a bunch of different evaluation points between
        Sage and Maxima::

            sage: float(SR(0.7).arctan2(0.6))
            0.8621700546672264
            sage: maxima('atan2(0.7,0.6)')
            0.8621700546672264
            sage: float(SR(0.7).arctan2(-0.6))
            2.279422598922567
            sage: maxima('atan2(0.7,-0.6)')
            2.279422598922567
            sage: float(SR(-0.7).arctan2(0.6))
            -0.8621700546672264
            sage: maxima('atan2(-0.7,0.6)')
            -0.8621700546672264
            sage: float(SR(-0.7).arctan2(-0.6))
            -2.279422598922567
            sage: maxima('atan2(-0.7,-0.6)')
            -2.279422598922567
            sage: float(SR(0).arctan2(-0.6))
            3.141592653589793
            sage: maxima('atan2(0,-0.6)')
            3.141592653589793
            sage: float(SR(0).arctan2(0.6))
            0.0
            sage: maxima('atan2(0,0.6)')
            0.0
            sage: SR(0).arctan2(0) # see trac ticket #11423
            Traceback (most recent call last):
            ...
            RuntimeError: arctan2_eval(): arctan2(0,0) encountered
            sage: SR(I).arctan2(1)
            arctan2(I, 1)
            sage: SR(CDF(0,1)).arctan2(1)
            arctan2(1.0*I, 1)
            sage: SR(1).arctan2(CDF(0,1))
            arctan2(1, 1.0*I)

            sage: arctan2(0,oo)
            0
            sage: SR(oo).arctan2(oo)
            1/4*pi
            sage: SR(oo).arctan2(0)
            1/2*pi
            sage: SR(-oo).arctan2(0)
            -1/2*pi
            sage: SR(-oo).arctan2(-2)
            pi
            sage: SR(unsigned_infinity).arctan2(2)
            Traceback (most recent call last):
            ...
            RuntimeError: arctan2_eval(): arctan2(x, unsigned_infinity) encountered
            sage: SR(2).arctan2(oo)
            1/2*pi
            sage: SR(2).arctan2(-oo)
            -1/2*pi
            sage: SR(2).arctan2(SR(unsigned_infinity))
            Traceback (most recent call last):
            ...
            RuntimeError: arctan2_eval(): arctan2(unsigned_infinity, x) encountered
        """
        cdef Expression nexp = self.coerce_in(x)
        return new_Expression_from_GEx(self._parent,
                g_hold2_wrapper(g_atan2, self._gobj, nexp._gobj, hold))

    def sinh(self, hold=False):
        r"""
        Return sinh of self.

        We have $\sinh(x) = (e^{x} - e^{-x})/2$.

        EXAMPLES::

            sage: x.sinh()
            sinh(x)
            sage: SR(1).sinh()
            sinh(1)
            sage: SR(0).sinh()
            0
            sage: SR(1.0).sinh()
            1.17520119364380
            sage: maxima('sinh(1.0)')
            1.17520119364380...

            sinh(1.0000000000000000000000000)
            sage: SR(1).sinh().n(90)
            1.1752011936438014568823819
            sage: SR(RIF(1)).sinh()
            1.175201193643802?

        To prevent automatic evaluation use the ``hold`` argument::

            sage: arccosh(x).sinh()
            sqrt(x + 1)*sqrt(x - 1)
            sage: arccosh(x).sinh(hold=True)
            sinh(arccosh(x))

        This also works using functional notation::

            sage: sinh(arccosh(x),hold=True)
            sinh(arccosh(x))
            sage: sinh(arccosh(x))
            sqrt(x + 1)*sqrt(x - 1)

        To then evaluate again, we currently must use Maxima via
        :meth:`simplify`::

            sage: a = arccosh(x).sinh(hold=True); a.simplify()
            sqrt(x + 1)*sqrt(x - 1)

        TESTS::

            sage: SR(oo).sinh()
            +Infinity
            sage: SR(-oo).sinh()
            -Infinity
            sage: SR(unsigned_infinity).sinh()
            Traceback (most recent call last):
            ...
            RuntimeError: sinh_eval(): sinh(unsigned_infinity) encountered
        """
        return new_Expression_from_GEx(self._parent,
                g_hold_wrapper(g_sinh, self._gobj, hold))

    def cosh(self, hold=False):
        r"""
        Return cosh of self.

        We have $\cosh(x) = (e^{x} + e^{-x})/2$.

        EXAMPLES::

            sage: x.cosh()
            cosh(x)
            sage: SR(1).cosh()
            cosh(1)
            sage: SR(0).cosh()
            1
            sage: SR(1.0).cosh()
            1.54308063481524
            sage: maxima('cosh(1.0)')
            1.54308063481524...
            sage: SR(1.00000000000000000000000000).cosh()
            1.5430806348152437784779056
            sage: SR(RIF(1)).cosh()
            1.543080634815244?

        To prevent automatic evaluation use the ``hold`` argument::

            sage: arcsinh(x).cosh()
            sqrt(x^2 + 1)
            sage: arcsinh(x).cosh(hold=True)
            cosh(arcsinh(x))

        This also works using functional notation::

            sage: cosh(arcsinh(x),hold=True)
            cosh(arcsinh(x))
            sage: cosh(arcsinh(x))
            sqrt(x^2 + 1)

        To then evaluate again, we currently must use Maxima via
        :meth:`simplify`::

            sage: a = arcsinh(x).cosh(hold=True); a.simplify()
            sqrt(x^2 + 1)

        TESTS::

            sage: SR(oo).cosh()
            +Infinity
            sage: SR(-oo).cosh()
            +Infinity
            sage: SR(unsigned_infinity).cosh()
            Traceback (most recent call last):
            ...
            RuntimeError: cosh_eval(): cosh(unsigned_infinity) encountered
        """
        return new_Expression_from_GEx(self._parent,
                g_hold_wrapper(g_cosh, self._gobj, hold))

    def tanh(self, hold=False):
        r"""
        Return tanh of self.

        We have $\tanh(x) = \sinh(x) / \cosh(x)$.

        EXAMPLES::

            sage: x.tanh()
            tanh(x)
            sage: SR(1).tanh()
            tanh(1)
            sage: SR(0).tanh()
            0
            sage: SR(1.0).tanh()
            0.761594155955765
            sage: maxima('tanh(1.0)')
            0.7615941559557649
            sage: plot(lambda x: SR(x).tanh(), -1, 1)
            Graphics object consisting of 1 graphics primitive

        To prevent automatic evaluation use the ``hold`` argument::

            sage: arcsinh(x).tanh()
            x/sqrt(x^2 + 1)
            sage: arcsinh(x).tanh(hold=True)
            tanh(arcsinh(x))

        This also works using functional notation::

            sage: tanh(arcsinh(x),hold=True)
            tanh(arcsinh(x))
            sage: tanh(arcsinh(x))
            x/sqrt(x^2 + 1)

        To then evaluate again, we currently must use Maxima via
        :meth:`simplify`::

            sage: a = arcsinh(x).tanh(hold=True); a.simplify()
            x/sqrt(x^2 + 1)

        TESTS::

            sage: SR(oo).tanh()
            1
            sage: SR(-oo).tanh()
            -1
            sage: SR(unsigned_infinity).tanh()
            Traceback (most recent call last):
            ...
            RuntimeError: tanh_eval(): tanh(unsigned_infinity) encountered
        """
        return new_Expression_from_GEx(self._parent,
                g_hold_wrapper(g_tanh, self._gobj, hold))

    def arcsinh(self, hold=False):
        """
        Return the inverse hyperbolic sine of self.

        EXAMPLES::

            sage: x.arcsinh()
            arcsinh(x)
            sage: SR(0).arcsinh()
            0
            sage: SR(1).arcsinh()
            arcsinh(1)
            sage: SR(1.0).arcsinh()
            0.881373587019543
            sage: maxima('asinh(2.0)')
            1.4436354751788...

        Sage automatically applies certain identities::

            sage: SR(3/2).arcsinh().cosh()
            1/2*sqrt(13)

        To prevent automatic evaluation use the ``hold`` argument::

            sage: SR(-2).arcsinh()
            -arcsinh(2)
            sage: SR(-2).arcsinh(hold=True)
            arcsinh(-2)

        This also works using functional notation::

            sage: arcsinh(-2,hold=True)
            arcsinh(-2)
            sage: arcsinh(-2)
            -arcsinh(2)

        To then evaluate again, we currently must use Maxima via
        :meth:`simplify`::

            sage: a = SR(-2).arcsinh(hold=True); a.simplify()
            -arcsinh(2)

        TESTS::

            sage: SR(oo).arcsinh()
            +Infinity
            sage: SR(-oo).arcsinh()
            -Infinity
            sage: SR(unsigned_infinity).arcsinh()
            Infinity
        """
        return new_Expression_from_GEx(self._parent,
                g_hold_wrapper(g_asinh, self._gobj, hold))

    def arccosh(self, hold=False):
        """
        Return the inverse hyperbolic cosine of self.

        EXAMPLES::

            sage: x.arccosh()
            arccosh(x)
            sage: SR(0).arccosh()
            1/2*I*pi
            sage: SR(1/2).arccosh()
            arccosh(1/2)
            sage: SR(CDF(1/2)).arccosh()  # rel tol 1e-15
            1.0471975511965976*I
            sage: maxima('acosh(0.5)')
            1.04719755119659...*%i

        To prevent automatic evaluation use the ``hold`` argument::

            sage: SR(-1).arccosh()
            I*pi
            sage: SR(-1).arccosh(hold=True)
            arccosh(-1)

        This also works using functional notation::

            sage: arccosh(-1,hold=True)
            arccosh(-1)
            sage: arccosh(-1)
            I*pi

        To then evaluate again, we currently must use Maxima via
        :meth:`simplify`::

            sage: a = SR(-1).arccosh(hold=True); a.simplify()
            I*pi

        TESTS::

            sage: SR(oo).arccosh()
            +Infinity
            sage: SR(-oo).arccosh()
            +Infinity
            sage: SR(unsigned_infinity).arccosh()
            +Infinity
        """
        return new_Expression_from_GEx(self._parent,
                g_hold_wrapper(g_acosh, self._gobj, hold))

    def arctanh(self, hold=False):
        """
        Return the inverse hyperbolic tangent of self.

        EXAMPLES::

            sage: x.arctanh()
            arctanh(x)
            sage: SR(0).arctanh()
            0
            sage: SR(1/2).arctanh()
            arctanh(1/2)
            sage: SR(0.5).arctanh()
            0.549306144334055
            sage: SR(0.5).arctanh().tanh()
            0.500000000000000
            sage: maxima('atanh(0.5)')  # abs tol 2e-16
            0.5493061443340548

        To prevent automatic evaluation use the ``hold`` argument::

            sage: SR(-1/2).arctanh()
            -arctanh(1/2)
            sage: SR(-1/2).arctanh(hold=True)
            arctanh(-1/2)

        This also works using functional notation::

            sage: arctanh(-1/2,hold=True)
            arctanh(-1/2)
            sage: arctanh(-1/2)
            -arctanh(1/2)

        To then evaluate again, we currently must use Maxima via
        :meth:`simplify`::

            sage: a = SR(-1/2).arctanh(hold=True); a.simplify()
            -arctanh(1/2)

        TESTS::

            sage: SR(1).arctanh()
            +Infinity
            sage: SR(-1).arctanh()
            -Infinity

            sage: SR(oo).arctanh()
            -1/2*I*pi
            sage: SR(-oo).arctanh()
            1/2*I*pi
            sage: SR(unsigned_infinity).arctanh()
            Traceback (most recent call last):
            ...
            RuntimeError: arctanh_eval(): arctanh(unsigned_infinity) encountered
        """
        return new_Expression_from_GEx(self._parent,
                g_hold_wrapper(g_atanh, self._gobj, hold))

    def exp(self, hold=False):
        """
        Return exponential function of self, i.e., e to the
        power of self.

        EXAMPLES::

            sage: x.exp()
            e^x
            sage: SR(0).exp()
            1
            sage: SR(1/2).exp()
            e^(1/2)
            sage: SR(0.5).exp()
            1.64872127070013
            sage: math.exp(0.5)
            1.6487212707001282

            sage: SR(0.5).exp().log()
            0.500000000000000
            sage: (pi*I).exp()
            -1

        To prevent automatic evaluation use the ``hold`` argument::

            sage: (pi*I).exp(hold=True)
            e^(I*pi)

        This also works using functional notation::

            sage: exp(I*pi,hold=True)
            e^(I*pi)
            sage: exp(I*pi)
            -1

        To then evaluate again, we currently must use Maxima via
        :meth:`simplify`::

            sage: a = (pi*I).exp(hold=True); a.simplify()
            -1

        TESTS:

        Test if :trac:`6377` is fixed::

            sage: SR(oo).exp()
            +Infinity
            sage: SR(-oo).exp()
            0
            sage: SR(unsigned_infinity).exp()
            Traceback (most recent call last):
            ...
            RuntimeError: exp_eval(): exp^(unsigned_infinity) encountered
        """
        return new_Expression_from_GEx(self._parent,
                g_hold_wrapper(g_exp, self._gobj, hold))

    def log(self, b=None, hold=False):
        """
        Return the logarithm of self.

        EXAMPLES::

            sage: x, y = var('x, y')
            sage: x.log()
            log(x)
            sage: (x^y + y^x).log()
            log(x^y + y^x)
            sage: SR(0).log()
            -Infinity
            sage: SR(-1).log()
            I*pi
            sage: SR(1).log()
            0
            sage: SR(1/2).log()
            log(1/2)
            sage: SR(0.5).log()
            -0.693147180559945
            sage: SR(0.5).log().exp()
            0.500000000000000
            sage: math.log(0.5)
            -0.6931471805599453
            sage: plot(lambda x: SR(x).log(), 0.1,10)
            Graphics object consisting of 1 graphics primitive

        To prevent automatic evaluation use the ``hold`` argument::

            sage: I.log()
            1/2*I*pi
            sage: I.log(hold=True)
            log(I)

        To then evaluate again, we currently must use Maxima via
        :meth:`simplify`::

            sage: a = I.log(hold=True); a.simplify()
            1/2*I*pi

        The ``hold`` parameter also works in functional notation::

            sage: log(-1,hold=True)
            log(-1)
            sage: log(-1)
            I*pi

        TESTS::

            sage: SR(oo).log()
            +Infinity
            sage: SR(-oo).log()
            +Infinity
            sage: SR(unsigned_infinity).log()
            +Infinity
        """
        res = new_Expression_from_GEx(self._parent,
                g_hold_wrapper(g_log, self._gobj, hold))
        if b is None:
            return res
        else:
            return res/self.coerce_in(b).log(hold=hold)

    def zeta(self, hold=False):
        """
        EXAMPLES::

            sage: x, y = var('x, y')
            sage: (x/y).zeta()
            zeta(x/y)
            sage: SR(2).zeta()
            1/6*pi^2
            sage: SR(3).zeta()
            zeta(3)
            sage: SR(CDF(0,1)).zeta()  # abs tol 1e-16
            0.003300223685324103 - 0.4181554491413217*I
            sage: CDF(0,1).zeta()  # abs tol 1e-16
            0.003300223685324103 - 0.4181554491413217*I
            sage: plot(lambda x: SR(x).zeta(), -10,10).show(ymin=-3,ymax=3)

        To prevent automatic evaluation use the ``hold`` argument::

            sage: SR(2).zeta(hold=True)
            zeta(2)

        This also works using functional notation::

            sage: zeta(2,hold=True)
            zeta(2)
            sage: zeta(2)
            1/6*pi^2

        To then evaluate again, we currently must use Maxima via
        :meth:`simplify`::

            sage: a = SR(2).zeta(hold=True); a.simplify()
            1/6*pi^2

        TESTS::

            sage: t = SR(1).zeta(); t
            Infinity
        """
        cdef GEx x
        sig_on()
        try:
            x = g_hold_wrapper(g_zeta, self._gobj, hold)
        finally:
            sig_off()
        return new_Expression_from_GEx(self._parent, x)

    def factorial(self, hold=False):
        """
        Return the factorial of self.

        OUTPUT:

        A symbolic expression.

        EXAMPLES::

            sage: var('x, y')
            (x, y)
            sage: SR(5).factorial()
            120
            sage: x.factorial()
            factorial(x)
            sage: (x^2+y^3).factorial()
            factorial(y^3 + x^2)

        To prevent automatic evaluation use the ``hold`` argument::

            sage: SR(5).factorial(hold=True)
            factorial(5)

        This also works using functional notation::

            sage: factorial(5,hold=True)
            factorial(5)
            sage: factorial(5)
            120

        To then evaluate again, we currently must use Maxima via
        :meth:`simplify`::

            sage: a = SR(5).factorial(hold=True); a.simplify()
            120
        """
        cdef GEx x
        sig_on()
        try:
            x = g_hold_wrapper(g_factorial, self._gobj, hold)
        finally:
            sig_off()
        return new_Expression_from_GEx(self._parent, x)

    def binomial(self, k, hold=False):
        """
        Return binomial coefficient "self choose k".

        OUTPUT:

        A symbolic expression.

        EXAMPLES::

            sage: var('x, y')
            (x, y)
            sage: SR(5).binomial(SR(3))
            10
            sage: x.binomial(SR(3))
            1/6*(x - 1)*(x - 2)*x
            sage: x.binomial(y)
            binomial(x, y)

        To prevent automatic evaluation use the ``hold`` argument::

            sage: x.binomial(3, hold=True)
            binomial(x, 3)
            sage: SR(5).binomial(3, hold=True)
            binomial(5, 3)

        To then evaluate again, we currently must use Maxima via
        :meth:`simplify`::

            sage: a = SR(5).binomial(3, hold=True); a.simplify()
            10

        The ``hold`` parameter is also supported in functional notation::

            sage: binomial(5,3, hold=True)
            binomial(5, 3)

        TESTS:

        Check if we handle zero correctly (:trac:`8561`)::

            sage: x.binomial(0)
            1
            sage: SR(0).binomial(0)
            1
        """
        cdef Expression nexp = self.coerce_in(k)
        cdef GEx x
        sig_on()
        try:
            x = g_hold2_wrapper(g_binomial, self._gobj, nexp._gobj, hold)
        finally:
            sig_off()
        return new_Expression_from_GEx(self._parent, x)

    def Order(self, hold=False):
        """
        Return the order of the expression, as in big oh notation.

        OUTPUT:

        A symbolic expression.

        EXAMPLES::

            sage: n = var('n')
            sage: t = (17*n^3).Order(); t
            Order(n^3)
            sage: t.derivative(n)
            Order(n^2)

        To prevent automatic evaluation use the ``hold`` argument::

            sage: (17*n^3).Order(hold=True)
            Order(17*n^3)
        """
        return new_Expression_from_GEx(self._parent,
                g_hold_wrapper(g_Order, self._gobj, hold))

    def gamma(self, hold=False):
        """
        Return the Gamma function evaluated at self.

        EXAMPLES::

            sage: x = var('x')
            sage: x.gamma()
            gamma(x)
            sage: SR(2).gamma()
            1
            sage: SR(10).gamma()
            362880
            sage: SR(10.0r).gamma()  # For ARM: rel tol 2e-15
            362880.0
            sage: SR(CDF(1,1)).gamma()
            0.49801566811835607 - 0.15494982830181067*I

        ::

            sage: gp('gamma(1+I)')
            0.4980156681183560427136911175 - 0.1549498283018106851249551305*I # 32-bit
            0.49801566811835604271369111746219809195 - 0.15494982830181068512495513048388660520*I # 64-bit

        We plot the familiar plot of this log-convex function::

            sage: plot(gamma(x), -6,4).show(ymin=-3,ymax=3)

        To prevent automatic evaluation use the ``hold`` argument::

            sage: SR(1/2).gamma()
            sqrt(pi)
            sage: SR(1/2).gamma(hold=True)
            gamma(1/2)

        This also works using functional notation::

            sage: gamma(1/2,hold=True)
            gamma(1/2)
            sage: gamma(1/2)
            sqrt(pi)

        To then evaluate again, we currently must use Maxima via
        :meth:`simplify`::

            sage: a = SR(1/2).gamma(hold=True); a.simplify()
            sqrt(pi)
        """
        cdef GEx x
        sig_on()
        try:
            x = g_hold_wrapper(g_tgamma, self._gobj, hold)
        finally:
            sig_off()
        return new_Expression_from_GEx(self._parent, x)

    def log_gamma(self, hold=False):
        """
        Return the log gamma function evaluated at self.
        This is the logarithm of gamma of self, where
        gamma is a complex function such that `gamma(n)`
        equals `factorial(n-1)`.

        EXAMPLES::

            sage: x = var('x')
            sage: x.log_gamma()
            log_gamma(x)
            sage: SR(2).log_gamma()
            0
            sage: SR(5).log_gamma()
            log(24)
            sage: a = SR(5).log_gamma(); a.n()
            3.17805383034795
            sage: SR(5-1).factorial().log()
            log(24)
            sage: set_verbose(-1); plot(lambda x: SR(x).log_gamma(), -7,8, plot_points=1000).show()
            sage: math.exp(0.5)
            1.6487212707001282
            sage: plot(lambda x: (SR(x).exp() - SR(-x).exp())/2 - SR(x).sinh(), -1, 1)
            Graphics object consisting of 1 graphics primitive

        To prevent automatic evaluation use the ``hold`` argument::

            sage: SR(5).log_gamma(hold=True)
            log_gamma(5)

        To evaluate again, currently we must use numerical evaluation
        via :meth:`n`::

            sage: a = SR(5).log_gamma(hold=True); a.n()
            3.17805383034795
        """
        cdef GEx x
        sig_on()
        try:
            x = g_hold_wrapper(g_lgamma, self._gobj, hold)
        finally:
            sig_off()
        return new_Expression_from_GEx(self._parent, x)

    def default_variable(self):
        """
        Return the default variable, which is by definition the first
        variable in self, or `x` is there are no variables in self.
        The result is cached.

        EXAMPLES::

            sage: sqrt(2).default_variable()
            x
            sage: x, theta, a = var('x, theta, a')
            sage: f = x^2 + theta^3 - a^x
            sage: f.default_variable()
            a

        Note that this is the first *variable*, not the first *argument*::

            sage: f(theta, a, x) = a + theta^3
            sage: f.default_variable()
            a
            sage: f.variables()
            (a, theta)
            sage: f.arguments()
            (theta, a, x)
        """
        v = self.variables()
        if len(v) == 0:
            return self.parent().var('x')
        else:
            return v[0]

    def combine(self):
        r"""
        Return a simplified version of this symbolic expression
        by combining all terms with the same denominator into a single
        term.

        EXAMPLES::

            sage: var('x, y, a, b, c')
            (x, y, a, b, c)
            sage: f = x*(x-1)/(x^2 - 7) + y^2/(x^2-7) + 1/(x+1) + b/a + c/a; f
            (x - 1)*x/(x^2 - 7) + y^2/(x^2 - 7) + b/a + c/a + 1/(x + 1)
            sage: f.combine()
            ((x - 1)*x + y^2)/(x^2 - 7) + (b + c)/a + 1/(x + 1)
        """
        return self.parent()(self._maxima_().combine())

    def normalize(self):
        """
        Return this expression normalized as a fraction

        .. SEEALSO:

            :meth:`numerator`, :meth:`denominator`,
            :meth:`numerator_denominator`, :meth:`combine`

        EXAMPLES::

            sage: var('x, y, a, b, c')
            (x, y, a, b, c)
            sage: g = x + y/(x + 2)
            sage: g.normalize()
            (x^2 + 2*x + y)/(x + 2)

            sage: f = x*(x-1)/(x^2 - 7) + y^2/(x^2-7) + 1/(x+1) + b/a + c/a
            sage: f.normalize()
            (a*x^3 + b*x^3 + c*x^3 + a*x*y^2 + a*x^2 + b*x^2 + c*x^2 +
                    a*y^2 - a*x - 7*b*x - 7*c*x - 7*a - 7*b - 7*c)/((x^2 -
                        7)*a*(x + 1))

        ALGORITHM: Uses GiNaC.

        """
        return new_Expression_from_GEx(self._parent, self._gobj.normal())

    def numerator(self, bint normalize = True):
        """
        Return the numerator of this symbolic expression

        INPUT:

        - ``normalize`` -- (default: ``True``) a boolean.

        If ``normalize`` is ``True``, the expression is first normalized to
        have it as a fraction before getting the numerator.

        If ``normalize`` is ``False``, the expression is kept and if it is not
        a quotient, then this will return the expression itself.

        .. SEEALSO::

            :meth:`normalize`, :meth:`denominator`,
            :meth:`numerator_denominator`, :meth:`combine`

        EXAMPLES::

            sage: a, x, y = var('a,x,y')
            sage: f = x*(x-a)/((x^2 - y)*(x-a)); f
            x/(x^2 - y)
            sage: f.numerator()
            x
            sage: f.denominator()
            x^2 - y
            sage: f.numerator(normalize=False)
            x
            sage: f.denominator(normalize=False)
            x^2 - y

            sage: y = var('y')
            sage: g = x + y/(x + 2); g
            x + y/(x + 2)
            sage: g.numerator()
            x^2 + 2*x + y
            sage: g.denominator()
            x + 2
            sage: g.numerator(normalize=False)
            x + y/(x + 2)
            sage: g.denominator(normalize=False)
            1

        TESTS::

            sage: ((x+y)^2/(x-y)^3*x^3).numerator(normalize=False)
            (x + y)^2*x^3
            sage: ((x+y)^2*x^3).numerator(normalize=False)
            (x + y)^2*x^3
            sage: (y/x^3).numerator(normalize=False)
            y
            sage: t = y/x^3/(x+y)^(1/2); t
            y/(sqrt(x + y)*x^3)
            sage: t.numerator(normalize=False)
            y
            sage: (1/x^3).numerator(normalize=False)
            1
            sage: (x^3).numerator(normalize=False)
            x^3
            sage: (y*x^sin(x)).numerator(normalize=False)
            Traceback (most recent call last):
            ...
            TypeError: self is not a rational expression
        """
        cdef GExVector vec
        cdef GEx oper, power
        if normalize:
            return new_Expression_from_GEx(self._parent, self._gobj.numer())
        elif is_a_mul(self._gobj):
            for i from 0 <= i < self._gobj.nops():
                oper = self._gobj.op(i)
                if not is_a_power(oper):
                    vec.push_back(oper)
                else:
                    power = oper.op(1)
                    if not is_a_numeric(power):
                        raise TypeError("self is not a rational expression")
                    elif ex_to_numeric(power).is_positive():
                        vec.push_back(oper)
            return new_Expression_from_GEx(self._parent,
                                           g_mul_construct(vec, True))
        elif is_a_power(self._gobj):
            power = self._gobj.op(1)
            if is_a_numeric(power) and ex_to_numeric(power).is_negative():
                return self._parent.one()
        return self

    def denominator(self, bint normalize=True):
        """
        Return the denominator of this symbolic expression

        INPUT:

        - ``normalize`` -- (default: ``True``) a boolean.

        If ``normalize`` is ``True``, the expression is first normalized to
        have it as a fraction before getting the denominator.

        If ``normalize`` is ``False``, the expression is kept and if it is not
        a quotient, then this will just return 1.

        .. SEEALSO::

            :meth:`normalize`, :meth:`numerator`,
            :meth:`numerator_denominator`, :meth:`combine`

        EXAMPLES::

            sage: x, y, z, theta = var('x, y, z, theta')
            sage: f = (sqrt(x) + sqrt(y) + sqrt(z))/(x^10 - y^10 - sqrt(theta))
            sage: f.numerator()
            sqrt(x) + sqrt(y) + sqrt(z)
            sage: f.denominator()
            x^10 - y^10 - sqrt(theta)

            sage: f.numerator(normalize=False)
            (sqrt(x) + sqrt(y) + sqrt(z))
            sage: f.denominator(normalize=False)
            x^10 - y^10 - sqrt(theta)

            sage: y = var('y')
            sage: g = x + y/(x + 2); g
            x + y/(x + 2)
            sage: g.numerator(normalize=False)
            x + y/(x + 2)
            sage: g.denominator(normalize=False)
            1

        TESTS::

            sage: ((x+y)^2/(x-y)^3*x^3).denominator(normalize=False)
            (x - y)^3
            sage: ((x+y)^2*x^3).denominator(normalize=False)
            1
            sage: (y/x^3).denominator(normalize=False)
            x^3
            sage: t = y/x^3/(x+y)^(1/2); t
            y/(sqrt(x + y)*x^3)
            sage: t.denominator(normalize=False)
            sqrt(x + y)*x^3
            sage: (1/x^3).denominator(normalize=False)
            x^3
            sage: (x^3).denominator(normalize=False)
            1
            sage: (y*x^sin(x)).denominator(normalize=False)
            Traceback (most recent call last):
            ...
            TypeError: self is not a rational expression
        """
        cdef GExVector vec
        cdef GEx oper, ex, power
        if normalize:
            return new_Expression_from_GEx(self._parent, self._gobj.denom())
        elif is_a_mul(self._gobj):
            for i from 0 <= i < self._gobj.nops():
                oper = self._gobj.op(i)
                if is_a_power(oper):
                    ex = oper.op(0)
                    power = oper.op(1)
                    if not is_a_numeric(power):
                        raise TypeError("self is not a rational expression")
                    elif ex_to_numeric(power).is_negative():
                        vec.push_back(g_pow(ex, g_abs(power)))
            return new_Expression_from_GEx(self._parent,
                                           g_mul_construct(vec, False))
        elif is_a_power(self._gobj):
            power = self._gobj.op(1)
            if is_a_numeric(power) and ex_to_numeric(power).is_negative():
                return new_Expression_from_GEx(self._parent,
                        g_pow(self._gobj.op(0), g_abs(power)))

        return self._parent.one()

    def numerator_denominator(self, bint normalize=True):
        """
        Return the numerator and the denominator of this symbolic expression

        INPUT:

        - ``normalize`` -- (default: ``True``) a boolean.

        If ``normalize`` is ``True``, the expression is first normalized to
        have it as a fraction before getting the numerator and denominator.

        If ``normalize`` is ``False``, the expression is kept and if it is not
        a quotient, then this will return the expression itself together with
        1.

        .. SEEALSO::

            :meth:`normalize`, :meth:`numerator`, :meth:`denominator`,
            :meth:`combine`

        EXAMPLE::

            sage: x, y, a = var("x y a")
            sage: ((x+y)^2/(x-y)^3*x^3).numerator_denominator()
            ((x + y)^2*x^3, (x - y)^3)

            sage: ((x+y)^2/(x-y)^3*x^3).numerator_denominator(False)
            ((x + y)^2*x^3, (x - y)^3)

            sage: g = x + y/(x + 2)
            sage: g.numerator_denominator()
            (x^2 + 2*x + y, x + 2)
            sage: g.numerator_denominator(normalize=False)
            (x + y/(x + 2), 1)

            sage: g = x^2*(x + 2)
            sage: g.numerator_denominator()
            ((x + 2)*x^2, 1)
            sage: g.numerator_denominator(normalize=False)
            ((x + 2)*x^2, 1)

        TESTS::

            sage: ((x+y)^2/(x-y)^3*x^3).numerator_denominator(normalize=False)
            ((x + y)^2*x^3, (x - y)^3)
            sage: ((x+y)^2*x^3).numerator_denominator(normalize=False)
            ((x + y)^2*x^3, 1)
            sage: (y/x^3).numerator_denominator(normalize=False)
            (y, x^3)
            sage: t = y/x^3/(x+y)^(1/2); t
            y/(sqrt(x + y)*x^3)
            sage: t.numerator_denominator(normalize=False)
            (y, sqrt(x + y)*x^3)
            sage: (1/x^3).numerator_denominator(normalize=False)
            (1, x^3)
            sage: (x^3).numerator_denominator(normalize=False)
            (x^3, 1)
            sage: (y*x^sin(x)).numerator_denominator(normalize=False)
            Traceback (most recent call last):
            ...
            TypeError: self is not a rational expression
        """
        cdef GExVector vecnumer, vecdenom
        cdef GEx oper, ex, power
        cdef GNumeric power_num
        if normalize:
            ex = self._gobj.numer_denom()
            return (new_Expression_from_GEx(self._parent, ex.op(0)),
                    new_Expression_from_GEx(self._parent, ex.op(1)))
        elif is_a_mul(self._gobj):
            for i from 0 <= i < self._gobj.nops():
                oper = self._gobj.op(i)
                if is_a_power(oper):   # oper = ex^power
                    ex = oper.op(0)
                    power = oper.op(1)
                    if not is_a_numeric(power):
                        raise TypeError("self is not a rational expression")
                    elif is_a_numeric(power):
                        power_num = ex_to_numeric(power)
                        if power_num.is_positive():
                            vecnumer.push_back(oper)
                        else:
                            vecdenom.push_back(g_pow(ex, g_abs(power)))
                else:
                    vecnumer.push_back(oper)
            return (new_Expression_from_GEx(self._parent,
                                            g_mul_construct(vecnumer, False)),
                    new_Expression_from_GEx(self._parent,
                                            g_mul_construct(vecdenom, False)))
        elif is_a_power(self._gobj):
            power = self._gobj.op(1)
            if is_a_numeric(power) and ex_to_numeric(power).is_positive():
                return (self, self._parent.one())
            else:
                return (self._parent.one(),
                        new_Expression_from_GEx(self._parent,
                               g_pow(self._gobj.op(0), g_abs(power))))
        else:
            return (self, self._parent.one())

    def partial_fraction(self, var=None):
        r"""
        Return the partial fraction expansion of ``self`` with
        respect to the given variable.

        INPUT:


        -  ``var`` - variable name or string (default: first
           variable)


        OUTPUT:

        A symbolic expression.

        EXAMPLES::

            sage: f = x^2/(x+1)^3
            sage: f.partial_fraction()
            1/(x + 1) - 2/(x + 1)^2 + 1/(x + 1)^3
            sage: f.partial_fraction()
            1/(x + 1) - 2/(x + 1)^2 + 1/(x + 1)^3

        Notice that the first variable in the expression is used by
        default::

            sage: y = var('y')
            sage: f = y^2/(y+1)^3
            sage: f.partial_fraction()
            1/(y + 1) - 2/(y + 1)^2 + 1/(y + 1)^3

            sage: f = y^2/(y+1)^3 + x/(x-1)^3
            sage: f.partial_fraction()
            y^2/(y^3 + 3*y^2 + 3*y + 1) + 1/(x - 1)^2 + 1/(x - 1)^3

        You can explicitly specify which variable is used::

            sage: f.partial_fraction(y)
            x/(x^3 - 3*x^2 + 3*x - 1) + 1/(y + 1) - 2/(y + 1)^2 + 1/(y + 1)^3
        """
        if var is None:
            var = self.default_variable()
        return self.parent()(self._maxima_().partfrac(var))

    def maxima_methods(self):
        """
        Provide easy access to maxima methods, converting the result to a
        Sage expression automatically.

        EXAMPLES::

            sage: t = log(sqrt(2) - 1) + log(sqrt(2) + 1); t
            log(sqrt(2) + 1) + log(sqrt(2) - 1)
            sage: res = t.maxima_methods().logcontract(); res
            log((sqrt(2) + 1)*(sqrt(2) - 1))
            sage: type(res)
            <type 'sage.symbolic.expression.Expression'>
        """
        from sage.symbolic.maxima_wrapper import MaximaWrapper
        return MaximaWrapper(self)

    def rectform(self):
        r"""
        Convert this symbolic expression to rectangular form; that
        is, the form `a + bi` where `a` and `b` are real numbers and
        `i` is the imaginary unit.

        .. note::

           The name \"rectangular\" comes from the fact that, in the
           complex plane, `a` and `bi` are perpendicular.

        INPUT:

        - ``self`` -- the expression to convert.

        OUTPUT:

        A new expression, equivalent to the original, but expressed in
        the form `a + bi`.

        ALGORITHM:

        We call Maxima's ``rectform()`` and return the result unmodified.

        EXAMPLES:

        The exponential form of `\sin(x)`::

            sage: f = (e^(I*x) - e^(-I*x)) / (2*I)
            sage: f.rectform()
            sin(x)

        And `\cos(x)`::

            sage: f = (e^(I*x) + e^(-I*x)) / 2
            sage: f.rectform()
            cos(x)

        In some cases, this will simplify the given expression. For
        example, here, `e^{ik\pi}`, `\sin(k\pi)=0` should cancel
        leaving only `\cos(k\pi)` which can then be simplified::

            sage: k = var('k')
            sage: assume(k, 'integer')
            sage: f = e^(I*pi*k)
            sage: f.rectform()
            (-1)^k

        However, in general, the resulting expression may be more
        complicated than the original::

            sage: f = e^(I*x)
            sage: f.rectform()
            cos(x) + I*sin(x)

        TESTS:

        If the expression is already in rectangular form, it should be
        left alone::

            sage: a,b = var('a,b')
            sage: assume((a, 'real'), (b, 'real'))
            sage: f = a + b*I
            sage: f.rectform()
            a + I*b
            sage: forget()

        We can check with specific real numbers::

            sage: a = RR.random_element()
            sage: b = RR.random_element()
            sage: f = a + b*I
            sage: bool(f.rectform() == a + b*I)
            True

        If we decompose a complex number into its real and imaginary
        parts, they should correspond to the real and imaginary terms
        of the rectangular form::

            sage: z = CC.random_element()
            sage: a = z.real_part()
            sage: b = z.imag_part()
            sage: bool(SR(z).rectform() == a + b*I)
            True

        """
        return self.maxima_methods().rectform()

    def simplify(self):
        """
        Return a simplified version of this symbolic expression.

        .. note::

           Currently, this just sends the expression to Maxima
           and converts it back to Sage.

        .. seealso::

           :meth:`simplify_full`, :meth:`simplify_trig`,
           :meth:`simplify_rational`, :meth:`simplify_rectform`
           :meth:`simplify_factorial`, :meth:`simplify_log`,
           :meth:`simplify_real`, :meth:`simplify_hypergeometric`,
           :meth:`canonicalize_radical`

        EXAMPLES::

            sage: a = var('a'); f = x*sin(2)/(x^a); f
            x*sin(2)/x^a
            sage: f.simplify()
            x^(-a + 1)*sin(2)

        TESTS:

        Check that :trac:`14637` is fixed::

            sage: assume(x > 0, x < pi/2)
            sage: acos(cos(x)).simplify()
            x
            sage: forget()
        """
        return self._parent(self._maxima_())

    def simplify_full(self):
        """
        Apply :meth:`simplify_factorial`, :meth:`simplify_rectform`,
        :meth:`simplify_trig`, :meth:`simplify_rational`, and
        then :meth:`expand_sum` to self (in that order).

        ALIAS: ``simplify_full`` and ``full_simplify`` are the same.

        EXAMPLES::

            sage: f = sin(x)^2 + cos(x)^2
            sage: f.simplify_full()
            1

        ::

            sage: f = sin(x/(x^2 + x))
            sage: f.simplify_full()
            sin(1/(x + 1))

        ::

            sage: var('n,k')
            (n, k)
            sage: f = binomial(n,k)*factorial(k)*factorial(n-k)
            sage: f.simplify_full()
            factorial(n)

        TESTS:

        There are two square roots of `$(x + 1)^2$`, so this should
        not be simplified to `$x + 1$`, :trac:`12737`::

            sage: f = sqrt((x + 1)^2)
            sage: f.simplify_full()
            sqrt(x^2 + 2*x + 1)

        The imaginary part of an expression should not change under
        simplification; :trac:`11934`::

            sage: f = sqrt(-8*(4*sqrt(2) - 7)*x^4 + 16*(3*sqrt(2) - 5)*x^3)
            sage: original = f.imag_part()
            sage: simplified = f.full_simplify().imag_part()
            sage: original - simplified
            0

        The invalid simplification from :trac:`12322` should not occur
        after :trac:`12737`::

            sage: t = var('t')
            sage: assume(t, 'complex')
            sage: assumptions()
            [t is complex]
            sage: f = (1/2)*log(2*t) + (1/2)*log(1/t)
            sage: f.simplify_full()
            1/2*log(2*t) - 1/2*log(t)
            sage: forget()

        Complex logs are not contracted, :trac:`17556`::

            sage: x,y = SR.var('x,y')
            sage: assume(y, 'complex')
            sage: f = log(x*y) - (log(x) + log(y))
            sage: f.simplify_full()
            log(x*y) - log(x) - log(y)
            sage: forget()

        The simplifications from :meth:`simplify_rectform` are
        performed, :trac:`17556`::

            sage: f = ( e^(I*x) - e^(-I*x) ) / ( I*e^(I*x) + I*e^(-I*x) )
            sage: f.simplify_full()
            sin(x)/cos(x)

        """
        x = self
        x = x.simplify_factorial()
        x = x.simplify_rectform()
        x = x.simplify_trig()
        x = x.simplify_rational()
        x = x.expand_sum()
        return x

    full_simplify = simplify_full


    def simplify_hypergeometric(self, algorithm='maxima'):
        """
        Simplify an expression containing hypergeometric functions.

        INPUT:

        - ``algorithm`` -- (default: ``'maxima'``) the algorithm to use for
          for simplification. Implemented are ``'maxima'``, which uses Maxima's
          ``hgfred`` function, and ``'sage'``, which uses an algorithm
          implemented in the hypergeometric module

        ALIAS: :meth:`hypergeometric_simplify` and
        :meth:`simplify_hypergeometric` are the same

        EXAMPLES::

            sage: hypergeometric((5, 4), (4, 1, 2, 3),
            ....:                x).simplify_hypergeometric()
            1/144*x^2*hypergeometric((), (3, 4), x) +...
            1/3*x*hypergeometric((), (2, 3), x) + hypergeometric((), (1, 2), x)
            sage: (2*hypergeometric((), (), x)).simplify_hypergeometric()
            2*e^x
            sage: (nest(lambda y: hypergeometric([y], [1], x), 3, 1)
            ....:  .simplify_hypergeometric())
            laguerre(-laguerre(-e^x, x), x)
            sage: (nest(lambda y: hypergeometric([y], [1], x), 3, 1)
            ....:  .simplify_hypergeometric(algorithm='sage'))
            hypergeometric((hypergeometric((e^x,), (1,), x),), (1,), x)

        """
        from sage.functions.hypergeometric import hypergeometric, closed_form
        from sage.calculus.calculus import maxima
        try:
            op = self.operator()
        except RuntimeError:
            return self
        ops = self.operands()
        if op == hypergeometric:
            if algorithm == 'maxima':
                return (self.parent()
                        (maxima.hgfred(map(lambda o: o.simplify_hypergeometric(algorithm),
                                           ops[0].operands()),
                                       map(lambda o: o.simplify_hypergeometric(algorithm),
                                           ops[1].operands()),
                                       ops[2].simplify_hypergeometric(algorithm))))
            elif algorithm == 'sage':
                return (closed_form
                        (hypergeometric(map(lambda o: o.simplify_hypergeometric(algorithm),
                                            ops[0].operands()),
                                        map(lambda o: o.simplify_hypergeometric(algorithm),
                                            ops[1].operands()),
                                        ops[2].simplify_hypergeometric(algorithm))))
            else:
                raise NotImplementedError('unknown algorithm')
        if not op:
            return self
        return op(*map(lambda o: o.simplify_hypergeometric(algorithm), ops))

    hypergeometric_simplify = simplify_hypergeometric


    def simplify_rectform(self, complexity_measure = string_length):
        r"""
        Attempt to simplify this expression by expressing it in the
        form `a + bi` where both `a` and `b` are real. This
        transformation is generally not a simplification, so we use
        the given ``complexity_measure`` to discard
        non-simplifications.

        INPUT:

        - ``self`` -- the expression to simplify.

        - ``complexity_measure`` -- (default:
          ``sage.symbolic.complexity_measures.string_length``) a
          function taking a symbolic expression as an argument and
          returning a measure of that expressions complexity. If
          ``None`` is supplied, the simplification will be performed
          regardless of the result.

        OUTPUT:

        If the transformation produces a simpler expression (according
        to ``complexity_measure``) then that simpler expression is
        returned. Otherwise, the original expression is returned.

        ALGORITHM:

        We first call :meth:`rectform()` on the given
        expression. Then, the supplied complexity measure is used to
        determine whether or not the result is simpler than the
        original expression.

        EXAMPLES:

        The exponential form of `\tan(x)`::

            sage: f = ( e^(I*x) - e^(-I*x) ) / ( I*e^(I*x) + I*e^(-I*x) )
            sage: f.simplify_rectform()
            sin(x)/cos(x)

        This should not be expanded with Euler's formula since the
        resulting expression is longer when considered as a string,
        and the default ``complexity_measure`` uses string length to
        determine which expression is simpler::

            sage: f = e^(I*x)
            sage: f.simplify_rectform()
            e^(I*x)

        However, if we pass ``None`` as our complexity measure, it
        is::

            sage: f = e^(I*x)
            sage: f.simplify_rectform(complexity_measure = None)
            cos(x) + I*sin(x)

        TESTS:

        When given ``None``, we should always call :meth:`rectform()`
        and return the result::

            sage: polynomials = QQ['x']
            sage: f = SR(polynomials.random_element())
            sage: g = f.simplify_rectform(complexity_measure = None)
            sage: bool(g == f.rectform())
            True

        """
        simplified_expr = self.rectform()

        if complexity_measure is None:
            return simplified_expr

        if complexity_measure(simplified_expr) < complexity_measure(self):
            return simplified_expr
        else:
            return self



    def simplify_real(self):
        r"""
        Simplify the given expression over the real numbers. This allows
        the simplification of `\sqrt{x^{2}}` into `\left|x\right|` and
        the contraction of `\log(x) + \log(y)` into `\log(xy)`.

        INPUT:

        - ``self`` -- the expression to convert.

        OUTPUT:

        A new expression, equivalent to the original one under the
        assumption that the variables involved are real.

        EXAMPLES::

            sage: f = sqrt(x^2)
            sage: f.simplify_real()
            abs(x)

        ::

            sage: y = SR.var('y')
            sage: f = log(x) + 2*log(y)
            sage: f.simplify_real()
            log(x*y^2)

        TESTS:

        We set the Maxima ``domain`` variable to 'real' before we call
        out to Maxima. When we return, however, we should set the
        ``domain`` back to what it was, rather than assuming that it
        was 'complex'::

            sage: from sage.calculus.calculus import maxima
            sage: maxima('domain: real;')
            real
            sage: x.simplify_real()
            x
            sage: maxima('domain;')
            real
            sage: maxima('domain: complex;')
            complex

        We forget the assumptions that our variables are real after
        simplification; make sure we don't forget an assumption that
        existed before we were called::

            sage: assume(x, 'real')
            sage: x.simplify_real()
            x
            sage: assumptions()
            [x is real]
            sage: forget()

        We also want to be sure that we don't forget assumptions on
        other variables::

            sage: x,y,z = SR.var('x,y,z')
            sage: assume(y, 'integer')
            sage: assume(z, 'antisymmetric')
            sage: x.simplify_real()
            x
            sage: assumptions()
            [y is integer, z is antisymmetric]
            sage: forget()

        No new assumptions should exist after the call::

            sage: assumptions()
            []
            sage: x.simplify_real()
            x
            sage: assumptions()
            []

        """
        from sage.symbolic.assumptions import assume, assumptions, forget
        from sage.calculus.calculus import maxima
        original_domain = maxima.eval('domain')
        original_assumptions = assumptions()

        maxima.eval('domain: real$')

        # We might as well go all the way and tell Maxima to assume
        # that all variables are real. Since we're setting the
        # simplification domain (and it's indiscriminate), you'd
        # better not call this unless your variables really are real
        # anyway.
        for v in self.variables():
            assume(v, 'real');

        # This will round trip through Maxima, essentially performing
        # self.simplify() in the process.
        result = self.simplify_log()

        # Set the domain back to what it was before we were called.
        maxima.eval('domain: %s$' % original_domain)

        # Forget all assumptions, and restore the ones that existed
        # when we were called. This is much simpler than the bookkeeping
        # necessary otherwise.
        forget()
        for assumption in original_assumptions:
            assume(assumption);

        return result


    def simplify_trig(self,expand=True):
        r"""
        Optionally expand and then employ identities such as
        `\sin(x)^2 + \cos(x)^2 = 1`, `\cosh(x)^2 - \sinh(x)^2 = 1`,
        `\sin(x)\csc(x) = 1`, or `\tanh(x)=\sinh(x)/\cosh(x)`
        to simplify expressions containing tan, sec, etc., to sin,
        cos, sinh, cosh.

        INPUT:

        - ``self`` - symbolic expression

        - ``expand`` - (default:True) if True, expands trigonometric
          and hyperbolic functions of sums of angles and of multiple
          angles occurring in ``self`` first. For best results,
          ``self`` should be expanded. See also :meth:`expand_trig` to
          get more controls on this expansion.

        ALIAS: :meth:`trig_simplify` and :meth:`simplify_trig` are the same

        EXAMPLES::

            sage: f = sin(x)^2 + cos(x)^2; f
            cos(x)^2 + sin(x)^2
            sage: f.simplify()
            cos(x)^2 + sin(x)^2
            sage: f.simplify_trig()
            1
            sage: h = sin(x)*csc(x)
            sage: h.simplify_trig()
            1
            sage: k = tanh(x)*cosh(2*x)
            sage: k.simplify_trig()
            (2*sinh(x)^3 + sinh(x))/cosh(x)

        In some cases we do not want to expand::

            sage: f=tan(3*x)
            sage: f.simplify_trig()
            (4*cos(x)^2 - 1)*sin(x)/(4*cos(x)^3 - 3*cos(x))
            sage: f.simplify_trig(False)
            sin(3*x)/cos(3*x)

        """
        # much better to expand first, since it often doesn't work
        # right otherwise!
        if expand:
            return self.parent()(self._maxima_().trigexpand().trigsimp())
        else:
            return self.parent()(self._maxima_().trigsimp())

    trig_simplify = simplify_trig

    def simplify_rational(self,algorithm='full', map=False):
        r"""
        Simplify rational expressions.

        INPUT:

        - ``self`` - symbolic expression

        - ``algorithm`` - (default: 'full') string which switches the
          algorithm for simplifications. Possible values are

          - 'simple' (simplify rational functions into quotient of two
            polynomials),

          - 'full' (apply repeatedly, if necessary)

          - 'noexpand' (convert to commmon denominator and add)

        - ``map`` - (default: False) if True, the result is an
          expression whose leading operator is the same as that of the
          expression ``self`` but whose subparts are the results of
          applying simplification rules to the corresponding subparts
          of the expressions.

        ALIAS: :meth:`rational_simplify` and :meth:`simplify_rational`
        are the same

        DETAILS: We call Maxima functions ratsimp, fullratsimp and
        xthru. If each part of the expression has to be simplified
        separately, we use Maxima function map.

        EXAMPLES::

            sage: f = sin(x/(x^2 + x))
            sage: f
            sin(x/(x^2 + x))
            sage: f.simplify_rational()
            sin(1/(x + 1))

        ::

            sage: f = ((x - 1)^(3/2) - (x + 1)*sqrt(x - 1))/sqrt((x - 1)*(x + 1)); f
            -((x + 1)*sqrt(x - 1) - (x - 1)^(3/2))/sqrt((x + 1)*(x - 1))
            sage: f.simplify_rational()
            -2*sqrt(x - 1)/sqrt(x^2 - 1)

        With ``map=True`` each term in a sum is simplified separately
        and thus the resuls are shorter for functions which are
        combination of rational and nonrational funtions. In the
        following example, we use this option if we want not to
        combine logarithm and the rational function into one
        fraction::

            sage: f=(x^2-1)/(x+1)-ln(x)/(x+2)
            sage: f.simplify_rational()
            (x^2 + x - log(x) - 2)/(x + 2)
            sage: f.simplify_rational(map=True)
            x - log(x)/(x + 2) - 1

        Here is an example from the Maxima documentation of where
        ``algorithm='simple'`` produces an (possibly useful) intermediate
        step::

            sage: y = var('y')
            sage: g = (x^(y/2) + 1)^2*(x^(y/2) - 1)^2/(x^y - 1)
            sage: g.simplify_rational(algorithm='simple')
            (x^(2*y) - 2*x^y + 1)/(x^y - 1)
            sage: g.simplify_rational()
            x^y - 1

        With option ``algorithm='noexpand'`` we only convert to common
        denominators and add. No expansion of products is performed::

            sage: f=1/(x+1)+x/(x+2)^2
            sage: f.simplify_rational()
            (2*x^2 + 5*x + 4)/(x^3 + 5*x^2 + 8*x + 4)
            sage: f.simplify_rational(algorithm='noexpand')
            ((x + 2)^2 + (x + 1)*x)/((x + 2)^2*(x + 1))
        """
        self_m = self._maxima_()
        if algorithm == 'full':
            maxima_method = 'fullratsimp'
        elif algorithm == 'simple':
            maxima_method = 'ratsimp'
        elif algorithm == 'noexpand':
            maxima_method = 'xthru'
        else:
            raise NotImplementedError("unknown algorithm, see the help for available algorithms")
        P = self_m.parent()
        self_str=self_m.str()
        if map:
            cmd = "if atom(%s) then %s(%s) else map(%s,%s)"%(self_str,maxima_method,self_str,maxima_method,self_str)
        else:
            cmd = "%s(%s)"%(maxima_method,self_m.str())
        res = P(cmd)
        return self.parent()(res)

    rational_simplify = simplify_rational

    def simplify_factorial(self):
        """
        Simplify by combining expressions with factorials, and by
        expanding binomials into factorials.

        ALIAS: factorial_simplify and simplify_factorial are the same

        EXAMPLES:

        Some examples are relatively clear::

            sage: var('n,k')
            (n, k)
            sage: f = factorial(n+1)/factorial(n); f
            factorial(n + 1)/factorial(n)
            sage: f.simplify_factorial()
            n + 1

        ::

            sage: f = factorial(n)*(n+1); f
            (n + 1)*factorial(n)
            sage: simplify(f)
            (n + 1)*factorial(n)
            sage: f.simplify_factorial()
            factorial(n + 1)

        ::

            sage: f = binomial(n, k)*factorial(k)*factorial(n-k); f
            binomial(n, k)*factorial(k)*factorial(-k + n)
            sage: f.simplify_factorial()
            factorial(n)

        A more complicated example, which needs further processing::

            sage: f = factorial(x)/factorial(x-2)/2 + factorial(x+1)/factorial(x)/2; f
            1/2*factorial(x + 1)/factorial(x) + 1/2*factorial(x)/factorial(x - 2)
            sage: g = f.simplify_factorial(); g
            1/2*(x - 1)*x + 1/2*x + 1/2
            sage: g.simplify_rational()
            1/2*x^2 + 1/2


        TESTS:

        Check that the problem with applying `full_simplify()` to gamma
        functions (:trac:`9240`) has been fixed::

            sage: gamma(1/3)
            gamma(1/3)
            sage: gamma(1/3).full_simplify()
            gamma(1/3)
            sage: gamma(4/3)
            gamma(4/3)
            sage: gamma(4/3).full_simplify()
            1/3*gamma(1/3)

        """
        return self.parent()(self._maxima_().makefact().factcomb().minfactorial())

    factorial_simplify = simplify_factorial

    def expand_sum(self):
        r"""
        For every symbolic sum in the given expression, try to expand it,
        symbolically or numerically.
        
        While symbolic sum expressions with constant limits are evaluated
        immediately on the command line, unevaluated sums of this kind can
        result from, e.g., substitution of limit variables. 

        INPUT:

        - ``self`` - symbolic expression

        EXAMPLES::
        
            sage: (k,n) = var('k,n')
            sage: ex = sum(abs(-k*k+n),k,1,n)(n=8); ex
            sum(abs(-k^2 + 8), k, 1, 8)
            sage: ex.expand_sum()
            162
            sage: f(x,k) = sum((2/n)*(sin(n*x)*(-1)^(n+1)), n, 1, k)
            sage: f(x,2)
            -2*sum((-1)^n*sin(n*x)/n, n, 1, 2)
            sage: f(x,2).expand_sum()
            -sin(2*x) + 2*sin(x)

        We can use this to do floating-point approximation as well::

            sage: (k,n) = var('k,n')
            sage: f(n)=sum(sqrt(abs(-k*k+n)),k,1,n)
            sage: f(n=8)
            sum(sqrt(abs(-k^2 + 8)), k, 1, 8)
            sage: f(8).expand_sum()
            sqrt(41) + sqrt(17) + 2*sqrt(14) + 3*sqrt(7) + 2*sqrt(2) + 3
            sage: f(8).expand_sum().n()
            31.7752256945384

        See :trac:`9424` for making the following no longer raise
        an error::

            sage: f(8).n()
            Traceback (most recent call last):
            ...
            TypeError: cannot evaluate symbolic expression numerically
        """
        return self.parent()(self._maxima_().simplify_sum())

    def canonicalize_radical(self):
        r"""
        Choose a canonical branch of the given expression. The square
        root, cube root, natural log, etc. functions are multi-valued. The
        ``canonicalize_radical()`` method will choose *one* of these values
        based on a heuristic.

        For example, ``sqrt(x^2)`` has two values: ``x``, and
        ``-x``. The ``canonicalize_radical()`` function will choose
        *one* of them, consistently, based on the behavior of the
        expression as ``x`` tends to positive infinity. The solution
        chosen is the one which exhibits this same behavior. Since
        ``sqrt(x^2)`` approaches positive infinity as ``x`` does, the
        solution chosen is ``x`` (which also tends to positive
        infinity).

        .. WARNING::

            As shown in the examples below, a canonical form is not always
            returned, i.e., two mathematically identical expressions might
            be converted to different expressions.

            Assumptions are not taken into account during the
            transformation. This may result in a branch choice
            inconsistent with your assumptions.

        ALGORITHM:

        This uses the Maxima ``radcan()`` command. From the Maxima
        documentation:

        .. pull-quote::

            Simplifies an expression, which can contain logs,
            exponentials, and radicals, by converting it into a form
            which is canonical over a large class of expressions and a
            given ordering of variables; that is, all functionally
            equivalent forms are mapped into a unique form. For a
            somewhat larger class of expressions, radcan produces a
            regular form. Two equivalent expressions in this class do
            not necessarily have the same appearance, but their
            difference can be simplified by radcan to zero.

            For some expressions radcan is quite time consuming. This
            is the cost of exploring certain relationships among the
            components of the expression for simplifications based on
            factoring and partial fraction expansions of exponents.

        EXAMPLES:

        ``canonicalize_radical()`` can perform some of the same
        manipulations as :meth:`log_expand`::

            sage: y = SR.symbol('y')
            sage: f = log(x*y)
            sage: f.log_expand()
            log(x) + log(y)
            sage: f.canonicalize_radical()
            log(x) + log(y)

        And also handles some exponential functions::

            sage: f = (e^x-1)/(1+e^(x/2))
            sage: f.canonicalize_radical()
            e^(1/2*x) - 1

        It can also be used to change the base of a logarithm when the
        arguments to ``log()`` are positive real numbers::

            sage: f = log(8)/log(2)
            sage: f.canonicalize_radical()
            3

        ::

            sage: a = SR.symbol('a')
            sage: f = (log(x+x^2)-log(x))^a/log(1+x)^(a/2)
            sage: f.canonicalize_radical()
            log(x + 1)^(1/2*a)

        The simplest example of counter-intuitive behavior is what
        happens when we take the square root of a square::

            sage: sqrt(x^2).canonicalize_radical()
            x

        If you don't want this kind of "simplification," don't use
        ``canonicalize_radical()``.

        This behavior can also be triggered when the expression under
        the radical is not given explicitly as a square::

            sage: sqrt(x^2 - 2*x + 1).canonicalize_radical()
            x - 1

        Another place where this can become confusing is with
        logarithms of complex numbers. Suppose ``x`` is complex with
        ``x == r*e^(I*t)`` (``r`` real). Then ``log(x)`` is
        ``log(r) + I*(t + 2*k*pi)`` for some integer ``k``.

        Calling ``canonicalize_radical()`` will choose a branch,
        eliminating the solutions for all choices of ``k`` but
        one. Simplified by hand, the expression below is
        ``(1/2)*log(2) + I*pi*k`` for integer ``k``. However,
        ``canonicalize_radical()`` will take each log expression, and
        choose one particular solution, dropping the other. When the
        results are subtracted, we're left with no imaginary part::

            sage: f = (1/2)*log(2*x) + (1/2)*log(1/x)
            sage: f.canonicalize_radical()
            1/2*log(2)

        Naturally the result is wrong for some choices of ``x``::

            sage: f(x = -1)
            I*pi + 1/2*log(2)

        The example below shows two expressions e1 and e2 which are
        "simplified" to different expressions, while their difference
        is "simplified" to zero; thus ``canonicalize_radical()`` does
        not return a canonical form::

            sage: e1 = 1/(sqrt(5)+sqrt(2))
            sage: e2 = (sqrt(5)-sqrt(2))/3
            sage: e1.canonicalize_radical()
            1/(sqrt(5) + sqrt(2))
            sage: e2.canonicalize_radical()
            1/3*sqrt(5) - 1/3*sqrt(2)
            sage: (e1-e2).canonicalize_radical()
            0

        The issue reported in :trac:`3520` is a case where
        ``canonicalize_radical()`` causes a numerical integral to be
        calculated incorrectly::

            sage: f1 = sqrt(25 - x) * sqrt( 1 + 1/(4*(25-x)) )
            sage: f2 = f1.canonicalize_radical()
            sage: numerical_integral(f1.real(), 0, 1)[0] # abs tol 1e-10
            4.974852579915647
            sage: numerical_integral(f2.real(), 0, 1)[0] # abs tol 1e-10
            -4.974852579915647

        TESTS:

        This tests that :trac:`11668` has been fixed (by :trac:`12780`)::

            sage: a,b = var('a b', domain='real')
            sage: A = abs((a+I*b))^2
            sage: A.canonicalize_radical()
            a^2 + b^2
            sage: imag(A)
            0
            sage: imag(A.canonicalize_radical())
            0

        Ensure that deprecation warnings are thrown for the old
        "simplify" aliases::

            sage: x.simplify_radical()
            doctest...: DeprecationWarning: simplify_radical is deprecated. Please use canonicalize_radical instead.
            See http://trac.sagemath.org/11912 for details.
            x
            sage: x.radical_simplify()
            doctest...: DeprecationWarning: radical_simplify is deprecated. Please use canonicalize_radical instead.
            See http://trac.sagemath.org/11912 for details.
            x
            sage: x.simplify_exp()
            doctest...: DeprecationWarning: simplify_exp is deprecated. Please use canonicalize_radical instead.
            See http://trac.sagemath.org/11912 for details.
            x
            sage: x.exp_simplify()
            doctest...: DeprecationWarning: exp_simplify is deprecated. Please use canonicalize_radical instead.
            See http://trac.sagemath.org/11912 for details.
            x

        """
        from sage.calculus.calculus import maxima
        res = self.parent()(self._maxima_().radcan())
        return res

    # Repeat the deprecated_function_alias() call so that each use of
    # an alias below will throw a new warning. If we set
    # e.g. radical_simplify = simplify_radical, we'd only get one
    # warning from a use of simplify_radical followed by a use of
    # radical_simplify.
    simplify_radical = deprecated_function_alias(11912, canonicalize_radical)
    radical_simplify = deprecated_function_alias(11912, canonicalize_radical)
    simplify_exp = deprecated_function_alias(11912, canonicalize_radical)
    exp_simplify = deprecated_function_alias(11912, canonicalize_radical)

    def simplify_log(self,algorithm=None):
        r"""
        Simplify a (real) symbolic expression that contains logarithms.

        The given expression is scanned recursively, transforming
        subexpressions of the form `a \log(b) + c \log(d)` into
        `\log(b^{a} d^{c})` before simplifying within the ``log()``.

        The user can specify conditions that `a` and `c` must satisfy
        before this transformation will be performed using the optional
        parameter ``algorithm``.

        .. WARNING::

            This is only safe to call if every variable in the given
            expression is assumed to be real. The simplification it performs
            is in general not valid over the complex numbers. For example::

                sage: x,y = SR.var('x,y')
                sage: f = log(x*y) - (log(x) + log(y))
                sage: f(x=-1, y=i)
                -2*I*pi
                sage: f.simplify_log()
                0

        INPUT:

        - ``self`` - expression to be simplified

        - ``algorithm`` - (default: None) optional, governs the condition
          on `a` and `c` which must be satisfied to contract expression
          `a \log(b) + c \log(d)`. Values are

          - ``None`` (use Maxima default, integers),

          - ``'one'`` (1 and -1),

          - ``'ratios'`` (rational numbers),

          - ``'constants'`` (constants),

          - ``'all'`` (all expressions).

        ALGORITHM:

        This uses the Maxima ``logcontract()`` command.

        ALIAS:

        :meth:`log_simplify` and :meth:`simplify_log` are the same.

        EXAMPLES::

            sage: x,y,t=var('x y t')

        Only two first terms are contracted in the following example;
        the logarithm with coefficient `\frac{1}{2}` is not contracted::

            sage: f = log(x)+2*log(y)+1/2*log(t)
            sage: f.simplify_log()
            log(x*y^2) + 1/2*log(t)

        To contract all terms in the previous example, we use the
        ``'ratios'`` ``algorithm``::

            sage: f.simplify_log(algorithm='ratios')
            log(sqrt(t)*x*y^2)

        To contract terms with no coefficient (more precisely, with
        coefficients `1` and `-1`), we use the ``'one'``
        ``algorithm``::

            sage: f = log(x)+2*log(y)-log(t)
            sage: f.simplify_log('one')
            2*log(y) + log(x/t)

        ::

            sage: f = log(x)+log(y)-1/3*log((x+1))
            sage: f.simplify_log()
            log(x*y) - 1/3*log(x + 1)

            sage: f.simplify_log('ratios')
            log(x*y/(x + 1)^(1/3))

        `\pi` is an irrational number; to contract logarithms in the
        following example we have to set ``algorithm`` to ``'constants'``
        or ``'all'``::

            sage: f = log(x)+log(y)-pi*log((x+1))
            sage: f.simplify_log('constants')
            log(x*y/(x + 1)^pi)

        ``x*log(9)`` is contracted only if ``algorithm`` is ``'all'``::

            sage: (x*log(9)).simplify_log()
            x*log(9)
            sage: (x*log(9)).simplify_log('all')
            log(9^x)

        TESTS:

        Ensure that the option ``algorithm`` from one call has no
        influence upon future calls (a Maxima flag was set, and we have
        to ensure that its value has been restored)::

            sage: f = log(x)+2*log(y)+1/2*log(t)
            sage: f.simplify_log('one')
            1/2*log(t) + log(x) + 2*log(y)

            sage: f.simplify_log('ratios')
            log(sqrt(t)*x*y^2)

            sage: f.simplify_log()
            log(x*y^2) + 1/2*log(t)

        This shows that the issue at :trac:`7334` is fixed. Maxima
        intentionally keeps the expression inside the log factored::

            sage: log_expr = (log(sqrt(2)-1)+log(sqrt(2)+1))
            sage: log_expr.simplify_log('all')
            log((sqrt(2) + 1)*(sqrt(2) - 1))
            sage: _.simplify_rational()
            0

        We should use the current simplification domain rather than
        set it to 'real' explicitly (:trac:`12780`)::

            sage: f = sqrt(x^2)
            sage: f.simplify_log()
            sqrt(x^2)
            sage: from sage.calculus.calculus import maxima
            sage: maxima('domain: real;')
            real
            sage: f.simplify_log()
            abs(x)
            sage: maxima('domain: complex;')
            complex

        AUTHORS:

        - Robert Marik (11-2009)
        """
        from sage.calculus.calculus import maxima
        maxima.eval('savelogexpand:logexpand$ logexpand:false$')
        if algorithm is not None:
            maxima.eval('logconcoeffp:\'logconfun$')
        if algorithm == 'ratios':
            maxima.eval('logconfun(m):= featurep(m,integer) or ratnump(m)$')
        elif algorithm == 'one':
            maxima.eval('logconfun(m):= is(m=1) or is(m=-1)$')
        elif algorithm == 'constants':
            maxima.eval('logconfun(m):= constantp(m)$')
        elif algorithm == 'all':
            maxima.eval('logconfun(m):= true$')
        elif algorithm is not None:
            raise NotImplementedError("unknown algorithm, see the help for available algorithms")
        res = self.parent()(self._maxima_().logcontract())
        if algorithm is not None:
            maxima.eval('logconcoeffp:false$')
        maxima.eval('logexpand:savelogexpand$')
        return res

    log_simplify = simplify_log

    def expand_log(self,algorithm='products'):
        r"""
        Simplify symbolic expression, which can contain logs.

        Expands logarithms of powers, logarithms of products and
        logarithms of quotients.  The option ``algorithm`` specifies
        which expression types should be expanded.

        INPUT:

        - ``self`` - expression to be simplified

        - ``algorithm`` - (default: 'products') optional, governs which
          expression is expanded. Possible values are

          - 'nothing' (no expansion),

          - 'powers' (log(a^r) is expanded),

          - 'products' (like 'powers' and also log(a*b) are expanded),

          - 'all' (all possible expansion).

          See also examples below.

        DETAILS: This uses the Maxima simplifier and sets
        ``logexpand`` option for this simplifier. From the Maxima
        documentation: "Logexpand:true causes log(a^b) to become
        b*log(a). If it is set to all, log(a*b) will also simplify to
        log(a)+log(b). If it is set to super, then log(a/b) will also
        simplify to log(a)-log(b) for rational numbers a/b,
        a#1. (log(1/b), for integer b, always simplifies.) If it is
        set to false, all of these simplifications will be turned
        off. "

        ALIAS: :meth:`log_expand` and :meth:`expand_log` are the same

        EXAMPLES:

        By default powers and products (and quotients) are expanded,
        but not quotients of integers::

            sage: (log(3/4*x^pi)).log_expand()
            pi*log(x) + log(3/4)

        To expand also log(3/4) use ``algorithm='all'``::

            sage: (log(3/4*x^pi)).log_expand('all')
            pi*log(x) - log(4) + log(3)

        To expand only the power use ``algorithm='powers'``.::

            sage: (log(x^6)).log_expand('powers')
            6*log(x)

        The expression ``log((3*x)^6)`` is not expanded with
        ``algorithm='powers'``, since it is converted into product
        first::

            sage: (log((3*x)^6)).log_expand('powers')
            log(729*x^6)

        This shows that the option ``algorithm`` from the previous call
        has no influence to future calls (we changed some default
        Maxima flag, and have to ensure that this flag has been
        restored)::

            sage: (log(3/4*x^pi)).log_expand()
            pi*log(x) + log(3/4)

            sage: (log(3/4*x^pi)).log_expand('all')
            pi*log(x) - log(4) + log(3)

            sage: (log(3/4*x^pi)).log_expand()
            pi*log(x) + log(3/4)

        TESTS:

        Most of these log expansions only make sense over the
        reals. So, we should set the Maxima ``domain`` variable to
        'real' before we call out to Maxima. When we return, however, we
        should set the ``domain`` back to what it was, rather than
        assuming that it was 'complex'. See :trac:`12780`::

            sage: from sage.calculus.calculus import maxima
            sage: maxima('domain: real;')
            real
            sage: x.expand_log()
            x
            sage: maxima('domain;')
            real
            sage: maxima('domain: complex;')
            complex

        AUTHORS:

        - Robert Marik (11-2009)
        """
        from sage.calculus.calculus import maxima
        original_domain = maxima.eval('domain')
        maxima.eval('domain: real$ savelogexpand:logexpand$')
        if algorithm == 'nothing':
            maxima_method='false'
        elif algorithm == 'powers':
            maxima_method='true'
        elif algorithm == 'products':
            maxima_method='all'
        elif algorithm == 'all':
            maxima_method='super'
        else:
            raise NotImplementedError("unknown algorithm, see the help for available algorithms")
        maxima.eval('logexpand:%s'%maxima_method)
        res = self._maxima_()
        res = res.sage()
        # Set the domain back to what it was before expand_log() was called.
        maxima.eval('domain: %s$ logexpand:savelogexpand$' % original_domain)
        return res

    log_expand = expand_log


    def factor(self, dontfactor=[]):
        """
        Factor the expression, containing any number of variables or functions, into
        factors irreducible over the integers.

        INPUT:


        -  ``self`` - a symbolic expression

        -  ``dontfactor`` - list (default: []), a list of
           variables with respect to which factoring is not to occur.
           Factoring also will not take place with respect to any variables
           which are less important (using the variable ordering assumed for
           CRE form) than those on the 'dontfactor' list.


        EXAMPLES::

            sage: x,y,z = var('x, y, z')
            sage: (x^3-y^3).factor()
            (x^2 + x*y + y^2)*(x - y)
            sage: factor(-8*y - 4*x + z^2*(2*y + x))
            (x + 2*y)*(z + 2)*(z - 2)
            sage: f = -1 - 2*x - x^2 + y^2 + 2*x*y^2 + x^2*y^2
            sage: F = factor(f/(36*(1 + 2*y + y^2)), dontfactor=[x]); F
            1/36*(x^2 + 2*x + 1)*(y - 1)/(y + 1)

        If you are factoring a polynomial with rational coefficients (and
        dontfactor is empty) the factorization is done using Singular
        instead of Maxima, so the following is very fast instead of
        dreadfully slow::

            sage: var('x,y')
            (x, y)
            sage: (x^99 + y^99).factor()
            (x^60 + x^57*y^3 - x^51*y^9 - x^48*y^12 + x^42*y^18 + x^39*y^21 -
            x^33*y^27 - x^30*y^30 - x^27*y^33 + x^21*y^39 + x^18*y^42 -
            x^12*y^48 - x^9*y^51 + x^3*y^57 + y^60)*(x^20 + x^19*y -
            x^17*y^3 - x^16*y^4 + x^14*y^6 + x^13*y^7 - x^11*y^9 -
            x^10*y^10 - x^9*y^11 + x^7*y^13 + x^6*y^14 - x^4*y^16 -
            x^3*y^17 + x*y^19 + y^20)*(x^10 - x^9*y + x^8*y^2 - x^7*y^3 +
            x^6*y^4 - x^5*y^5 + x^4*y^6 - x^3*y^7 + x^2*y^8 - x*y^9 +
            y^10)*(x^6 - x^3*y^3 + y^6)*(x^2 - x*y + y^2)*(x + y)
        """
        from sage.calculus.calculus import symbolic_expression_from_maxima_string, symbolic_expression_from_string
        if len(dontfactor) > 0:
            m = self._maxima_()
            name = m.name()
            varstr = ','.join(['_SAGE_VAR_'+str(v) for v in dontfactor])
            cmd = 'block([dontfactor:[%s]],factor(%s))'%(varstr, name)
            return symbolic_expression_from_maxima_string(cmd)
        else:
            try:
                from sage.rings.all import QQ
                f = self.polynomial(QQ)
                w = repr(f.factor())
                return symbolic_expression_from_string(w)
            except TypeError:
                pass
            return self.parent()(self._maxima_().factor())

    def factor_list(self, dontfactor=[]):
        """
        Return a list of the factors of self, as computed by the
        factor command.

        INPUT:

        -  ``self`` - a symbolic expression

        -  ``dontfactor`` - see docs for :meth:`factor`

        .. note::

           If you already have a factored expression and just want to
           get at the individual factors, use the `_factor_list` method
           instead.

        EXAMPLES::

            sage: var('x, y, z')
            (x, y, z)
            sage: f = x^3-y^3
            sage: f.factor()
            (x^2 + x*y + y^2)*(x - y)

        Notice that the -1 factor is separated out::

            sage: f.factor_list()
            [(x^2 + x*y + y^2, 1), (x - y, 1)]

        We factor a fairly straightforward expression::

            sage: factor(-8*y - 4*x + z^2*(2*y + x)).factor_list()
            [(x + 2*y, 1), (z + 2, 1), (z - 2, 1)]

        A more complicated example::

            sage: var('x, u, v')
            (x, u, v)
            sage: f = expand((2*u*v^2-v^2-4*u^3)^2 * (-u)^3 * (x-sin(x))^3)
            sage: f.factor()
            -(4*u^3 - 2*u*v^2 + v^2)^2*u^3*(x - sin(x))^3
            sage: g = f.factor_list(); g
            [(4*u^3 - 2*u*v^2 + v^2, 2), (u, 3), (x - sin(x), 3), (-1, 1)]

        This function also works for quotients::

            sage: f = -1 - 2*x - x^2 + y^2 + 2*x*y^2 + x^2*y^2
            sage: g = f/(36*(1 + 2*y + y^2)); g
            1/36*(x^2*y^2 + 2*x*y^2 - x^2 + y^2 - 2*x - 1)/(y^2 + 2*y + 1)
            sage: g.factor(dontfactor=[x])
            1/36*(x^2 + 2*x + 1)*(y - 1)/(y + 1)
            sage: g.factor_list(dontfactor=[x])
            [(x^2 + 2*x + 1, 1), (y + 1, -1), (y - 1, 1), (1/36, 1)]

        This example also illustrates that the exponents do not have to be
        integers::

            sage: f = x^(2*sin(x)) * (x-1)^(sqrt(2)*x); f
            (x - 1)^(sqrt(2)*x)*x^(2*sin(x))
            sage: f.factor_list()
            [(x - 1, sqrt(2)*x), (x, 2*sin(x))]
        """
        return self.factor(dontfactor=dontfactor)._factor_list()

    def _factor_list(self):
        r"""
        Turn an expression already in factored form into a list of (prime,
        power) pairs.

        This is used, e.g., internally by the :meth:`factor_list`
        command.

        EXAMPLES::

            sage: g = factor(x^3 - 1); g
            (x^2 + x + 1)*(x - 1)
            sage: v = g._factor_list(); v
            [(x^2 + x + 1, 1), (x - 1, 1)]
            sage: type(v)
            <type 'list'>
        """
        op = self.operator()
        if op is operator.mul:
            return sum([f._factor_list() for f in self.operands()], [])
        elif op is operator.pow:
            return [tuple(self.operands())]
        else:
            return [(self, 1)]

    ###################################################################
    # Units
    ###################################################################
    def convert(self, target=None):
        """
        Call the convert function in the units package. For symbolic
        variables that are not units, this function just returns the
        variable.

        INPUT:

        - ``self`` -- the symbolic expression converting from
        - ``target`` -- (default None) the symbolic expression
          converting to

        OUTPUT:

        A symbolic expression.

        EXAMPLES::

            sage: units.length.foot.convert()
            381/1250*meter
            sage: units.mass.kilogram.convert(units.mass.pound)
            100000000/45359237*pound

        We do not get anything new by converting an ordinary symbolic variable::

            sage: a = var('a')
            sage: a - a.convert()
            0

        Raises ValueError if self and target are not convertible::

            sage: units.mass.kilogram.convert(units.length.foot)
            Traceback (most recent call last):
            ...
            ValueError: Incompatible units
            sage: (units.length.meter^2).convert(units.length.foot)
            Traceback (most recent call last):
            ...
            ValueError: Incompatible units

        Recognizes derived unit relationships to base units and other
        derived units::

            sage: (units.length.foot/units.time.second^2).convert(units.acceleration.galileo)
            762/25*galileo
            sage: (units.mass.kilogram*units.length.meter/units.time.second^2).convert(units.force.newton)
            newton
            sage: (units.length.foot^3).convert(units.area.acre*units.length.inch)
            1/3630*(acre*inch)
            sage: (units.charge.coulomb).convert(units.current.ampere*units.time.second)
            (ampere*second)
            sage: (units.pressure.pascal*units.si_prefixes.kilo).convert(units.pressure.pounds_per_square_inch)
            1290320000000/8896443230521*pounds_per_square_inch

        For decimal answers multiply by 1.0::

            sage: (units.pressure.pascal*units.si_prefixes.kilo).convert(units.pressure.pounds_per_square_inch)*1.0
            0.145037737730209*pounds_per_square_inch

        Converting temperatures works as well::

            sage: s = 68*units.temperature.fahrenheit
            sage: s.convert(units.temperature.celsius)
            20*celsius
            sage: s.convert()
            293.150000000000*kelvin

        Trying to multiply temperatures by another unit then converting
        raises a ValueError::

            sage: wrong = 50*units.temperature.celsius*units.length.foot
            sage: wrong.convert()
            Traceback (most recent call last):
            ...
            ValueError: Cannot convert
        """
        import units
        return units.convert(self, target)

    ###################################################################
    # solve
    ###################################################################
    def roots(self, x=None, explicit_solutions=True, multiplicities=True, ring=None):
        r"""
        Return roots of ``self`` that can be found exactly,
        possibly with multiplicities.  Not all roots are guaranteed to
        be found.

        .. warning::

           This is *not* a numerical solver - use ``find_root`` to
           solve for self == 0 numerically on an interval.

        INPUT:

        - ``x`` - variable to view the function in terms of
          (use default variable if not given)

        - ``explicit_solutions`` - bool (default True); require that
          roots be explicit rather than implicit

        - ``multiplicities`` - bool (default True); when True, return
          multiplicities

        - ``ring`` - a ring (default None): if not None, convert
          self to a polynomial over ring and find roots over ring

        OUTPUT:

        A list of pairs ``(root, multiplicity)`` or list of roots.

        If there are infinitely many roots, e.g., a function like
        `\sin(x)`, only one is returned.

        EXAMPLES::

            sage: var('x, a')
            (x, a)

        A simple example::

            sage: ((x^2-1)^2).roots()
            [(-1, 2), (1, 2)]
            sage: ((x^2-1)^2).roots(multiplicities=False)
            [-1, 1]

        A complicated example::

            sage: f = expand((x^2 - 1)^3*(x^2 + 1)*(x-a)); f
            -a*x^8 + x^9 + 2*a*x^6 - 2*x^7 - 2*a*x^2 + 2*x^3 + a - x

        The default variable is `a`, since it is the first in
        alphabetical order::

            sage: f.roots()
            [(x, 1)]

        As a polynomial in `a`, `x` is indeed a root::

            sage: f.poly(a)
            x^9 - 2*x^7 + 2*x^3 - (x^8 - 2*x^6 + 2*x^2 - 1)*a - x
            sage: f(a=x)
            0

        The roots in terms of `x` are what we expect::

            sage: f.roots(x)
            [(a, 1), (-I, 1), (I, 1), (1, 3), (-1, 3)]

        Only one root of `\sin(x) = 0` is given::

            sage: f = sin(x)
            sage: f.roots(x)
            [(0, 1)]

        .. note::

            It is possible to solve a greater variety of equations
            using ``solve()`` and the keyword ``to_poly_solve``,
            but only at the price of possibly encountering
            approximate solutions.  See documentation for f.solve
            for more details.

        We derive the roots of a general quadratic polynomial::

            sage: var('a,b,c,x')
            (a, b, c, x)
            sage: (a*x^2 + b*x + c).roots(x)
            [(-1/2*(b + sqrt(b^2 - 4*a*c))/a, 1), (-1/2*(b - sqrt(b^2 - 4*a*c))/a, 1)]

        By default, all the roots are required to be explicit rather than
        implicit. To get implicit roots, pass ``explicit_solutions=False``
        to ``.roots()`` ::

            sage: var('x')
            x
            sage: f = x^(1/9) + (2^(8/9) - 2^(1/9))*(x - 1) - x^(8/9)
            sage: f.roots()
            Traceback (most recent call last):
            ...
            RuntimeError: no explicit roots found
            sage: f.roots(explicit_solutions=False)
            [((2^(8/9) + x^(8/9) - 2^(1/9) - x^(1/9))/(2^(8/9) - 2^(1/9)), 1)]

        Another example, but involving a degree 5 poly whose roots do not
        get computed explicitly::

            sage: f = x^5 + x^3 + 17*x + 1
            sage: f.roots()
            Traceback (most recent call last):
            ...
            RuntimeError: no explicit roots found
            sage: f.roots(explicit_solutions=False)
            [(x^5 + x^3 + 17*x + 1, 1)]
            sage: f.roots(explicit_solutions=False, multiplicities=False)
            [x^5 + x^3 + 17*x + 1]

        Now let us find some roots over different rings::

            sage: f.roots(ring=CC)
            [(-0.0588115223184..., 1), (-1.331099917875... - 1.52241655183732*I, 1), (-1.331099917875... + 1.52241655183732*I, 1), (1.36050567903502 - 1.51880872209965*I, 1), (1.36050567903502 + 1.51880872209965*I, 1)]
            sage: (2.5*f).roots(ring=RR)
            [(-0.058811522318449..., 1)]
            sage: f.roots(ring=CC, multiplicities=False)
            [-0.05881152231844..., -1.331099917875... - 1.52241655183732*I, -1.331099917875... + 1.52241655183732*I, 1.36050567903502 - 1.51880872209965*I, 1.36050567903502 + 1.51880872209965*I]
            sage: f.roots(ring=QQ)
            []
            sage: f.roots(ring=QQbar, multiplicities=False)
            [-0.05881152231844944?, -1.331099917875796? - 1.522416551837318?*I, -1.331099917875796? + 1.522416551837318?*I, 1.360505679035020? - 1.518808722099650?*I, 1.360505679035020? + 1.518808722099650?*I]

        Root finding over finite fields::

            sage: f.roots(ring=GF(7^2, 'a'))
            [(3, 1), (4*a + 6, 2), (3*a + 3, 2)]

        TESTS::

            sage: (sqrt(3) * f).roots(ring=QQ)
            Traceback (most recent call last):
            ...
            TypeError: unable to convert sqrt(3) to a rational

        Check if :trac:`9538` is fixed::

            sage: var('f6,f5,f4,x')
            (f6, f5, f4, x)
            sage: e=15*f6*x^2 + 5*f5*x + f4
            sage: res = e.roots(x); res
            [(-1/30*(5*f5 + sqrt(25*f5^2 - 60*f4*f6))/f6, 1), (-1/30*(5*f5 - sqrt(25*f5^2 - 60*f4*f6))/f6, 1)]
            sage: e.subs(x=res[0][0]).is_zero()
            True
        """
        if x is None:
            x = self.default_variable()
        if ring is not None:
            p = self.polynomial(ring)
            return p.roots(ring=ring, multiplicities=multiplicities)

        S, mul = self.solve(x, multiplicities=True, explicit_solutions=explicit_solutions)
        if len(mul) == 0 and explicit_solutions:
            raise RuntimeError("no explicit roots found")
        else:
            rt_muls = [(S[i].rhs(), mul[i]) for i in range(len(mul))]
        if multiplicities:
            return rt_muls
        else:
            return [ rt for rt, mul in rt_muls ]

    def solve(self, x, multiplicities=False, solution_dict=False, explicit_solutions=False, to_poly_solve=False):
        r"""
        Analytically solve the equation ``self == 0`` or a univariate
        inequality for the variable `x`.

        .. warning::

           This is not a numerical solver - use ``find_root`` to solve
           for self == 0 numerically on an interval.

        INPUT:

        -  ``x`` - variable(s) to solve for

        -  ``multiplicities`` - bool (default: False); if True,
           return corresponding multiplicities.  This keyword is
           incompatible with ``to_poly_solve=True`` and does not make
           any sense when solving an inequality.

        -  ``solution_dict`` - bool (default: False); if True or non-zero,
           return a list of dictionaries containing solutions. Not used
           when solving an inequality.

        -  ``explicit_solutions`` - bool (default: False); require that
           all roots be explicit rather than implicit. Not used
           when solving an inequality.

        -  ``to_poly_solve`` - bool (default: False) or string; use
           Maxima's ``to_poly_solver`` package to search for more possible
           solutions, but possibly encounter approximate solutions.
           This keyword is incompatible with ``multiplicities=True``
           and is not used when solving an inequality. Setting ``to_poly_solve``
           to ``'force'`` omits Maxima's solve command (useful when
           some solutions of trigonometric equations are lost).

        EXAMPLES::

            sage: z = var('z')
            sage: (z^5 - 1).solve(z)
            [z == e^(2/5*I*pi), z == e^(4/5*I*pi), z == e^(-4/5*I*pi), z == e^(-2/5*I*pi), z == 1]

            sage: solve((z^3-1)^3, z, multiplicities=True)
            ([z == 1/2*I*sqrt(3) - 1/2, z == -1/2*I*sqrt(3) - 1/2, z == 1], [3, 3, 3])

        A simple example to show the use of the keyword
        ``multiplicities``::

            sage: ((x^2-1)^2).solve(x)
            [x == -1, x == 1]
            sage: ((x^2-1)^2).solve(x,multiplicities=True)
            ([x == -1, x == 1], [2, 2])
            sage: ((x^2-1)^2).solve(x,multiplicities=True,to_poly_solve=True)
            Traceback (most recent call last):
            ...
            NotImplementedError: to_poly_solve does not return multiplicities

        Here is how the ``explicit_solutions`` keyword functions::

            sage: solve(sin(x)==x,x)
            [x == sin(x)]
            sage: solve(sin(x)==x,x,explicit_solutions=True)
            []
            sage: solve(x*sin(x)==x^2,x)
            [x == 0, x == sin(x)]
            sage: solve(x*sin(x)==x^2,x,explicit_solutions=True)
            [x == 0]

        The following examples show the use of the keyword ``to_poly_solve``::

            sage: solve(abs(1-abs(1-x)) == 10, x)
            [abs(abs(x - 1) - 1) == 10]
            sage: solve(abs(1-abs(1-x)) == 10, x, to_poly_solve=True)
            [x == -10, x == 12]

            sage: var('Q')
            Q
            sage: solve(Q*sqrt(Q^2 + 2) - 1, Q)
            [Q == 1/sqrt(Q^2 + 2)]
            sage: solve(Q*sqrt(Q^2 + 2) - 1, Q, to_poly_solve=True)
            [Q == 1/sqrt(-sqrt(2) + 1), Q == 1/sqrt(sqrt(2) + 1)]

        In some cases there may be infinitely many solutions indexed
        by a dummy variable.  If it begins with ``z``, it is implicitly
        assumed to be an integer, a real if with ``r``, and so on::

            sage: solve( sin(x)==cos(x), x, to_poly_solve=True)
            [x == 1/4*pi + pi*z...]

        An effort is made to only return solutions that satisfy the current assumptions::

            sage: solve(x^2==4, x)
            [x == -2, x == 2]
            sage: assume(x<0)
            sage: solve(x^2==4, x)
            [x == -2]
            sage: solve((x^2-4)^2 == 0, x, multiplicities=True)
            ([x == -2], [2])
            sage: solve(x^2==2, x)
            [x == -sqrt(2)]
            sage: assume(x, 'rational')
            sage: solve(x^2 == 2, x)
            []
            sage: solve(x^2==2-z, x)
            [x == -sqrt(-z + 2)]
            sage: solve((x-z)^2==2, x)
            [x == z - sqrt(2), x == z + sqrt(2)]

        There is still room for improvement::

            sage: assume(x, 'integer')
            sage: assume(z, 'integer')
            sage: solve((x-z)^2==2, x)
            [x == z - sqrt(2), x == z + sqrt(2)]

            sage: forget()

        In some cases it may be worthwhile to directly use ``to_poly_solve``
        if one suspects some answers are being missed::

            sage: solve(cos(x)==0, x)
            [x == 1/2*pi]
            sage: solve(cos(x)==0, x, to_poly_solve=True)
            [x == 1/2*pi]
            sage: solve(cos(x)==0, x, to_poly_solve='force')
            [x == 1/2*pi + pi*z77]

        The same may also apply if a returned unsolved expression has a
        denominator, but the original one did not::

            sage: solve(cos(x) * sin(x) == 1/2, x, to_poly_solve=True)
            [sin(x) == 1/2/cos(x)]
            sage: solve(cos(x) * sin(x) == 1/2, x, to_poly_solve=True, explicit_solutions=True)
            [x == 1/4*pi + pi*z...]
            sage: solve(cos(x) * sin(x) == 1/2, x, to_poly_solve='force')
            [x == 1/4*pi + pi*z...]

        We can also solve for several variables::

            sage: var('b, c')
            (b, c)
            sage: solve((b-1)*(c-1), [b,c])
            [[b == 1, c == r4], [b == r5, c == 1]]

        Some basic inequalities can be also solved::

            sage: x,y=var('x,y'); (ln(x)-ln(y)>0).solve(x)
            [[log(x) - log(y) > 0]]

        ::

            sage: x,y=var('x,y'); (ln(x)>ln(y)).solve(x) # not tested - output depends on system
            [[0 < y, y < x, 0 < x]]
            [[y < x, 0 < y]]

        TESTS:

        :trac:`7325` (solving inequalities)::

            sage: (x^2>1).solve(x)
            [[x < -1], [x > 1]]

        Catch error message from Maxima::

            sage: solve(acot(x),x)
            []

        ::

            sage: solve(acot(x),x,to_poly_solve=True)
            []

        :trac:`7491` fixed::

            sage: y=var('y')
            sage: solve(y==y,y)
            [y == r1]
            sage: solve(y==y,y,multiplicities=True)
            ([y == r1], [])

            sage: from sage.symbolic.assumptions import GenericDeclaration
            sage: GenericDeclaration(x, 'rational').assume()
            sage: solve(x^2 == 2, x)
            []
            sage: forget()

        :trac:`8390` fixed::

            sage: solve(sin(x)==1/2,x)
            [x == 1/6*pi]

        ::

            sage: solve(sin(x)==1/2,x,to_poly_solve=True)
            [x == 1/6*pi]

        ::

            sage: solve(sin(x)==1/2, x, to_poly_solve='force')
            [x == 1/6*pi + 2*pi*z..., x == 5/6*pi + 2*pi*z...]

        :trac:`11618` fixed::

            sage: g(x)=0
            sage: solve(g(x)==0,x,solution_dict=True)
            [{x: r1}]

        :trac:`13286` fixed::

            sage: solve([x-4], [x])
            [x == 4]

        :trac:`13645`: fixed::

            sage: x.solve((1,2))
            Traceback (most recent call last):
            ...
            TypeError: (1, 2) are not valid variables.

        :trac:`17128`: fixed::

            sage: var('x,y')
            (x, y)
            sage: f = x+y
            sage: sol = f.solve([x, y], solution_dict=True)
            sage: sol[0].get(x) + sol[0].get(y)
            0

        :trac:`16651` fixed::

            sage: (x^7-x-1).solve(x, to_poly_solve=True)     # abs tol 1e-6
            [x == 1.11277569705,
             x == (-0.363623519329 - 0.952561195261*I),
             x == (0.617093477784 - 0.900864951949*I),
             x == (-0.809857800594 - 0.262869645851*I),
             x == (-0.809857800594 + 0.262869645851*I),
             x == (0.617093477784 + 0.900864951949*I),
             x == (-0.363623519329 + 0.952561195261*I)]
        """
        import operator
        cdef Expression ex
        if is_a_relational(self._gobj):
            if self.operator() is not operator.eq:
                from sage.symbolic.relation import solve_ineq
                try:
                    return(solve_ineq(self)) # trying solve_ineq_univar
                except Exception:
                    pass
                try:
                    return(solve_ineq([self])) # trying solve_ineq_fourier
                except Exception:
                    raise NotImplementedError("solving only implemented for equalities and few special inequalities, see solve_ineq")
            ex = self
        else:
            ex = (self == 0)

        if multiplicities and to_poly_solve:
            raise NotImplementedError("to_poly_solve does not return multiplicities")

        if isinstance(x, (list, tuple)):
            if not all([isinstance(i, Expression) for i in x]):
                raise TypeError("%s are not valid variables." % repr(x))
        else:
            if x is None:
                v = ex.variables()
                if len(v) == 0:
                    if multiplicities:
                        return [], []
                    else:
                        return []
                x = v[0]

            if not isinstance(x, Expression):
                raise TypeError("%s is not a valid variable." % repr(x))

        m = ex._maxima_()
        P = m.parent()
        if explicit_solutions:
            P.eval('solveexplicit: true') # switches Maxima to looking for only explicit solutions
        try:
            if to_poly_solve != 'force':
                s = m.solve(x).str()
            else: # omit Maxima's solve command
                s = str([])
        except TypeError as mess: # if Maxima's solve has an error, we catch it
            if "Error executing code in Maxima" in str(mess):
                s = str([])
            else:
                raise
        if explicit_solutions:
            P.eval('solveexplicit: false') # switches Maxima back to default

        if s == 'all':
            if solution_dict:
                ans = [ {x: self.parent().var('r1')} ]
            else:
                ans = [x == self.parent().var('r1')]
            if multiplicities:
                return ans,[]
            else:
                return ans

        from sage.symbolic.relation import string_to_list_of_solutions

        X = string_to_list_of_solutions(s) # our initial list of solutions

        if multiplicities: # to_poly_solve does not return multiplicities, so in this case we end here
            if len(X) == 0:
                return X, []
            else:
                ret_multiplicities = [int(e) for e in str(P.get('multiplicities'))[1:-1].split(',')]

        ########################################################
        # Maxima's to_poly_solver package converts difficult   #
        # equations to (quasi)-polynomial systems and uses     #
        # Maxima's algsys function to try to solve them.       #
        # This allows a much larger range of solved equations, #
        # but also allows for the possibility of approximate   #
        # solutions being returned.                            #
        ########################################################
        if to_poly_solve:
            if len(X) == 0:
                # Maxima's solve gave no solutions
                solutions_so_far = [ex]
                ignore_exceptions = True
            else:
                solutions_so_far = X
                ignore_exceptions = False
            X = []
            for eq in solutions_so_far:
                if eq.lhs().is_symbol() and (eq.lhs() == x) and (x not in eq.rhs().variables()):
                    X.append(eq)
                    continue
                try:
                    m = eq._maxima_()
                    s = m.to_poly_solve(x, options='algexact:true')
                    T = string_to_list_of_solutions(repr(s))
                    X.extend([t[0] for t in T])
                except TypeError as mess:
                    if ignore_exceptions:
                        continue
                    elif "Error executing code in Maxima" in str(mess) or \
                         "unable to make sense of Maxima expression" in \
                         str(mess):
                        if not explicit_solutions:
                            X.append(eq) # we keep this implicit solution
                    else:
                        raise

        # make sure all the assumptions are satisfied
        from sage.symbolic.assumptions import assumptions
        to_check = assumptions()
        if to_check:
            for ix, soln in reversed(list(enumerate(X))):
                if soln.lhs().is_symbol():
                    if any([a.contradicts(soln) for a in to_check]):
                        del X[ix]
                        if multiplicities:
                            del ret_multiplicities[ix]
                        continue

        if solution_dict:
            if isinstance(x, (list, tuple)):
                X = [{sol.left():sol.right() for sol in b} for b in X]
            else:
                X = [dict([[sol.left(),sol.right()]]) for sol in X]

        if multiplicities:
            return X, ret_multiplicities
        else:
            return X

    def find_root(self, a, b, var=None, xtol=10e-13, rtol=4.5e-16, maxiter=100, full_output=False):
        """
        Numerically find a root of self on the closed interval [a,b] (or
        [b,a]) if possible, where self is a function in the one variable.
        Note: this function only works in fixed (machine) precision, it is not
        possible to get arbitrary precision approximations with it.

        INPUT:

        -  ``a, b`` - endpoints of the interval

        -  ``var`` - optional variable

        -  ``xtol, rtol`` - the routine converges when a root
           is known to lie within xtol of the value return. Should be >= 0. The
           routine modifies this to take into account the relative precision
           of doubles.

        -  ``maxiter`` - integer; if convergence is not
           achieved in maxiter iterations, an error is raised. Must be >= 0.

        -  ``full_output`` - bool (default: False), if True,
           also return object that contains information about convergence.


        EXAMPLES:

        Note that in this example both f(-2) and f(3) are positive,
        yet we still find a root in that interval::

            sage: f = x^2 - 1
            sage: f.find_root(-2, 3)
            1.0
            sage: f.find_root(-2, 3, x)
            1.0
            sage: z, result = f.find_root(-2, 3, full_output=True)
            sage: result.converged
            True
            sage: result.flag
            'converged'
            sage: result.function_calls
            11
            sage: result.iterations
            10
            sage: result.root
            1.0

        More examples::

            sage: (sin(x) + exp(x)).find_root(-10, 10)
            -0.588532743981862...
            sage: sin(x).find_root(-1,1)
            0.0
            sage: (1/tan(x)).find_root(3,3.5)
            3.1415926535...

        An example with a square root::

            sage: f = 1 + x + sqrt(x+2); f.find_root(-2,10)
            -1.618033988749895

        Some examples that Ted Kosan came up with::

            sage: t = var('t')
            sage: v = 0.004*(9600*e^(-(1200*t)) - 2400*e^(-(300*t)))
            sage: v.find_root(0, 0.002)
            0.001540327067911417...

        With this expression, we can see there is a
        zero very close to the origin::

            sage: a = .004*(8*e^(-(300*t)) - 8*e^(-(1200*t)))*(720000*e^(-(300*t)) - 11520000*e^(-(1200*t))) +.004*(9600*e^(-(1200*t)) - 2400*e^(-(300*t)))^2
            sage: show(plot(a, 0, .002), xmin=0, xmax=.002)

        It is easy to approximate with ``find_root``::

            sage: a.find_root(0,0.002)
            0.0004110514049349...

        Using solve takes more effort, and even then gives
        only a solution with free (integer) variables::

            sage: a.solve(t)
            []
            sage: b = a.canonicalize_radical(); b
            -23040.0*(-2.0*e^(1800*t) + 25.0*e^(900*t) - 32.0)*e^(-2400*t)
            sage: b.solve(t)
            []
            sage: b.solve(t, to_poly_solve=True)
            [t == 1/450*I*pi*z... + 1/900*log(-3/4*sqrt(41) + 25/4),
             t == 1/450*I*pi*z... + 1/900*log(3/4*sqrt(41) + 25/4)]
            sage: n(1/900*log(-3/4*sqrt(41) + 25/4))
            0.000411051404934985

        We illustrate that root finding is only implemented in one
        dimension::

            sage: x, y = var('x,y')
            sage: (x-y).find_root(-2,2)
            Traceback (most recent call last):
            ...
            NotImplementedError: root finding currently only implemented in 1 dimension.

        TESTS:

        Test the special case that failed for the first attempt to fix
        :trac:`3980`::

            sage: t = var('t')
            sage: find_root(1/t - x,0,2)
            Traceback (most recent call last):
            ...
            NotImplementedError: root finding currently only implemented in 1 dimension.
        """
        if is_a_relational(self._gobj) and self.operator() is not operator.eq:
            raise ValueError("Symbolic equation must be an equality.")
        from sage.numerical.optimize import find_root
        if self.number_of_arguments() == 0:
            if bool(self == 0):
                return a
            else:
                raise RuntimeError("no zero in the interval, since constant expression is not 0.")
        elif self.number_of_arguments() == 1:
            f = self._fast_float_(self.default_variable())
            return find_root(f, a=a, b=b, xtol=xtol,
                             rtol=rtol,maxiter=maxiter,
                             full_output=full_output)
        else:
            raise NotImplementedError("root finding currently only implemented in 1 dimension.")

    def find_local_maximum(self, a, b, var=None, tol=1.48e-08, maxfun=500):
        r"""
        Numerically find a local maximum of the expression ``self``
        on the interval [a,b] (or [b,a]) along with the point at which the
        maximum is attained.

        See the documentation for
        :func:`find_local_minimum` for more details.

        EXAMPLES::

            sage: f = x*cos(x)
            sage: f.find_local_maximum(0,5)
            (0.5610963381910451, 0.8603335890...)
            sage: f.find_local_maximum(0,5, tol=0.1, maxfun=10)
            (0.561090323458081..., 0.857926501456...)
        """
        minval, x = (-self).find_local_minimum(a, b, var=var, tol=tol,
                                                     maxfun=maxfun)
        return -minval, x

    def find_local_minimum(self, a, b, var=None, tol=1.48e-08, maxfun=500):
        r"""
        Numerically find a local minimum of the expression ``self``
        on the interval [a,b] (or [b,a]) and the point at which it attains
        that minimum. Note that ``self`` must be a function of
        (at most) one variable.

        INPUT:

        -  ``var`` - variable (default: first variable in
           self)

        -  ``a,b`` - endpoints of interval on which to minimize
           self.

        -  ``tol`` - the convergence tolerance

        -  ``maxfun`` - maximum function evaluations


        OUTPUT:

        A tuple ``(minval, x)``, where

        - ``minval`` -- float. The minimum value that self takes on in
          the interval ``[a,b]``.

        - ``x`` -- float. The point at which self takes on the minimum
          value.

        EXAMPLES::

            sage: f = x*cos(x)
            sage: f.find_local_minimum(1, 5)
            (-3.288371395590..., 3.4256184695...)
            sage: f.find_local_minimum(1, 5, tol=1e-3)
            (-3.288371361890..., 3.4257507903...)
            sage: f.find_local_minimum(1, 5, tol=1e-2, maxfun=10)
            (-3.288370845983..., 3.4250840220...)
            sage: show(f.plot(0, 20))
            sage: f.find_local_minimum(1, 15)
            (-9.477294259479..., 9.5293344109...)

        ALGORITHM:

        Uses :func:`sage.numerical.optimize.find_local_minimum`.

        AUTHORS:

        - William Stein (2007-12-07)
        """
        from sage.numerical.optimize import find_local_minimum

        if var is None:
            var = self.default_variable()
        return find_local_minimum(self._fast_float_(var),
                                        a=a, b=b, tol=tol, maxfun=maxfun )

    ###################
    # Fast Evaluation #
    ###################
    def _fast_float_(self, *vars):
        """
        Return an object which provides fast floating point
        evaluation of this symbolic expression.

        See :mod:`sage.ext.fast_eval` for more information.

        EXAMPLES::

            sage: f = sqrt(x+1)
            sage: ff = f._fast_float_('x')
            sage: ff(1.0)
            1.4142135623730951
            sage: type(_)
            <type 'float'>
        """
        from sage.symbolic.expression_conversions import fast_float
        return fast_float(self, *vars)

    def _fast_callable_(self, etb):
        """
        Given an ExpressionTreeBuilder *etb*, return an Expression representing
        this symbolic expression.

        EXAMPLES::

            sage: from sage.ext.fast_callable import ExpressionTreeBuilder
            sage: etb = ExpressionTreeBuilder(vars=['x','y'])
            sage: x,y = var('x,y')
            sage: f = y+2*x^2
            sage: f._fast_callable_(etb)
            add(mul(ipow(v_0, 2), 2), v_1)
        """
        from sage.symbolic.expression_conversions import fast_callable
        return fast_callable(self, etb)

    def show(self):
<<<<<<< HEAD
        """
=======
        r"""
>>>>>>> 6a3cb272
        Pretty-Print this symbolic expression

        This typeset it nicely and prints it immediately.

        OUTPUT:

        This method does not return anything. Like ``print``, output
        is sent directly to the screen.

        EXAMPLES::

            sage: (x^2 + 1).show()
            <html><script type="math/tex">\newcommand{\Bold}[1]{\mathbf{#1}}x^{2} + 1</script></html>
        """
        from sage.repl.rich_output.pretty_print import pretty_print
        pretty_print(self)

    def plot(self, *args, **kwds):
        """
        Plot a symbolic expression. All arguments are passed onto the standard plot command.

        EXAMPLES:

        This displays a straight line::

            sage: sin(2).plot((x,0,3))
            Graphics object consisting of 1 graphics primitive

        This draws a red oscillatory curve::

            sage: sin(x^2).plot((x,0,2*pi), rgbcolor=(1,0,0))
            Graphics object consisting of 1 graphics primitive

        Another plot using the variable theta::

            sage: var('theta')
            theta
            sage: (cos(theta) - erf(theta)).plot((theta,-2*pi,2*pi))
            Graphics object consisting of 1 graphics primitive

        A very thick green plot with a frame::

            sage: sin(x).plot((x,-4*pi, 4*pi), thickness=20, rgbcolor=(0,0.7,0)).show(frame=True)

        You can embed 2d plots in 3d space as follows::

            sage: plot(sin(x^2), (x,-pi, pi), thickness=2).plot3d(z = 1)
            Graphics3d Object

        A more complicated family::

            sage: G = sum([plot(sin(n*x), (x,-2*pi, 2*pi)).plot3d(z=n) for n in [0,0.1,..1]])
            sage: G.show(frame_aspect_ratio=[1,1,1/2])  # long time (5s on sage.math, 2012)

        A plot involving the floor function::

            sage: plot(1.0 - x * floor(1/x), (x,0.00001,1.0))
            Graphics object consisting of 1 graphics primitive

        Sage used to allow symbolic functions with "no arguments";
        this no longer works::

            sage: plot(2*sin, -4, 4)
            Traceback (most recent call last):
            ...
            TypeError: unsupported operand parent(s) for '*': 'Integer Ring' and '<class 'sage.functions.trig.Function_sin'>'

        You should evaluate the function first::

            sage: plot(2*sin(x), -4, 4)
            Graphics object consisting of 1 graphics primitive

        TESTS::

            sage: f(x) = x*(1 - x)
            sage: plot(f,0,1)
            Graphics object consisting of 1 graphics primitive
        """
        from sage.symbolic.callable import is_CallableSymbolicExpression
        from sage.symbolic.ring import is_SymbolicVariable
        from sage.plot.plot import plot

        # see if the user passed a variable in.
        if 'param' in kwds:
            param = kwds['param']
        else:
            param = None
            for i, arg in enumerate(args):
                if is_SymbolicVariable(arg):
                    param = arg
                    args = args[:i] + args[i+1:]
                    break

        if param is None:
            if is_CallableSymbolicExpression(self):
                A = self.arguments()
                if len(A) == 0:
                    raise ValueError("function has no input arguments")
                else:
                    param = A[0]

                f = self._plot_fast_callable(param)
            else:
                A = self.variables()
                if len(A) == 0:
                    #Here we handle the case where f is something
                    #like ``sin``, which has takes arguments which
                    #aren't explicitly given
                    n = self.number_of_arguments()
                    f = self._plot_fast_callable()
                else:
                    param = A[0]
                    try:
                        f = self._plot_fast_callable(param)
                    except NotImplementedError:
                        return self.function(param)
        else:
            try:
                f = self._plot_fast_callable(param)
            except NotImplementedError:
                return self.function(param)
        return plot(f, *args, **kwds)

    def _plot_fast_callable(self, *vars):
        """
        Internal function used for creating a fast callable version of this
        symbolic expression for plotting.

        EXAMPLES::

            sage: x = var('x', domain='real')
            sage: s = abs((1+I*x)^4); s
            (I*x + 1)^2*(-I*x + 1)^2
            sage: s._plot_fast_callable(x)
            <sage.ext.interpreters.wrapper_py.Wrapper_py object at ...>
            sage: s._plot_fast_callable(x)(10)
            10201
            sage: abs((I*10+1)^4)
            10201
            sage: plot(s)
            Graphics object consisting of 1 graphics primitive

        Check that :trac:`15030` is fixed::

            sage: abs(log(x))._plot_fast_callable(x)(-0.2)
            3.52985761682672
            sage: f = function('f', evalf_func=lambda self,x,parent: I*x)
            sage: plot(abs(f(x)), 0,5)
            Graphics object consisting of 1 graphics primitive
        """
        from sage.ext.fast_callable import fast_callable
        return fast_callable(self, vars=vars, expect_one_var=True)

    ############
    # Calculus #
    ############
    def sum(self, *args, **kwds):
        r"""
        Return the symbolic sum
        `\sum_{v = a}^b self`

        with respect to the variable `v` with endpoints
        `a` and `b`.

        INPUT:

        -  ``v`` - a variable or variable name

        -  ``a`` - lower endpoint of the sum

        -  ``b`` - upper endpoint of the sum

        - ``algorithm`` - (default: ``'maxima'``)  one of

                - ``'maxima'`` - use Maxima (the default)

                - ``'maple'`` - (optional) use Maple

                - ``'mathematica'`` - (optional) use Mathematica

                - ``'giac'`` - (optional) use Giac


        EXAMPLES::

            sage: k, n = var('k,n')
            sage: k.sum(k, 1, n).factor()
            1/2*(n + 1)*n

        ::

            sage: (1/k^4).sum(k, 1, oo)
            1/90*pi^4

        ::

            sage: (1/k^5).sum(k, 1, oo)
            zeta(5)

        A well known binomial identity::

            sage: assume(n>=0)
            sage: binomial(n,k).sum(k, 0, n)
            2^n

        And some truncations thereof::

            sage: binomial(n,k).sum(k,1,n)
            2^n - 1
            sage: binomial(n,k).sum(k,2,n)
            2^n - n - 1
            sage: binomial(n,k).sum(k,0,n-1)
            2^n - 1
            sage: binomial(n,k).sum(k,1,n-1)
            2^n - 2

        The binomial theorem::

            sage: x, y = var('x, y')
            sage: (binomial(n,k) * x^k * y^(n-k)).sum(k, 0, n)
            (x + y)^n

        ::

            sage: (k * binomial(n, k)).sum(k, 1, n)
            2^(n - 1)*n

        ::

            sage: ((-1)^k*binomial(n,k)).sum(k, 0, n)
            0

        ::

            sage: (2^(-k)/(k*(k+1))).sum(k, 1, oo)
            -log(2) + 1

        Summing a hypergeometric term::

            sage: (binomial(n, k) * factorial(k) / factorial(n+1+k)).sum(k, 0, n)
            1/2*sqrt(pi)/factorial(n + 1/2)

        We check a well known identity::

            sage: bool((k^3).sum(k, 1, n) == k.sum(k, 1, n)^2)
            True

        A geometric sum::

            sage: a, q = var('a, q')
            sage: (a*q^k).sum(k, 0, n)
            (a*q^(n + 1) - a)/(q - 1)

        The geometric series::

            sage: assume(abs(q) < 1)
            sage: (a*q^k).sum(k, 0, oo)
            -a/(q - 1)

        A divergent geometric series.  Do not forget
        to `forget` your assumptions::

            sage: forget()
            sage: assume(q > 1)
            sage: (a*q^k).sum(k, 0, oo)
            Traceback (most recent call last):
            ...
            ValueError: Sum is divergent.

        This summation only Mathematica can perform::

            sage: (1/(1+k^2)).sum(k, -oo, oo, algorithm = 'mathematica')     # optional - mathematica
            pi*coth(pi)

        Use Giac to perform this summation::

            sage: (sum(1/(1+k^2), k, -oo, oo, algorithm = 'giac')).factor()       # optional - giac
            (e^(2*pi) + 1)*pi/((e^pi - 1)*(e^pi + 1))

        Use Maple as a backend for summation::

            sage: (binomial(n,k)*x^k).sum(k, 0, n, algorithm = 'maple')      # optional - maple
            (x + 1)^n

        .. note::

           #. Sage can currently only understand a subset of the output of Maxima, Maple and
              Mathematica, so even if the chosen backend can perform the summation the
              result might not be convertable into a usable Sage expression.

        TESTS:

        Check that the sum in :trac:`10682` is done right::

            sage: sum(binomial(n,k)*k^2, k, 2, n)
            1/4*(n^2 + n)*2^n - n

        This sum used to give a wrong result (:trac:`9635`) but
        now gives correct results with all relevant assumptions::

            sage: (n,k,j)=var('n,k,j')
            sage: sum(binomial(n,k)*binomial(k-1,j)*(-1)**(k-1-j),k,j+1,n)
            -sum((-1)^(-j + k)*binomial(k - 1, j)*binomial(n, k), k, j + 1, n)
            sage: assume(j>-1)
            sage: sum(binomial(n,k)*binomial(k-1,j)*(-1)**(k-1-j),k,j+1,n)
            1
            sage: forget()
            sage: assume(n>=j)
            sage: sum(binomial(n,k)*binomial(k-1,j)*(-1)**(k-1-j),k,j+1,n)
            -sum((-1)^(-j + k)*binomial(k - 1, j)*binomial(n, k), k, j + 1, n)
            sage: forget()
            sage: assume(j==-1)
            sage: sum(binomial(n,k)*binomial(k-1,j)*(-1)**(k-1-j),k,j+1,n)
            1
            sage: forget()
            sage: assume(j<-1)
            sage: sum(binomial(n,k)*binomial(k-1,j)*(-1)**(k-1-j),k,j+1,n)
            -sum((-1)^(-j + k)*binomial(k - 1, j)*binomial(n, k), k, j + 1, n)
            sage: forget()

        Check that :trac:`16176` is fixed::

            sage: n = var('n')
            sage: sum(log(1-1/n^2),n,2,oo)
            -log(2)
        """
        from sage.calculus.calculus import symbolic_sum
        return symbolic_sum(self, *args, **kwds)

    def integral(self, *args, **kwds):
        """
        Compute the integral of self.  Please see
        :func:`sage.symbolic.integration.integral.integrate` for more details.

        EXAMPLES::

            sage: sin(x).integral(x,0,3)
            -cos(3) + 1
            sage: sin(x).integral(x)
            -cos(x)

        TESTS:

        We check that :trac:`12438` is resolved::

            sage: f(x) = x; f
            x |--> x
            sage: integral(f, x)
            x |--> 1/2*x^2
            sage: integral(f, x, 0, 1)
            1/2

            sage: f(x, y) = x + y
            sage: f
            (x, y) |--> x + y
            sage: integral(f, y, 0, 1)
            x |--> x + 1/2
            sage: integral(f, x, 0, 1)
            y |--> y + 1/2
            sage: _(3)
            7/2
            sage: var("z")
            z
            sage: integral(f, z, 0, 2)
            (x, y) |--> 2*x + 2*y
            sage: integral(f, z)
            (x, y) |--> (x + y)*z
        """
        from sage.symbolic.integration.integral import \
            integral, _normalize_integral_input
        from sage.symbolic.callable import \
            CallableSymbolicExpressionRing, is_CallableSymbolicExpressionRing
        R = self._parent
        if is_CallableSymbolicExpressionRing(R):
            f = ring.SR(self)
            f, v, a, b = _normalize_integral_input(f, *args)
            # Definite integral with respect to a positional variable.
            if a is not None and v in R.arguments():
                arguments = list(R.arguments())
                arguments.remove(v)
                if arguments:
                    arguments = tuple(arguments)
                    R = CallableSymbolicExpressionRing(arguments, check=False)
                else:   # all arguments are gone
                    R = ring.SR
            return R(integral(f, v, a, b, **kwds))
        return integral(self, *args, **kwds)

    integrate = integral

    def nintegral(self, *args, **kwds):
        """
        Compute the numerical integral of self.  Please see
        :obj:`sage.calculus.calculus.nintegral` for more details.

        EXAMPLES::

            sage: sin(x).nintegral(x,0,3)
            (1.989992496600..., 2.209335488557...e-14, 21, 0)
        """
        from sage.calculus.calculus import nintegral
        return nintegral(self, *args, **kwds)

    nintegrate = nintegral

    def minpoly(self, *args, **kwds):
        """
        Return the minimal polynomial of this symbolic expression.

        EXAMPLES::

            sage: golden_ratio.minpoly()
            x^2 - x - 1
        """
        try:
            obj = self.pyobject()
            return obj.minpoly()
        except AttributeError:
            pass
        except TypeError:
            pass
        from sage.calculus.calculus import minpoly
        return minpoly(self, *args, **kwds)

    def limit(self, *args, **kwds):
        """
        Return a symbolic limit.  See
        :obj:`sage.calculus.calculus.limit`

        EXAMPLES::

            sage: (sin(x)/x).limit(x=0)
            1
        """
        from sage.calculus.calculus import limit
        return limit(self, *args, **kwds)

    def laplace(self, t, s):
        """
        Return Laplace transform of self.  See
        :obj:`sage.calculus.calculus.laplace`

        EXAMPLES::

            sage: var('x,s,z')
            (x, s, z)
            sage: (z + exp(x)).laplace(x, s)
            z/s + 1/(s - 1)
        """
        from sage.calculus.calculus import laplace
        return laplace(self, t, s)

    def inverse_laplace(self, t, s):
        """
        Return inverse Laplace transform of self.  See
        :obj:`sage.calculus.calculus.inverse_laplace`

        EXAMPLES::

            sage: var('w, m')
            (w, m)
            sage: f = (1/(w^2+10)).inverse_laplace(w, m); f
            1/10*sqrt(10)*sin(sqrt(10)*m)
        """
        from sage.calculus.calculus import inverse_laplace
        return inverse_laplace(self, t, s)

    def add_to_both_sides(self, x):
        """
        Return a relation obtained by adding *x* to both sides of
        this relation.

        EXAMPLES::

            sage: var('x y z')
            (x, y, z)
            sage: eqn = x^2 + y^2 + z^2 <= 1
            sage: eqn.add_to_both_sides(-z^2)
            x^2 + y^2 <= -z^2 + 1
            sage: eqn.add_to_both_sides(I)
            x^2 + y^2 + z^2 + I <= (I + 1)
        """
        if not is_a_relational(self._gobj):
            raise TypeError("this expression must be a relation")
        return self + x

    def subtract_from_both_sides(self, x):
        """
        Return a relation obtained by subtracting *x* from both sides
        of this relation.

        EXAMPLES::

            sage: eqn = x*sin(x)*sqrt(3) + sqrt(2) > cos(sin(x))
            sage: eqn.subtract_from_both_sides(sqrt(2))
            sqrt(3)*x*sin(x) > -sqrt(2) + cos(sin(x))
            sage: eqn.subtract_from_both_sides(cos(sin(x)))
            sqrt(3)*x*sin(x) + sqrt(2) - cos(sin(x)) > 0
        """
        if not is_a_relational(self._gobj):
            raise TypeError("this expression must be a relation")
        return self - x

    def multiply_both_sides(self, x, checksign=None):
        """
        Return a relation obtained by multiplying both sides of this
        relation by *x*.

        .. note::

           The *checksign* keyword argument is currently ignored and
           is included for backward compatibility reasons only.

        EXAMPLES::

            sage: var('x,y'); f = x + 3 < y - 2
            (x, y)
            sage: f.multiply_both_sides(7)
            7*x + 21 < 7*y - 14
            sage: f.multiply_both_sides(-1/2)
            -1/2*x - 3/2 < -1/2*y + 1
            sage: f*(-2/3)
            -2/3*x - 2 < -2/3*y + 4/3
            sage: f*(-pi)
            -pi*(x + 3) < -pi*(y - 2)

        Since the direction of the inequality never changes when doing
        arithmetic with equations, you can multiply or divide the
        equation by a quantity with unknown sign::

            sage: f*(1+I)
            (I + 1)*x + 3*I + 3 < (I + 1)*y - 2*I - 2
            sage: f = sqrt(2) + x == y^3
            sage: f.multiply_both_sides(I)
            I*x + I*sqrt(2) == I*y^3
            sage: f.multiply_both_sides(-1)
            -x - sqrt(2) == -y^3

        Note that the direction of the following inequalities is
        not reversed::

            sage: (x^3 + 1 > 2*sqrt(3)) * (-1)
            -x^3 - 1 > -2*sqrt(3)
            sage: (x^3 + 1 >= 2*sqrt(3)) * (-1)
            -x^3 - 1 >= -2*sqrt(3)
            sage: (x^3 + 1 <= 2*sqrt(3)) * (-1)
            -x^3 - 1 <= -2*sqrt(3)
        """
        if not is_a_relational(self._gobj):
            raise TypeError("this expression must be a relation")
        return self * x

    def divide_both_sides(self, x, checksign=None):
        """
        Return a relation obtained by dividing both sides of this
        relation by *x*.

        .. note::

           The *checksign* keyword argument is currently ignored and
           is included for backward compatibility reasons only.

        EXAMPLES::

            sage: theta = var('theta')
            sage: eqn =   (x^3 + theta < sin(x*theta))
            sage: eqn.divide_both_sides(theta, checksign=False)
            (x^3 + theta)/theta < sin(theta*x)/theta
            sage: eqn.divide_both_sides(theta)
            (x^3 + theta)/theta < sin(theta*x)/theta
            sage: eqn/theta
            (x^3 + theta)/theta < sin(theta*x)/theta
        """
        if not is_a_relational(self._gobj):
            raise TypeError("this expression must be a relation")
        return self / x

    def implicit_derivative(self, Y, X, n=1):
        """
        Return the n'th derivative of Y with respect to X given implicitly by this expression.

        INPUT:

        - ``Y`` - The dependent variable of the implicit expression.

        - ``X`` - The independent variable with respect to which the derivative is taken.


        - ``n`` - (default : 1) the order of the derivative.

        EXAMPLES::

            sage: var('x, y')
            (x, y)
            sage: f = cos(x)*sin(y)
            sage: f.implicit_derivative(y, x)
            sin(x)*sin(y)/(cos(x)*cos(y))
            sage: g = x*y^2
            sage: g.implicit_derivative(y, x, 3)
            -1/4*(y + 2*y/x)/x^2 + 1/4*(2*y^2/x - y^2/x^2)/(x*y) - 3/4*y/x^3

        It is an error to not include an independent variable term
        in the expression::

            sage: (cos(x)*sin(x)).implicit_derivative(y, x)
            Traceback (most recent call last):
            ...
            ValueError: Expression cos(x)*sin(x) contains no y terms


        TESTS::

            sage: var('x,y')  # check that the pynac registry is not polluted
            (x, y)
            sage: psr = copy(sage.symbolic.ring.pynac_symbol_registry)
            sage: (x^6*y^5).implicit_derivative(y, x, 3)
            -792/125*y/x^3 + 12/25*(15*x^4*y^5 + 28*x^3*y^5)/(x^6*y^4) - 36/125*(20*x^5*y^4 + 43*x^4*y^4)/(x^7*y^3)
            sage: psr == sage.symbolic.ring.pynac_symbol_registry
            True
        """
        from sage.symbolic.ring import SR
        from sage.symbolic.function_factory import SymbolicFunction

        if not self.has(Y):
            raise ValueError, "Expression {} contains no {} terms".format(self, Y)
        x = SR.symbol()
        yy = SR.symbol()
        y = SymbolicFunction('y', 1)(x)
        f = SymbolicFunction('f', 2)(x, yy)
        Fx = f.diff(x)
        Fy = f.diff(yy)
        G = -(Fx/Fy)
        G = G.subs({yy: y})
        di = {y.diff(x): -self.diff(X)/self.diff(Y)}
        R = G
        S = G.diff(x, n - 1)
        for i in range(n + 1):
            di[y.diff(x, i + 1).subs({x: x})] = R
            S = S.subs(di)
            R = G.diff(x, i)
            for j in range(n + 1 - i):
                di[f.diff(x, i, yy, j).subs({x: x, yy: y})] = self.diff(X, i, Y, j)
                S = S.subs(di)
        return S

cdef dict dynamic_class_cache = {}
cdef get_dynamic_class_for_function(unsigned serial):
    r"""
    Create a dynamic class corresponding to the function with given
    ``serial`` that includes dynamic methods defined by the function.

    Dynamic methods can be defined in a subclass ``EvaluationMethods`` in
    the function body. These will be available in symbolic expressions
    representing evaluations of the said function on some arguments.

    EXAMPLES::

        sage: from sage.symbolic.function import BuiltinFunction
        sage: class TFunc(BuiltinFunction):
        ....:     def __init__(self):
        ....:         BuiltinFunction.__init__(self, 'tfunc', nargs=1)
        ....:
        ....:     class EvaluationMethods:
        ....:         def argp1(fn, self, x):
        ....:             '''
        ....:             Some documentation about a bogus function.
        ....:             '''
        ....:             return x+1
        ....:
        ....:         @property
        ....:         def foo(self):
        ....:             return 5
        ....:
        sage: tfunc = TFunc()
        sage: e = tfunc(x); e
        tfunc(x)
        sage: type(e)
        <class '__main__.Expression_with_dynamic_methods'>
        sage: e.argp1()
        x + 1
        sage: e.foo
        5
        sage: x.argp1()
        Traceback (most recent call last):
        ...
        AttributeError: 'sage.symbolic.expression.Expression' object has no
        attribute 'argp1'
        sage: t = (e + 1).op[0]; t
        tfunc(x)
        sage: t
        tfunc(x)
        sage: type(t)
        <class '__main__.Expression_with_dynamic_methods'>
        sage: t.argp1()
        x + 1
        sage: import sagenb.misc.support as s
        sage: s.completions('t.argp', globals(), system='python')
        ['t.argp1']
        sage: t.argp1.__doc__.strip()
        'Some documentation about a bogus function.'

    Now with two arguments::

        sage: class TFunc2(BuiltinFunction):
        ....:     def __init__(self):
        ....:         BuiltinFunction.__init__(self, 'tfunc', nargs=2)
        ....:
        ....:     class EvaluationMethods:
        ....:         def argsum(fn, self, x, y):
        ....:             return x + y
        ....:
        sage: tfunc2 = TFunc2()
        sage: e = tfunc2(x, 1)
        sage: e.argsum()
        x + 1
    """
    cls = dynamic_class_cache.get(serial)
    if cls is None:
        # if operator is a special function defined by us
        # find the python equivalent and return it
        func_class = get_sfunction_from_serial(serial)
        eval_methods = getattr(func_class, 'EvaluationMethods', None)
        if eval_methods is not None:
            # callable methods need to be wrapped to extract the operands
            # and pass them as arguments
            from sage.symbolic.function_factory import eval_on_operands
            from sage.structure.misc import getattr_from_other_class
            for name in dir(eval_methods):
                m = getattr(eval_methods(), name)
                if callable(m):
                    new_m = eval_on_operands(getattr_from_other_class(
                        func_class, eval_methods, name))
                    setattr(eval_methods, name, new_m)
            cls = dynamic_class('Expression_with_dynamic_methods',
                    (Expression,), eval_methods)
        else:
            cls = Expression

        dynamic_class_cache[serial] = cls

    return cls

cdef Expression new_Expression_from_GEx(parent, GEx juice):
    cdef type cls
    cdef Expression nex
    cdef unsigned serial
    if is_exactly_a_function(juice):
        # if the function defines any dynamic methods these are made
        # available through a dynamic class
        cls = <type>get_dynamic_class_for_function(ex_to_function(juice).get_serial())
    else:
        cls = Expression

    nex = <Expression>cls.__new__(cls)
    GEx_construct_ex(&nex._gobj, juice)
    nex._parent = parent
    return nex

cdef Expression new_Expression_from_pyobject(parent, x):
    cdef GEx exp
    GEx_construct_pyobject(exp, x)
    return new_Expression_from_GEx(parent, exp)

cdef class ExpressionIterator:
    cdef Expression _ex
    cdef int _ind
    cdef int _len
    def __iter__(self):
        """
        Return this iterator object itself.

        EXAMPLES::

            sage: x,y,z = var('x,y,z')
            sage: i = (x+y).iterator()
            sage: iter(i) is i
            True
        """
        return self

    def __next__(self):
        """
        Return the next component of the expression.

        EXAMPLES::

            sage: x,y,z = var('x,y,z')
            sage: i = (x+y).iterator()
            sage: i.next()
            x
        """
        cdef GEx ex
        if self._ind == self._len:
            raise StopIteration
        ex = self._ex._gobj.op(self._ind)
        self._ind+=1
        return new_Expression_from_GEx(self._ex._parent, ex)

cdef inline ExpressionIterator new_ExpIter_from_Expression(Expression ex):
    """
    Construct a new iterator over a symbolic expression.

    EXAMPLES::

        sage: x,y,z = var('x,y,z')
        sage: i = (x+y).iterator() #indirect doctest
    """
    # The const_iterator in GiNaC just keeps an integer index to the current
    # subexpression. We do the same here, to avoid the trouble of having to
    # mess with C++ class constructors/destructors.
    cdef ExpressionIterator m = <ExpressionIterator>ExpressionIterator.__new__(ExpressionIterator)
    m._ex = ex
    m._ind = 0
    m._len  = ex._gobj.nops()
    return m


cdef operators compatible_relation(operators lop, operators rop) except <operators>-1:
    """
    TESTS::

        sage: var('a,b,x,y')
        (a, b, x, y)
        sage: (x < a) + (y <= b)     # indirect doctest
        x + y < a + b
        sage: (x >= 4) * (y > 7)
        x*y > 28
    """
    if lop == rop:
        return lop
    elif lop == not_equal or rop == not_equal:
        raise TypeError("incompatible relations")
    elif lop == equal:
       return rop
    elif rop == equal:
       return lop
    elif lop in [less, less_or_equal] and rop in [less, less_or_equal]:
       return less
    elif lop in [greater, greater_or_equal] and rop in [greater, greater_or_equal]:
       return greater
    else:
        raise TypeError("incompatible relations")<|MERGE_RESOLUTION|>--- conflicted
+++ resolved
@@ -10307,11 +10307,7 @@
         return fast_callable(self, etb)
 
     def show(self):
-<<<<<<< HEAD
-        """
-=======
         r"""
->>>>>>> 6a3cb272
         Pretty-Print this symbolic expression
 
         This typeset it nicely and prints it immediately.
