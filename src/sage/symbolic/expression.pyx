--- conflicted
+++ resolved
@@ -8924,12 +8924,8 @@
 
     def simplify_hypergeometric(self, algorithm='maxima'):
         """
-<<<<<<< HEAD
         Simplify an expression containing hypergeometric or confluent
         hypergeometric functions
-=======
-        Simplify an expression containing hypergeometric functions.
->>>>>>> f76401fc
 
         INPUT:
 
