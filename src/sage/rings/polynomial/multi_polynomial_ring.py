r"""
Multivariate Polynomial Rings

\SAGE implements multivariate polynomial rings through several
backends. The generic implementation used the classes \code{PolyDict}
and \code{ETuple} to construct a dictionary with exponent tuples as
keys and coefficients as values.

Additionally, specialized and optimized implementations are provided
for multivariate polynomials over $\Q$ and $\F_p$. These are
implemented in the classes \code{MPolynomialRing_libsingular} and
\code{MPolynomial_libsingular}

AUTHORS:
    -- David Joyner and William Stein
    -- Kiran S. Kedlaya (2006-02-12): added Macaulay2 analogues of
              Singular features
    -- Martin Albrecht (2006-04-21): reorganize class hiearchy for singular rep
    -- Martin Albrecht (2007-04-20): reorganized class hierarchy to support Pyrex
              implementations
    -- Robert Bradshaw (2007-08-15): Coercions from rings in a subset of the variables.

EXAMPLES:

We construct the Frobenius morphism on $\mbox{\rm F}_{5}[x,y,z]$ over $\F_5$:

    sage: R, (x,y,z) = PolynomialRing(GF(5), 3, 'xyz').objgens()
    sage: frob = R.hom([x^5, y^5, z^5])
    sage: frob(x^2 + 2*y - z^4)
    -z^20 + x^10 + 2*y^5
    sage: frob((x + 2*y)^3)
    x^15 + x^10*y^5 + 2*x^5*y^10 - 2*y^15
    sage: (x^5 + 2*y^5)^3
    x^15 + x^10*y^5 + 2*x^5*y^10 - 2*y^15

We make a polynomial ring in one variable over a polynomial ring in
two variables:
    sage: R.<x, y> = PolynomialRing(QQ, 2)
    sage: S.<t> = PowerSeriesRing(R)
    sage: t*(x+y)
    (x + y)*t
"""

#*****************************************************************************
#
#   SAGE: System for Algebra and Geometry Experimentation
#
#       Copyright (C) 2005 William Stein <wstein@gmail.com>
#
#  Distributed under the terms of the GNU General Public License (GPL)
#
#    This code is distributed in the hope that it will be useful,
#    but WITHOUT ANY WARRANTY; without even the implied warranty of
#    MERCHANTABILITY or FITNESS FOR A PARTICULAR PURPOSE.  See the GNU
#    General Public License for more details.
#
#  The full text of the GPL is available at:
#
#                  http://www.gnu.org/licenses/
#*****************************************************************************

# Changed:
# Kiran Kedlaya (2006-02-12): added Macaulay2 names to TermOrder

import weakref
import re

import sage.rings.commutative_ring as commutative_ring
import sage.rings.integral_domain as integral_domain

import sage.rings.fraction_field as fraction_field
import sage.rings.fraction_field_element as fraction_field_element

import multi_polynomial_element
import multi_polynomial_ideal
import polydict

from term_order import TermOrder

import sage.misc.latex as latex

from sage.interfaces.all import singular as singular_default, is_SingularElement
from sage.interfaces.all import macaulay2 as macaulay2_default
from sage.interfaces.macaulay2 import is_Macaulay2Element

from sage.rings.integer_ring import is_IntegerRing
from sage.rings.integer import Integer

from sage.rings.polynomial.polynomial_singular_interface import PolynomialRing_singular_repr

import multi_polynomial_ideal

from sage.rings.polynomial.polynomial_ring_constructor import PolynomialRing as MPolynomialRing

import polynomial_element

from sage.structure.parent_gens import ParentWithGens

from sage.structure.element import Element

from sage.structure.parent_gens import ParentWithGens

from multi_polynomial_ring_generic import MPolynomialRing_generic, is_MPolynomialRing

from polydict import ETuple

class MPolynomialRing_macaulay2_repr:
    """
    """
    def _macaulay2_(self, macaulay2=None):
        if macaulay2 is None:
            macaulay2 = macaulay2_default
        try:
            R = self.__macaulay2
            if not (R.parent() is macaulay2):
                raise ValueError
            R._check_valid()
            return R
        except (AttributeError, ValueError):
            base_str = self._macaulay2_base_str()
            self.__macaulay2 = macaulay2.ring(base_str, str(self.gens()), \
                                              self.term_order().macaulay2_str())
        return self.__macaulay2

    def _macaulay2_base_str(self):
        if self.base_ring().is_prime_field():
            if self.characteristic() == 0:
                return "QQ"
            else:
                return "ZZ/" + str(self.characteristic())
        elif is_IntegerRing(self.base_ring()):
            return "ZZ"
        else:
            raise TypeError, "no conversion of to a Macaulay2 ring defined"

    def _macaulay2_set_ring(self, macaulay2):
        macaulay2.ring(self._macaulay2_base_str(), str(self.gens()), \
                       self.term_order().macaulay2_str())

    def is_exact(self):
        return self.base_ring().is_exact()

    def change_ring(self, R):
        from polynomial_ring_constructor import PolynomialRing
        return PolynomialRing(R, self.variable_names(), order=self.term_order())

class MPolynomialRing_polydict( MPolynomialRing_macaulay2_repr, MPolynomialRing_generic):
    """
    Multivariable polynomial ring.

    EXAMPLES:
        sage: R = MPolynomialRing(Integers(12), 'x', 5); R
        Polynomial Ring in x0, x1, x2, x3, x4 over Ring of integers modulo 12
        sage.: loads(R.dumps()) == R     # TODO -- this currently hangs sometimes (??)
        True
    """
    def __init__(self, base_ring, n, names, order):
        order = TermOrder(order,n)
        MPolynomialRing_generic.__init__(self, base_ring, n, names, order)
        # Construct the generators
        v = [0 for _ in xrange(n)]
        one = base_ring(1);
        self._gens = []
        C = self._poly_class()
        for i in xrange(n):
            v[i] = 1  # int's!
            self._gens.append(C(self, {tuple(v):one}))
            v[i] = 0
        self._gens = tuple(self._gens)
        self._zero_tuple = tuple(v)

    def _monomial_order_function(self):
        return self.__monomial_order_function

    def _poly_class(self):
        return multi_polynomial_element.MPolynomial_polydict

    def __cmp__(left, right):
        if not is_MPolynomialRing(right):
            return cmp(type(left),type(right))
        else:
            return cmp((left.base_ring(), left.ngens(), left.variable_names(), left.term_order()),
                       (right.base_ring(), right.ngens(), right.variable_names(), right.term_order()))

    def __call__(self, x, check=True):
        """
        Coerce \code{x} into this multivariate polynomial ring, possibly non-canonically.

        EXAMPLES:
        We create a Macaulay2 multivariate polynomial via ideal arithmetic,
        then coerce it into R.
            sage: R.<x,y> = PolynomialRing(QQ, 2)                        # optional
            sage: I = R.ideal([x^3 + y, y])                              # optional
            sage: S = I._macaulay2_()                                    # optional
            sage: T = S*S*S                                              # optional
            sage: U = T.gens().entries().flatten()                       # optional
            sage: f = U[2]; f                                            # optional
            x^6*y+2*x^3*y^2+y^3
            sage: R(repr(f))                                             # optional
            x^6*y + 2*x^3*y^2 + y^3

        Some other subtle coercions.  We create polynomial rings in 2 variables
        over the rationals, integers, and a finite field.
            sage: R.<x,y> = QQ[]
            sage: S.<x,y> = ZZ[]
            sage: T.<x,y> = GF(7)[]

        We coerce from the integer to the rationals, and back:
            sage: f = R(S.0^2 - 4*S.1^3); f
            -4*y^3 + x^2
            sage: parent(f)
            Polynomial Ring in x, y over Rational Field
            sage: parent(S(f))
            Polynomial Ring in x, y over Integer Ring

        We coerce from the finite field.
            sage: f = R(T.0^2 - 4*T.1^3); f
            3*y^3 + x^2
            sage: parent(f)
            Polynomial Ring in x, y over Rational Field

        We dump and load a the polynomial ring S:
            sage: S2 = loads(dumps(S))
            sage: S2 == S
            True

        Coerce works and gets the right parent.
            sage: parent(S2._coerce_(S.0)) is S2
            True

        Coercion to reduce modulo a prime between rings with different variable names:
            sage: R.<x,y> = PolynomialRing(QQ,2)
            sage: S.<a,b> = PolynomialRing(GF(7),2)
            sage: f = x^2 + 2/3*y^3
            sage: S(f)
            3*b^3 + a^2

        Coercion from symbolic variables:
            sage: x,y,z = var('x,y,z')
            sage: R = QQ[x,y,z]
            sage: type(x)
            <class 'sage.calculus.calculus.SymbolicVariable'>
            sage: type(R(x))
            <type 'sage.rings.polynomial.multi_polynomial_libsingular.MPolynomial_libsingular'>
            sage: f = R(x^3 + y^3 - z^3); f
            x^3 + y^3 - z^3
            sage: type(f)
            <type 'sage.rings.polynomial.multi_polynomial_libsingular.MPolynomial_libsingular'>
            sage: parent(f)
            Polynomial Ring in x, y, z over Rational Field

        A more complicated symbolic and computational mix.  Behind the scenes
        Singular and Maxima are doing the real work.
            sage: R = QQ[x,y,z]
            sage: f = (x^3 + y^3 - z^3)^10; f
            (-z^3 + y^3 + x^3)^10
            sage: g = R(f); parent(g)
            Polynomial Ring in x, y, z over Rational Field
            sage: (f - g).expand()
            0

<<<<<<< HEAD


        Arithmetic with a constant from a base ring:
            sage: R.<u,v> = QQ[]
            sage: S.<x,y> = R[]
            sage: u^3*x^2 + v*y
            u^3*x^2 + v*y

        Stacked polynomial rings coerce into constants if possible.  First,
        the univariate case:
            sage: R.<x> = QQ[]
            sage: S.<u,v> = R[]
            sage: S(u + 2)
            u + 2
            sage: S(u + 2).degree()
            1
            sage: S(x + 3)
            x + 3
            sage: S(x + 3).degree()
            0

        Second, the multivariate case:
            sage: R.<x,y> = QQ[]
            sage: S.<u,v> = R[]
            sage: S(x + 2*y)
            x + 2*y
            sage: S(u + 2*v)
            u + 2*v

        Foreign polynomial rings coerce into the highest ring; the point here
        is that an element of T could coerce to an element of R or an element
        of S; it is anticipated that an element of T is more likely to be "the
        right thing" and is historically consistent.
            sage: R.<x,y> = QQ[]
            sage: S.<u,v> = R[]
            sage: T.<a,b> = QQ[]
            sage: S(a + b)
            u + v
=======
        It intellegently handles coercion from polynomial rings in a subset of the variables too.
            sage: R = GF(5)['x,y,z']
            sage: S = ZZ['y']
            sage: R(7*S.0)
            2*y
            sage: T = ZZ['x,z']
            sage: R(2*T.0 + 6*T.1 + T.0*T.1^2)
            x*z^2 + 2*x + z

            sage: R = QQ['t,x,y,z']
            sage: S.<x> = ZZ['x']
            sage: T.<z> = S['z']
            sage: T
            Univariate Polynomial Ring in z over Univariate Polynomial Ring in x over Integer Ring
            sage: f = (x+3*z+5)^2; f
            9*z^2 + (6*x + 30)*z + x^2 + 10*x + 25
            sage: R(f)
            x^2 + 6*x*z + 9*z^2 + 10*x + 30*z + 25
>>>>>>> 3263a0c0
        """

        # handle constants that coerce into self.base_ring() first, if possible
        if isinstance(x, Element) and x.parent() is self.base_ring():
            # A Constant multi-polynomial
            return self({self._zero_tuple:x})

        try:
            y = self.base_ring()._coerce_(x)
            return multi_polynomial_element.MPolynomial_polydict(self, {self._zero_tuple:y})
        except TypeError:
            pass

        if isinstance(x, multi_polynomial_element.MPolynomial_polydict):
            P = x.parent()
            if P is self:
                return x
            elif P == self:
                return multi_polynomial_element.MPolynomial_polydict(self, x.element().dict())
            elif self.base_ring().has_coerce_map_from(P):
                # it might be in the basering (i.e. a poly ring over a poly ring)
                c = self.base_ring()(x)
                return multi_polynomial_element.MPolynomial_polydict(self, {self._zero_tuple:c})
            elif len(P.variable_names()) == len(self.variable_names()):
                # Map the variables in some crazy way (but in order,
                # of course).  This is here since R(blah) is supposed
                # to be "make an element of R if at all possible with
                # no guarantees that this is mathematically solid."
                K = self.base_ring()
                D = x.element().dict()
                for i, a in D.iteritems():
                    D[i] = K(a)
                return multi_polynomial_element.MPolynomial_polydict(self, D)
            elif set(P.variable_names()).issubset(set(self.variable_names())) and self.base_ring().has_coerce_map_from(P.base_ring()):
                # If the named variables are a superset of the input, map the variables by name
                return multi_polynomial_element.MPolynomial_polydict(self, self._extract_polydict(x))
            else:
                return multi_polynomial_element.MPolynomial_polydict(self, x._mpoly_dict_recursive(self.variable_names(), self.base_ring()))

<<<<<<< HEAD
        from sage.rings.polynomial.multi_polynomial_libsingular import MPolynomial_libsingular
        if isinstance(x, MPolynomial_libsingular):
=======
        elif isinstance(x, MPolynomial_libsingular):
>>>>>>> 3263a0c0
            P = x.parent()
            if P == self:
                return multi_polynomial_element.MPolynomial_polydict(self, x.dict())
            elif self.base_ring().has_coerce_map_from(P):
                # it might be in the basering (i.e. a poly ring over a poly ring)
                c = self.base_ring()(x)
                return multi_polynomial_element.MPolynomial_polydict(self, {self._zero_tuple:c})
            elif len(P.variable_names()) == len(self.variable_names()):
                # Map the variables in some crazy way (but in order,
                # of course).  This is here since R(blah) is supposed
                # to be "make an element of R if at all possible with
                # no guarantees that this is mathematically solid."
                K = self.base_ring()
                D = x.dict()
                for i, a in D.iteritems():
                    D[i] = K(a)
                return multi_polynomial_element.MPolynomial_polydict(self, D)
            elif set(P.variable_names()).issubset(set(self.variable_names())) and self.base_ring().has_coerce_map_from(P.base_ring()):
                # If the named variables are a superset of the input, map the variables by name
                return multi_polynomial_element.MPolynomial_polydict(self, self._extract_polydict(x))
            else:
                return multi_polynomial_element.MPolynomial_polydict(self, x._mpoly_dict_recursive(self.variable_names(), self.base_ring()))

        elif isinstance(x, polynomial_element.Polynomial):
            return multi_polynomial_element.MPolynomial_polydict(self, x._mpoly_dict_recursive(self.variable_names(), self.base_ring()))

        elif isinstance(x, polydict.PolyDict):
            return multi_polynomial_element.MPolynomial_polydict(self, x)

        elif isinstance(x, fraction_field_element.FractionFieldElement) and x.parent().ring() == self:
            if x.denominator() == 1:
                return x.numerator()
            else:
                raise TypeError, "unable to coerce since the denominator is not 1"

        elif is_SingularElement(x) and self._has_singular:
            self._singular_().set_ring()
            try:
                return x.sage_poly(self)
            except TypeError:
                raise TypeError, "unable to coerce singular object"

        elif hasattr(x, '_polynomial_'):
            return x._polynomial_(self)

        elif isinstance(x, str) and x in self.variable_names():
            return self.gen(list(self.variable_names()).index(x))

        elif isinstance(x , str) and self._has_singular:
            self._singular_().set_ring()
            try:
                return self._singular_().parent(x).sage_poly(self)
            except TypeError:
                raise TypeError,"unable to coerce string"

        elif is_Macaulay2Element(x):
            try:
                s = x.sage_polystring()
                if len(s) == 0:
                    raise TypeError
                # NOTE: It's CRUCIAL to use the eval command as follows,
                # i.e., with the gen dict as the third arg and the second
                # empty.  Otherwise pickling won't work after calls to this eval!!!
                # This took a while to figure out!
                return self(eval(s, {}, self.gens_dict()))
            except (AttributeError, TypeError, NameError):
                raise TypeError, "Unable to coerce macaulay2 object"
            return multi_polynomial_element.MPolynomial_polydict(self, x)

        if isinstance(x, dict):
            return multi_polynomial_element.MPolynomial_polydict(self, x)
        else:
            c = self.base_ring()(x)
            return multi_polynomial_element.MPolynomial_polydict(self, {self._zero_tuple:c})



class MPolynomialRing_polydict_domain(integral_domain.IntegralDomain,
                                      MPolynomialRing_polydict,
                                      PolynomialRing_singular_repr,
                                      MPolynomialRing_macaulay2_repr):
    def __init__(self, base_ring, n, names, order):
        order = TermOrder(order, n)
        MPolynomialRing_polydict.__init__(self, base_ring, n, names, order)
        self._has_singular = self._can_convert_to_singular()

    def is_integral_domain(self):
        return True

    def is_field(self):
        if self.ngens() == 0:
            return self.base_ring().is_field()
        return False

    def ideal(self, gens, coerce=True):
        """
        Create an ideal in this polynomial ring.
        """
        if not self._has_singular:
            # pass through
            MPolynomialRing_generic.ideal(self,gens,coerce)
        if is_SingularElement(gens):
            gens = list(gens)
            coerce = True
        if is_Macaulay2Element(gens):
            gens = list(gens)
            coerce = True
        elif not isinstance(gens, (list, tuple)):
            gens = [gens]
        if coerce:
            gens = [self(x) for x in gens]  # this will even coerce from singular ideals correctly!
        return multi_polynomial_ideal.MPolynomialIdeal(self, gens, coerce=False)


    def monomial_quotient(self,f, g, coeff=False):
        """
        Return f/g, where both f and g are treated as
        monomials. Coefficients are ignored by default.

        INPUT:
            f -- monomial
            g -- monomial
            coeff -- divide coefficents as well (default: False)

        EXAMPLE:
            sage: from sage.rings.polynomial.multi_polynomial_ring import MPolynomialRing_polydict_domain
            sage: P.<x,y,z>=MPolynomialRing_polydict_domain(QQ, 3, order='degrevlex')
            sage: P.monomial_quotient(3/2*x*y,x)
            y

            sage: P.monomial_quotient(3/2*x*y,2*x,coeff=True)
            3/4*y

        TESTS:
            sage: from sage.rings.polynomial.multi_polynomial_ring import MPolynomialRing_polydict_domain
            sage: R.<x,y,z>=MPolynomialRing_polydict_domain(QQ,3, order='degrevlex')
            sage: P.<x,y,z>=MPolynomialRing_polydict_domain(QQ,3, order='degrevlex')
            sage: P.monomial_quotient(x*y,x)
            y

            sage: P.monomial_quotient(x*y,R.gen())
            y

            sage: P.monomial_quotient(P(0),P(1))
            0

            sage: P.monomial_quotient(P(1),P(0))
            Traceback (most recent call last):
            ...
            ZeroDivisionError

            sage: P.monomial_quotient(P(3/2),P(2/3), coeff=True)
            9/4

            sage: P.monomial_quotient(x,y) # Note the wrong result
            x*y^-1

            sage: P.monomial_quotient(x,P(1))
            x

        NOTE: Assumes that the head term of f is a multiple of the
        head term of g and return the multiplicant m. If this rule is
        violated, funny things may happen.

        """

        if not f:
          return f
        if not g:
          raise ZeroDivisionError

        if not coeff:
          coeff= self.base_ring()(1)
        else:
          coeff = f.dict().values()[0] /  g.dict().values()[0]

        f = f.dict().keys()[0]
        g = g.dict().keys()[0]

        res = f.esub(g)

        return multi_polynomial_element.MPolynomial_polydict(self,polydict.PolyDict({res:coeff},\
                                                                                    force_int_exponents=False, \
                                                                                    force_etuples=False))

    def monomial_lcm(self, f, g):
        """
        LCM for monomials. Coefficients are ignored.

        INPUT:
            f -- monomial
            g -- monomial

        EXAMPLE:
            sage: from sage.rings.polynomial.multi_polynomial_ring import MPolynomialRing_polydict_domain
            sage: P.<x,y,z>=MPolynomialRing_polydict_domain(QQ,3, order='degrevlex')
            sage: P.monomial_lcm(3/2*x*y,x)
            x*y

        TESTS:
            sage: from sage.rings.polynomial.multi_polynomial_ring import MPolynomialRing_polydict_domain
            sage: R.<x,y,z>=MPolynomialRing_polydict_domain(QQ,3, order='degrevlex')
            sage: P.<x,y,z>=MPolynomialRing_polydict_domain(QQ,3, order='degrevlex')
            sage: P.monomial_lcm(x*y,R.gen())
            x*y

            sage: P.monomial_lcm(P(3/2),P(2/3))
            1

            sage: P.monomial_lcm(x,P(1))
            x

        """
        one = self.base_ring()(1)

        f=f.dict().keys()[0]
        g=g.dict().keys()[0]


        length = len(f)

        res = {}

        nonzero = []

        for i in f.common_nonzero_positions(g):
            res[i] = max([f[i],g[i]])

        res =  self(polydict.PolyDict({ETuple(res,length):one},\
                                   force_int_exponents=False,force_etuples=False))
        return res

    def monomial_reduce(self, f, G):
        """
        Try to find a g in G where g.lm() divides f. If found (g,flt)
        is returned, (0,0) otherwise, where flt is f/g.lm().

        It is assumed that G is iterable and contains ONLY elements in
        self.

        INPUT:
            f -- monomial
            G -- list/set of mpolynomials

        EXAMPLES:
            sage: from sage.rings.polynomial.multi_polynomial_ring import MPolynomialRing_polydict_domain
            sage: P.<x,y,z>=MPolynomialRing_polydict_domain(QQ,3, order='degrevlex')
            sage: f = x*y^2
            sage: G = [ 3/2*x^3 + y^2 + 1/2, 1/4*x*y + 2/7, P(1/2)  ]
            sage: P.monomial_reduce(f,G)
            (y, 1/4*x*y + 2/7)

        TESTS:
            sage: from sage.rings.polynomial.multi_polynomial_ring import MPolynomialRing_polydict_domain
            sage: P.<x,y,z>=MPolynomialRing_polydict_domain(QQ,3, order='degrevlex')
            sage: f = x*y^2
            sage: G = [ 3/2*x^3 + y^2 + 1/2, 1/4*x*y + 2/7, P(1/2)  ]

            sage: P.monomial_reduce(P(0),G)
            (0, 0)

            sage: P.monomial_reduce(f,[P(0)])
            (0, 0)

        """
        if not f:
            return 0,0
        for g in G:
            t = g.lm()
            if self.monomial_is_divisible_by(f,t):
                return self.monomial_quotient(f,t),g
        return 0,0


    def monomial_is_divisible_by(self, a, b):
        """
        Return False if b does not divide a and True otherwise.

        INPUT:
            a -- monomial
            b -- monomial

        EXAMPLES:
            sage: from sage.rings.polynomial.multi_polynomial_ring import MPolynomialRing_polydict_domain
            sage: P.<x,y,z>=MPolynomialRing_polydict_domain(QQ,3, order='degrevlex')
            sage: P.monomial_is_divisible_by(x^3*y^2*z^4, x*y*z)
            True
            sage: P.monomial_is_divisible_by(x*y*z, x^3*y^2*z^4)
            False

        TESTS:
            sage: from sage.rings.polynomial.multi_polynomial_ring import MPolynomialRing_polydict_domain
            sage: P.<x,y,z>=MPolynomialRing_polydict_domain(QQ,3, order='degrevlex')
            sage: P.monomial_is_divisible_by(P(0),P(1))
            True
            sage: P.monomial_is_divisible_by(x,P(1))
            True

        """

        if not a:
            return True
        if not b:
            return False

        one = self.base_ring()(1)

        a=a.dict().keys()[0]
        b=b.dict().keys()[0]

        for i in a.common_nonzero_positions(b):
          if a[i] - b[i] < 0:
            return False
        return True

    def monomial_pairwise_prime(self, h, g):
        """
        Return True if h and g are pairwise prime. Both are treated as monomials.

        INPUT:
            h -- monomial
            g -- monomial

        EXAMPLES:
            sage: from sage.rings.polynomial.multi_polynomial_ring import MPolynomialRing_polydict_domain
            sage: P.<x,y,z>=MPolynomialRing_polydict_domain(QQ,3, order='degrevlex')
            sage: P.monomial_pairwise_prime(x^2*z^3, y^4)
            True

            sage: P.monomial_pairwise_prime(1/2*x^3*y^2, 3/4*y^3)
            False

        TESTS:
            sage: from sage.rings.polynomial.multi_polynomial_ring import MPolynomialRing_polydict_domain
            sage: P.<x,y,z>=MPolynomialRing_polydict_domain(QQ,3, order='degrevlex')
            sage: Q.<x,y,z>=MPolynomialRing_polydict_domain(QQ,3, order='degrevlex')
            sage: P.monomial_pairwise_prime(x^2*z^3, Q('y^4'))
            True

            sage: P.monomial_pairwise_prime(1/2*x^3*y^2, Q(0))
            True

            sage: P.monomial_pairwise_prime(P(1/2),x)
            False
        """
        if not g:
            if not h:
                return False #GCD(0,0) = 0
            else:
                return True #GCD(x,0) = 1

        elif not h:
            return True # GCD(0,x) = 1

        return self.monomial_lcm(g,h) == g*h

    def monomial_all_divisors(self,t):
        """
        Return a list of all monomials that divide t, coefficients are
        ignored.

        INPUT:
            t -- a monomial

        OUTPUT:
            a list of monomials


        EXAMPLE:
            sage: from sage.rings.polynomial.multi_polynomial_ring import MPolynomialRing_polydict_domain
            sage: P.<x,y,z>=MPolynomialRing_polydict_domain(QQ,3, order='degrevlex')
            sage: P.monomial_all_divisors(x^2*z^3)
            [x, x^2, z, x*z, x^2*z, z^2, x*z^2, x^2*z^2, z^3, x*z^3, x^2*z^3]

        ALGORITHM: addwithcarry idea by Toon Segers
        """

        def addwithcarry(tempvector, maxvector, pos):
            if tempvector[pos] < maxvector[pos]:
              tempvector[pos] += 1
            else:
              tempvector[pos] = 0
              tempvector = addwithcarry(tempvector, maxvector, pos + 1)
            return tempvector

        if not t.is_monomial():
          raise TypeError, "Only monomials are supported"

        R = self
        one = self.base_ring()(1)
        M = list()

        maxvector = list(t.dict().keys()[0])

        tempvector =[0,]*len(maxvector)

        pos = 0

        while tempvector != maxvector:
          tempvector = addwithcarry(list(tempvector) , maxvector, pos)
          M.append(R(polydict.PolyDict({ETuple(tempvector):one}, \
                                       force_int_exponents=False,force_etuples=False)))
        return M


<|MERGE_RESOLUTION|>--- conflicted
+++ resolved
@@ -259,14 +259,32 @@
             sage: (f - g).expand()
             0
 
-<<<<<<< HEAD
-
-
+        It intellegently handles coercion from polynomial rings in a subset of the variables too.
+            sage: R = GF(5)['x,y,z']
+            sage: S = ZZ['y']
+            sage: R(7*S.0)
+            2*y
+            sage: T = ZZ['x,z']
+            sage: R(2*T.0 + 6*T.1 + T.0*T.1^2)
+            x*z^2 + 2*x + z
+
+            sage: R = QQ['t,x,y,z']
+            sage: S.<x> = ZZ['x']
+            sage: T.<z> = S['z']
+            sage: T
+            Univariate Polynomial Ring in z over Univariate Polynomial Ring in x over Integer Ring
+            sage: f = (x+3*z+5)^2; f
+            9*z^2 + (6*x + 30)*z + x^2 + 10*x + 25
+            sage: R(f)
+            x^2 + 6*x*z + 9*z^2 + 10*x + 30*z + 25
+
+<Merge Conflict>
         Arithmetic with a constant from a base ring:
             sage: R.<u,v> = QQ[]
             sage: S.<x,y> = R[]
             sage: u^3*x^2 + v*y
             u^3*x^2 + v*y
+
 
         Stacked polynomial rings coerce into constants if possible.  First,
         the univariate case:
@@ -298,26 +316,6 @@
             sage: T.<a,b> = QQ[]
             sage: S(a + b)
             u + v
-=======
-        It intellegently handles coercion from polynomial rings in a subset of the variables too.
-            sage: R = GF(5)['x,y,z']
-            sage: S = ZZ['y']
-            sage: R(7*S.0)
-            2*y
-            sage: T = ZZ['x,z']
-            sage: R(2*T.0 + 6*T.1 + T.0*T.1^2)
-            x*z^2 + 2*x + z
-
-            sage: R = QQ['t,x,y,z']
-            sage: S.<x> = ZZ['x']
-            sage: T.<z> = S['z']
-            sage: T
-            Univariate Polynomial Ring in z over Univariate Polynomial Ring in x over Integer Ring
-            sage: f = (x+3*z+5)^2; f
-            9*z^2 + (6*x + 30)*z + x^2 + 10*x + 25
-            sage: R(f)
-            x^2 + 6*x*z + 9*z^2 + 10*x + 30*z + 25
->>>>>>> 3263a0c0
         """
 
         # handle constants that coerce into self.base_ring() first, if possible
@@ -331,8 +329,11 @@
         except TypeError:
             pass
 
+        from multi_polynomial_libsingular import MPolynomial_libsingular
+
         if isinstance(x, multi_polynomial_element.MPolynomial_polydict):
             P = x.parent()
+
             if P is self:
                 return x
             elif P == self:
@@ -357,12 +358,7 @@
             else:
                 return multi_polynomial_element.MPolynomial_polydict(self, x._mpoly_dict_recursive(self.variable_names(), self.base_ring()))
 
-<<<<<<< HEAD
-        from sage.rings.polynomial.multi_polynomial_libsingular import MPolynomial_libsingular
-        if isinstance(x, MPolynomial_libsingular):
-=======
         elif isinstance(x, MPolynomial_libsingular):
->>>>>>> 3263a0c0
             P = x.parent()
             if P == self:
                 return multi_polynomial_element.MPolynomial_polydict(self, x.dict())
