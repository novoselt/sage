--- conflicted
+++ resolved
@@ -43,12 +43,9 @@
 cdef is_FractionField, is_RealField, is_ComplexField
 cdef ZZ, QQ, RR, CC, RDF, CDF
 
-<<<<<<< HEAD
 cimport cython
-=======
 from cpython.number cimport PyNumber_TrueDivide
 
->>>>>>> f35ec3bf
 import operator, copy, re
 
 import sage.rings.rational
