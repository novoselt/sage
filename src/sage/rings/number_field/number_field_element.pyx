--- conflicted
+++ resolved
@@ -2184,11 +2184,7 @@
 
             sage: K.<a> = NumberField(x^5-x+1, embedding=-1)
             sage: SR(a)
-<<<<<<< HEAD
-            -1.1673040152963672
-=======
             -1.167304015296367
->>>>>>> 6996fd88
 
         ::
 
