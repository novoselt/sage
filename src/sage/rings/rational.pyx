--- conflicted
+++ resolved
@@ -453,7 +453,6 @@
     def valuation(self, p):
         return self.numerator().valuation(p) - self.denominator().valuation(p)
 
-<<<<<<< HEAD
     def is_square(self):
         """
         EXAMPLES:
@@ -472,10 +471,6 @@
         """
         return bool(mpq_sgn(self.value) >= 0 and mpz_perfect_square_p(mpq_numref(self.value)) and mpz_perfect_square_p(mpq_denref(self.value)))
 
-    def sqrt(self, bits=None):
-=======
-    def sqrt_approx(self, bits=None):
->>>>>>> 7466aaca
         r"""
         Returns the positive square root of self as a real number to
         the given number of bits of precision if self is nonnegative,
@@ -531,40 +526,25 @@
         \exception{ValueError} if self is not a perfect square.
 
         EXAMPLES:
-<<<<<<< HEAD
             sage: x = 25/9
-            sage: x.square_root()
+            sage: x.sqrt()
             5/3
-=======
-            sage: x = 125/5
-            sage: x.sqrt()
-            5
->>>>>>> 7466aaca
             sage: x = 64/4
             sage: x.sqrt()
             4
             sage: x = 1000/10
             sage: x.sqrt()
             10
-<<<<<<< HEAD
             sage: x = 81/5
-            sage: x.square_root()
-            Traceback (most recent call last):
-            ...
-            ValueError: self (=81/5) is not a perfect square
-=======
-            sage: x = 81/3
             sage: x.sqrt()
             3*sqrt(3)
             sage: x = -81/3
             sage: x.sqrt()
             3*sqrt(3)*I
->>>>>>> 7466aaca
 
         AUTHOR:
             -- Naqi Jaffery (2006-03-05): some examples
         """
-<<<<<<< HEAD
         if mpq_sgn(self.value) < 0:
             raise ValueError, "self (=%s) is not a perfect square"%self
         cdef Rational z = <Rational> PY_NEW(Rational)
@@ -584,7 +564,6 @@
         mpz_clear(tmp)
         _sig_off
         return z
-=======
         if self < 0:
             from sage.calculus.calculus import sqrt
             return sqrt(self)
@@ -632,7 +611,6 @@
         from sage.rings.integer_mod import Mod
         a = Mod(P(10),d)
         return a.multiplicative_order()
->>>>>>> 7466aaca
 
     def nth_root(self, int n):
         r"""
@@ -1247,9 +1225,6 @@
         else:
             return sage.rings.infinity.infinity
 
-    def is_square(self):
-        return self.numerator().is_square() and self.denominator().is_square()
-
     def is_one(self):
         r"""
         Determine if a rational number is one.
