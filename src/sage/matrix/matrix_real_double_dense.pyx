


"""
Dense matrices over the real double field.

Matrix operations use GSl and numpy.
"""

##############################################################################
#       Copyright (C) 2004,2005,2006 Joshua Kantor <kantor.jm@gmail.com>
#  Distributed under the terms of the GNU General Public License (GPL)
#  The full text of the GPL is available at:
#                  http://www.gnu.org/licenses/
##############################################################################
include '../ext/interrupt.pxi'
include '../ext/stdsage.pxi'
include '../ext/cdefs.pxi'
include '../ext/python.pxi'
from sage.rings.real_double cimport RealDoubleElement
import sage.rings.real_double
import numpy
from matrix cimport Matrix
from sage.structure.element cimport ModuleElement
cdef extern from "arrayobject.h":
#The following exposes the internal C structure of the numpy python object
# extern class [object PyArrayObject]  tells pyrex that this is
# a compiled python class defined by the C struct PyArrayObject
    cdef enum:
        NPY_OWNDATA = 0x0004 #bit mask so numpy does not free array contents when its destroyed

    ctypedef int intp

    ctypedef extern class numpy.dtype [object PyArray_Descr]:
        cdef int type_num, elsize, alignment
        cdef char type, kind, byteorder, hasobject
        cdef object fields, typeobj

    ctypedef extern class numpy.ndarray [object PyArrayObject]:
        cdef char *data
        cdef int nd
        cdef intp *dimensions
        cdef intp *strides
        cdef object base
        cdef dtype descr
        cdef int flags

    object PyArray_FromDims(int,int *,int)
    void import_array()


cdef class Matrix_real_double_dense(matrix_dense.Matrix_dense):   # dense
    """Class that implements matrices over the real double field. These are
    supposed to be fast matrix operations using C doubles. Most operations
    are implemented using GSl or numpy libraries which will call the underlying
    BLAS on the system.

    Examples:

    sage: m = Matrix(RDF, [[1,2],[3,4]])
    sage: m**2
    [ 7.0 10.0]
    [15.0 22.0]
    sage: n= m^(-1); n
    [-2.0  1.0]
    [ 1.5 -0.5]

    To compute eigenvalues the use the function eigen

    sage: p,e = m.eigen()

    the result of eigen is a pair p,e . p is a list
    of eigenvalues and the e is a matrix whose columns are the eigenvectors.
<<<<<<< HEAD
    currently e is a numpy matrix and p is a numpy vector. To make it a RDF
    matrix and vector

    sage: p = vector(RDF,list(p))
    sage: e = Matrix(RDF,list(e))
=======
>>>>>>> 9cc6ca49

    To solve a linear system Ax = b
    for A = [[1,2]  and b = [5,6]
             [3,4]]

    sage: b = vector(RDF,[5,6])
    sage: m.solve_left(b)
    (-4.0, 4.5)

    """


    ########################################################################
    # LEVEL 1 functionality
    #   * __new__
    #   * __dealloc__
    #   * __init__
    #   * set_unsafe
    #   * get_unsafe
    #   * __richcmp__    -- always the same
    #   * __hash__       -- alway simple
    ########################################################################
    def __new__(self, parent, entries, copy, coerce):
        matrix_dense.Matrix_dense.__init__(self,parent)
        self._matrix= <gsl_matrix *> gsl_matrix_calloc(self._nrows, self._ncols)
        if self._matrix == NULL:
            raise MemoryError, "unable to allocate memory for matrix "
        self._LU = <gsl_matrix *> NULL
        self._p = <gsl_permutation *> NULL
        self._LU_valid = 0

    def __dealloc__(self):
        gsl_matrix_free(self._matrix)
        if self._LU != NULL:
            gsl_matrix_free(self._LU)
        if self._p !=NULL:
            gsl_permutation_free(self._p)


    def __richcmp__(Matrix self, right, int op):  # always need for mysterious reasons.
        return self._richcmp(right, op)
    def __hash__(self):
        return self._hash()


    def __init__(self, parent, entries, copy, coerce):
        cdef double z
        cdef Py_ssize_t i,j
        if isinstance(entries,list):
            if len(entries)!=self._nrows*self._ncols:
                    raise TypeError, "entries has wrong length"

            if coerce:

                for i from 0<=i<self._nrows:
                    for j from 0<=j<self._ncols:
                        z= float(entries[i*self._ncols+j])
                        gsl_matrix_set(self._matrix, i,j,z)

            else:

                for i from 0<=i<self._nrows:
                    for j from 0<=j<self._ncols:
                        gsl_matrix_set(self._matrix, i,j,entries[i*self._ncols +j])


        else:
            try:
                z=float(entries)
            except TypeError:
                raise TypeError, "entries must to coercible to list or real double "
            if self._nrows != self._ncols and z !=0:
                raise TypeError, "scalar matrix must be square"
            for i from 0<=i<self._ncols:
                gsl_matrix_set(self._matrix,i,i,z)

    cdef set_unsafe(self, Py_ssize_t i, Py_ssize_t j, value):
        cdef double z
        z = float(value)
        gsl_matrix_set(self._matrix,i,j,z) #sig on here ?
        self._LU_valid  = 0
    cdef get_unsafe(self, Py_ssize_t i, Py_ssize_t j):
        return sage.rings.real_double.RDF(gsl_matrix_get(self._matrix,i,j)) #sig on here?


    ########################################################################
    # LEVEL 2 functionality
    #   * def _pickle
    #   * def _unpickle
    cdef ModuleElement _add_c_impl(self, ModuleElement right):
        cdef Matrix_real_double_dense M,_right,_left
        _right = right
        _left = self
        cdef int result_add,result_copy
        if (self._matrix.size1 != _right._matrix.size1 and self._matrix.size2 != _right._matrix.size2):
            raise TypeError, "Cannot add matrices if they have different dimensions"
        parent = self.matrix_space(self._matrix.size1,self._matrix.size2)
        M=Matrix_real_double_dense.__new__(Matrix_real_double_dense,parent,None,None,None)
        result_copy = gsl_matrix_memcpy(M._matrix,_left._matrix)
        result_add = gsl_matrix_add(M._matrix,_right._matrix)
        if result_copy!=GSL_SUCCESS or result_add !=GSL_SUCCESS:
            raise ValueError, "GSL routine had an error"
        # todo -- check error code
        return M


    cdef ModuleElement _sub_c_impl(self, ModuleElement right): #matrix.Matrix right):
        cdef Matrix_real_double_dense M,_right,_left
        _right = right
        _left = self
        cdef int result_sub,result_copy
        if (self._matrix.size1 != _right._matrix.size1 and self._matrix.size2 != _right._matrix.size2):
            raise TypeError, "Cannot subtract matrices if they have different dimensions"
        parent = self.matrix_space(self._matrix.size1,self._matrix.size2)
        M=Matrix_real_double_dense.__new__(Matrix_real_double_dense,parent,None,None,None)
        # todo -- check error code
        result_copy = gsl_matrix_memcpy(M._matrix,_left._matrix)
        result_add = gsl_matrix_sub(M._matrix,_right._matrix)
        if result_copy!=GSL_SUCCESS or result_sub !=GSL_SUCCESS:
            raise ValueError, "GSL routine had an error"
        return M

    def __neg__(self):
        cdef Matrix_real_double_dense M
        cdef int result_neg, result_copy
        parent = self.matrix_space(self._matrix.size1,self._matrix.size2)
        M=Matrix_real_double_dense.__new__(Matrix_real_double_dense,parent,None,None,None)
        result_copy = gsl_matrix_memcpy(M._matrix,self._matrix)
        result_neg = gsl_matrix_scale(M._matrix,-1.0)
        if result_copy!=GSL_SUCCESS or result_neg !=GSL_SUCCESS:
            raise ValueError, "GSL routine had an error"
        return M



    #   * cdef _cmp_c_impl
    #   * __copy__
    #   * _list -- list of underlying elements (need not be a copy)
    #   * _dict -- sparse dictionary of underlying elements (need not be a copy)
    ########################################################################
    # def _pickle(self):                        #unsure how to implement
    # def _unpickle(self, data, int version):   # use version >= 0 #unsure how to implement
    ######################################################################
    def _multiply_classical(self, matrix.Matrix right):
        cdef int result
        if self._ncols!=right._nrows:
            raise IndexError, "Number of columns of self must equal number of rows of right"

        parent = self.matrix_space(self._nrows,right._ncols)
        cdef Matrix_real_double_dense M,_right,_left
        _right = right
        _left = self

        M=Matrix_real_double_dense.__new__(Matrix_real_double_dense,parent,None,None,None)
        result  = gsl_blas_dgemm(CblasNoTrans,CblasNoTrans,1.0,_left._matrix,_right._matrix,0,M._matrix)
        return M

    # cdef int _cmp_c_impl(self, Matrix right) except -2:
    def __invert__(self):
        cdef int result_LU, result_invert
        if(self._LU_valid != 1):
            self._c_compute_LU()
        cdef Matrix_real_double_dense M
        parent = self.matrix_space(self._nrows,self._ncols)
        M=Matrix_real_double_dense.__new__(Matrix_real_double_dense,parent,None,None,None)
        result_invert = gsl_linalg_LU_invert(self._LU,self._p,M._matrix)
        self._LU_valid = 1
        return M

    # def __copy__(self):
    # def _list(self):
    # def _dict(self):


    ########################################################################
    # LEVEL 3 functionality (Optional)
    #    * cdef _sub_c_impl
    #    * __deepcopy__
    #    * __invert__
    #    * Matrix windows -- only if you need strassen for that base
    #    * Other functions (list them here):
    #
    #    compute_LU(self)
    #    get_LU  #add
    #
    ########################################################################
    cdef _c_compute_LU(self):
        cdef int result_LU
        if self._LU == NULL:
            self._LU = <gsl_matrix *> gsl_matrix_alloc(self._nrows,self._ncols)
        if self._LU == NULL:
            raise MemoryError, "allocation error"
        if self._p ==NULL:
            self._p =<gsl_permutation *> gsl_permutation_alloc(self._nrows)
        if self._p == NULL:
            raise MemoryError, "allocation error"
        gsl_matrix_memcpy(self._LU,self._matrix)
        _sig_on
        result_LU = gsl_linalg_LU_decomp(self._LU,self._p,&self._signum)
        _sig_off
        if result_LU == GSL_SUCCESS:
            self._LU_valid = 1
        else:
            raise ValueError,"Error computing LU decomposition"

    def LU(self):
        """Computes the LU decomposition of a matrix. For and square matrix A we can find matrices P,L, and U. s.t.
        P*A = L*U
        for P a permutation matrix, L lower triangular and U upper triangular. The routines routines P,L, and U as a tuple

        sage: m=matrix(RDF,4,range(16))
        sage: P,L,U = m.LU()
        sage: P*m
        sage: L*U
        """


        if self._ncols!=self._nrows:
            raise TypeError,"LU decomposition only works for square matrix"
        if self._LU_valid != 1:
            self._c_compute_LU()
        cdef Py_ssize_t i,j,k,l,copy_result
        cdef Matrix_real_double_dense P, L,U
        parent = self.matrix_space(self._nrows,self._ncols)
        P=Matrix_real_double_dense.__new__(Matrix_real_double_dense,parent,None,None,None)
        L = Matrix_real_double_dense.__new__(Matrix_real_double_dense,parent,None,None,None)
        U = Matrix_real_double_dense.__new__(Matrix_real_double_dense,parent,None,None,None)
        for i from 0<=i<self._ncols:
            j = gsl_permutation_get(self._p,i)
            P.set_unsafe(i,j,1)
            L.set_unsafe(i,i,1)
            U.set_unsafe(i,i,gsl_matrix_get(self._LU,i,i))
            for l from 0<=l<i:
                L.set_unsafe(i,l,gsl_matrix_get(self._LU,i,l))
                U.set_unsafe(l,i,gsl_matrix_get(self._LU,l,i))


        return [P,L,U]


    def eigen(self):
        """
        Computes the eigenvalues and eigenvectors of this matrix:

        OUTPUT:
             eigenvalues -- as a list
<<<<<<< HEAD
             corresponding eigenvectors -- as a list

        These are still formated via numpy, but this will change.
=======
             corresponding eigenvectors -- as an RDF matrix whose columns are the eigenvectors.


>>>>>>> 9cc6ca49

        EXAMPLES:
            sage: m = Matrix(RDF, 3, range(9))
            sage: m.eigen()           # random-ish platform-dependent output (low order digits)
<<<<<<< HEAD
            (array([  1.33484692e+01,  -1.34846923e+00,  -4.69022010e-16]),
             array([[-0.16476382, -0.79969966,  0.40824829],
                   [-0.50577448, -0.10420579, -0.81649658],
                   [-0.84678513,  0.59128809,  0.40824829]]))
=======
            ([13.3484692283, -1.34846922835, -6.43047746712e-16],
 	     [-0.164763817282 -0.799699663112  0.408248290464]
	     [-0.505774475901 -0.104205787719 -0.816496580928]
	     [-0.846785134519  0.591288087674  0.408248290464])
>>>>>>> 9cc6ca49

        IMPLEMENTATION:
            Uses numpy.
        """
        import_array() #This must be called before using the numpy C/api or you will get segfault
        cdef Matrix_real_double_dense _M,_result_matrix
        _M=self
        cdef int dims[2]
        cdef int i
        cdef object temp
        cdef double *p
        cdef ndarray _n,_m
        dims[0] = _M._matrix.size1
        dims[1] = _M._matrix.size2
<<<<<<< HEAD
        temp = PyArray_FromDims(2, dims, 12)#, char_pointer)
        _n = temp                           # this isn't quite working yet so we invalidate the pointer at the end
        _n.flags = _n.flags&(~NPY_OWNDATA) # this perform as a logical AND on NOT(NPY_OWNDATA), which sets that bit to 0
        _n.data = <char *> _M._matrix.data #numpy arrays store their data as char *
        result = numpy.linalg.eig(_n)
        _n.data = <char *> NULL    #keep numpy from deallocating memory
        return result   #todo: make the result a real double matrix
=======
        temp = PyArray_FromDims(2, dims, 12)
        _n = temp
        _n.flags = _n.flags&(~NPY_OWNDATA) # this perform as a logical AND on NOT(NPY_OWNDATA), which sets that bit to 0
        _n.data = <char *> _M._matrix.data #numpy arrays store their data as char *
        v,_m = numpy.linalg.eig(_n)

        parent = self.matrix_space(self._nrows,self._ncols)
        _result_matrix = Matrix_real_double_dense.__new__(Matrix_real_double_dense,parent,None,None,None)
        p = <double *> _m.data
        for i from 0<=i<_M._matrix.size1*_M._matrix.size2:
            _result_matrix._matrix.data[i] = p[i]
        return ([sage.rings.real_double.RDF(x) for x in v], _result_matrix)   #todo: make the result a real double matrix
>>>>>>> 9cc6ca49

    def solve_left(self, vec):
        """
        Solve the equation A*x = b, where

        EXAMPLES:
            sage: A = matrix(RDF, 3,3, [1,2,5,7.6,2.3,1,1,2,-1]); A
            [ 1.0  2.0  5.0]
            [ 7.6  2.3  1.0]
            [ 1.0  2.0 -1.0]
            sage: b = vector(RDF,[1,2,3])
            sage: x = A.solve_left(b); x
            (-0.113695090439, 1.39018087855, -0.333333333333)
            sage: A*x
            (1.0, 2.0, 3.0)
        """
        import solve
        return solve.solve_matrix_real_double_dense(self, vec)


    def determinant(self):
         """compute the determinant using GSL (LU decompositon)"""
         if(self._LU_valid !=1):
             self._c_compute_LU()
         return gsl_linalg_LU_det(self._LU, self._signum)

    def log_determinant(self):
         """compute the log of the determinant using GSL(LU decomposition)
           useful if the determinant overlows"""
         if(self._LU_valid !=1):
             self._c_compute_LU()
         return gsl_linalg_LU_lndet(self._LU)
    def transpose(self):
        cdef Matrix_real_double_dense trans
        cdef int result_copy
        parent  = self.matrix_space(self._ncols,self._nrows)
        trans = Matrix_real_double_dense.__new__(Matrix_real_double_dense,parent,None,None,None)
        result_copy = gsl_matrix_transpose_memcpy(trans._matrix,self._matrix)
        if result_copy !=GSL_SUCCESS:
            raise ValueError, "Error copy matrix"
        return trans

    def SVD(self):
         """Compute the singular value decomposition of a matrix. That is factors a matrix A as
         A = USV^T, for U, V orthogonal matrices and S diagonal. This function returns a tuple containing
         the matrices U,S, and V.

         sage: m = matrix(RDF,4,range(16))
         sage: U,S,V = m.SVD()
         sage: U*S*V.transpose()
         [3.45569519412e-16               1.0               2.0               3.0]
         [4.0               5.0               6.0               7.0]
         [8.0               9.0              10.0              11.0]
         [12.0              13.0              14.0              15.0]

         """
         if self._ncols > self._nrows:
             m = self.transpose()
             V_t,S_t,U_t=m.SVD()
             return [U_t,S_t,V_t]
         cdef Matrix_real_double_dense A,V,_S
         cdef gsl_vector* S
         cdef gsl_vector* work_space
         cdef int result_copy, result_svd, i
         parent_A = self.matrix_space(self._nrows,self._ncols)
         A=Matrix_real_double_dense.__new__(Matrix_real_double_dense,parent_A,None,None,None)
         parent_V = self.matrix_space(self._ncols,self._ncols)
         V = Matrix_real_double_dense.__new__(Matrix_real_double_dense,parent_V,None,None,None)
         result_copy = gsl_matrix_memcpy(A._matrix,self._matrix)
         S = <gsl_vector *> gsl_vector_alloc(self._ncols)
         work_space = <gsl_vector *> gsl_vector_alloc(self._ncols)
         _sig_on
         result_svd  = gsl_linalg_SV_decomp(A._matrix, V._matrix, S, work_space)
         _sig_off
         parent_S = self.matrix_space(self._ncols,self._ncols)
         _S = Matrix_real_double_dense.__new__(Matrix_real_double_dense,parent_S,None,None,None)
         for i from 0<=i<self._ncols:
             _S.set_unsafe(i,i,gsl_vector_get(S,i))
#            _S[i,i] = gsl_vector_get(S,i)
         gsl_vector_free(S)
         gsl_vector_free(work_space)
         return [A,_S,V]<|MERGE_RESOLUTION|>--- conflicted
+++ resolved
@@ -64,21 +64,11 @@
     sage: n= m^(-1); n
     [-2.0  1.0]
     [ 1.5 -0.5]
-
     To compute eigenvalues the use the function eigen
 
     sage: p,e = m.eigen()
-
     the result of eigen is a pair p,e . p is a list
-    of eigenvalues and the e is a matrix whose columns are the eigenvectors.
-<<<<<<< HEAD
-    currently e is a numpy matrix and p is a numpy vector. To make it a RDF
-    matrix and vector
-
-    sage: p = vector(RDF,list(p))
-    sage: e = Matrix(RDF,list(e))
-=======
->>>>>>> 9cc6ca49
+    of eigenvalues and the e is a matrix whose columns are the eigenvectors
 
     To solve a linear system Ax = b
     for A = [[1,2]  and b = [5,6]
@@ -325,30 +315,17 @@
 
         OUTPUT:
              eigenvalues -- as a list
-<<<<<<< HEAD
-             corresponding eigenvectors -- as a list
-
-        These are still formated via numpy, but this will change.
-=======
              corresponding eigenvectors -- as an RDF matrix whose columns are the eigenvectors.
 
 
->>>>>>> 9cc6ca49
 
         EXAMPLES:
             sage: m = Matrix(RDF, 3, range(9))
             sage: m.eigen()           # random-ish platform-dependent output (low order digits)
-<<<<<<< HEAD
-            (array([  1.33484692e+01,  -1.34846923e+00,  -4.69022010e-16]),
-             array([[-0.16476382, -0.79969966,  0.40824829],
-                   [-0.50577448, -0.10420579, -0.81649658],
-                   [-0.84678513,  0.59128809,  0.40824829]]))
-=======
             ([13.3484692283, -1.34846922835, -6.43047746712e-16],
  	     [-0.164763817282 -0.799699663112  0.408248290464]
 	     [-0.505774475901 -0.104205787719 -0.816496580928]
 	     [-0.846785134519  0.591288087674  0.408248290464])
->>>>>>> 9cc6ca49
 
         IMPLEMENTATION:
             Uses numpy.
@@ -363,29 +340,17 @@
         cdef ndarray _n,_m
         dims[0] = _M._matrix.size1
         dims[1] = _M._matrix.size2
-<<<<<<< HEAD
-        temp = PyArray_FromDims(2, dims, 12)#, char_pointer)
-        _n = temp                           # this isn't quite working yet so we invalidate the pointer at the end
-        _n.flags = _n.flags&(~NPY_OWNDATA) # this perform as a logical AND on NOT(NPY_OWNDATA), which sets that bit to 0
-        _n.data = <char *> _M._matrix.data #numpy arrays store their data as char *
-        result = numpy.linalg.eig(_n)
-        _n.data = <char *> NULL    #keep numpy from deallocating memory
-        return result   #todo: make the result a real double matrix
-=======
         temp = PyArray_FromDims(2, dims, 12)
         _n = temp
         _n.flags = _n.flags&(~NPY_OWNDATA) # this perform as a logical AND on NOT(NPY_OWNDATA), which sets that bit to 0
         _n.data = <char *> _M._matrix.data #numpy arrays store their data as char *
         v,_m = numpy.linalg.eig(_n)
-
         parent = self.matrix_space(self._nrows,self._ncols)
         _result_matrix = Matrix_real_double_dense.__new__(Matrix_real_double_dense,parent,None,None,None)
         p = <double *> _m.data
         for i from 0<=i<_M._matrix.size1*_M._matrix.size2:
             _result_matrix._matrix.data[i] = p[i]
         return ([sage.rings.real_double.RDF(x) for x in v], _result_matrix)   #todo: make the result a real double matrix
->>>>>>> 9cc6ca49
-
     def solve_left(self, vec):
         """
         Solve the equation A*x = b, where
