"""
Matrix Constructor
"""

#*****************************************************************************
#       Copyright (C) 2005 William Stein <wstein@gmail.com>
#
#  Distributed under the terms of the GNU General Public License (GPL)
#
#    This code is distributed in the hope that it will be useful,
#    but WITHOUT ANY WARRANTY; without even the implied warranty of
#    MERCHANTABILITY or FITNESS FOR A PARTICULAR PURPOSE.  See the GNU
#    General Public License for more details.
#
#  The full text of the GPL is available at:
#
#                  http://www.gnu.org/licenses/
#*****************************************************************************
import types
import sage.rings.all as rings
from sage.rings.ring import is_Ring
import sage.matrix.matrix_space as matrix_space
from sage.modules.free_module_element import vector
from sage.structure.element import is_Vector
from sage.structure.sequence import Sequence
from sage.rings.real_double import RDF
from sage.rings.complex_double import CDF
from sage.rings.all import ZZ, QQ
from sage.misc.misc_c import running_total
from matrix import is_Matrix
from copy import copy

import sage.categories.pushout

def matrix_method(func=None, name=None):
    """
    Allows a function to be tab-completed on the global matrix
    constructor object.

    INPUT:

    - ``*function`` -- a single argument. The function that is being
      decorated.

    - ``**kwds`` -- a single optional keyword argument
      ``name=<string>``. The name of the corresponding method in the
      global matrix constructor object. If not given, it is derived
      from the function name.

    EXAMPLES::

        sage: from sage.matrix.constructor import matrix_method
        sage: def foo_matrix(n): return matrix.diagonal(range(n))
        sage: matrix_method(foo_matrix)
        <function foo_matrix at ...>
        sage: matrix.foo(5)
        [0 0 0 0 0]
        [0 1 0 0 0]
        [0 0 2 0 0]
        [0 0 0 3 0]
        [0 0 0 0 4]
        sage: matrix_method(foo_matrix, name='bar')
        <function foo_matrix at ...>
        sage: matrix.bar(3)
        [0 0 0]
        [0 1 0]
        [0 0 2]
    """
    if func is not None:
        if name is None:
            name = func.__name__.replace('matrix', '').strip('_')
        prefix = "    This function is available as %s(...) and matrix.%s(...)." % (
            func.__name__, name)
        func.__doc__ = "%s\n\n%s" % (prefix, func.__doc__)
        setattr(matrix, name, func)
        return func
    else:
        return lambda func: matrix_method(func, name=name)

def _matrix_constructor(*args, **kwds):
    """
    Create a matrix.

    This implements the ``matrix`` constructor::

        sage: matrix([[1,2],[3,4]])
        [1 2]
        [3 4]

    It also contains methods to create special types of matrices, see
    ``matrix.[tab]`` for more options. For example::

        sage: matrix.identity(2)
        [1 0]
        [0 1]

    INPUT:

    The matrix command takes the entries of a matrix, optionally
    preceded by a ring and the dimensions of the matrix, and returns a
    matrix.

    The entries of a matrix can be specified as a flat list of
    elements, a list of lists (i.e., a list of rows), a list of Sage
    vectors, a callable object, or a dictionary having positions as
    keys and matrix entries as values (see the examples). If you pass
    in a callable object, then you must specify the number of rows and
    columns. You can create a matrix of zeros by passing an empty list
    or the integer zero for the entries.  To construct a multiple of
    the identity (`cI`), you can specify square dimensions and pass in
    `c`. Calling matrix() with a Sage object may return something that
    makes sense. Calling matrix() with a NumPy array will convert the
    array to a matrix.

    The ring, number of rows, and number of columns of the matrix can
    be specified by setting the ring, nrows, or ncols parameters or by
    passing them as the first arguments to the function in the order
    ring, nrows, ncols. The ring defaults to ZZ if it is not specified
    or cannot be determined from the entries. If the numbers of rows
    and columns are not specified and cannot be determined, then an
    empty 0x0 matrix is returned.


    -  ``ring`` - the base ring for the entries of the
       matrix.

    -  ``nrows`` - the number of rows in the matrix.

    -  ``ncols`` - the number of columns in the matrix.

    -  ``sparse`` - create a sparse matrix. This defaults
       to True when the entries are given as a dictionary, otherwise
       defaults to False.


    OUTPUT:

    a matrix

    EXAMPLES::

        sage: m=matrix(2); m; m.parent()
        [0 0]
        [0 0]
        Full MatrixSpace of 2 by 2 dense matrices over Integer Ring

    ::

        sage: m=matrix(2,3); m; m.parent()
        [0 0 0]
        [0 0 0]
        Full MatrixSpace of 2 by 3 dense matrices over Integer Ring

    ::

        sage: m=matrix(QQ,[[1,2,3],[4,5,6]]); m; m.parent()
        [1 2 3]
        [4 5 6]
        Full MatrixSpace of 2 by 3 dense matrices over Rational Field

    ::

        sage: m = matrix(QQ, 3, 3, lambda i, j: i+j); m
        [0 1 2]
        [1 2 3]
        [2 3 4]
        sage: m = matrix(3, lambda i,j: i-j); m
        [ 0 -1 -2]
        [ 1  0 -1]
        [ 2  1  0]

    ::

        sage: matrix(QQ,2,3,lambda x, y: x+y)
        [0 1 2]
        [1 2 3]
        sage: matrix(QQ,3,2,lambda x, y: x+y)
        [0 1]
        [1 2]
        [2 3]

    ::

        sage: v1=vector((1,2,3))
        sage: v2=vector((4,5,6))
        sage: m=matrix([v1,v2]); m; m.parent()
        [1 2 3]
        [4 5 6]
        Full MatrixSpace of 2 by 3 dense matrices over Integer Ring

    ::

        sage: m=matrix(QQ,2,[1,2,3,4,5,6]); m; m.parent()
        [1 2 3]
        [4 5 6]
        Full MatrixSpace of 2 by 3 dense matrices over Rational Field

    ::

        sage: m=matrix(QQ,2,3,[1,2,3,4,5,6]); m; m.parent()
        [1 2 3]
        [4 5 6]
        Full MatrixSpace of 2 by 3 dense matrices over Rational Field

    ::

        sage: m=matrix({(0,1): 2, (1,1):2/5}); m; m.parent()
        [  0   2]
        [  0 2/5]
        Full MatrixSpace of 2 by 2 sparse matrices over Rational Field

    ::

        sage: m=matrix(QQ,2,3,{(1,1): 2}); m; m.parent()
        [0 0 0]
        [0 2 0]
        Full MatrixSpace of 2 by 3 sparse matrices over Rational Field

    ::

        sage: import numpy
        sage: n=numpy.array([[1,2],[3,4]],float)
        sage: m=matrix(n); m; m.parent()
        [1.0 2.0]
        [3.0 4.0]
        Full MatrixSpace of 2 by 2 dense matrices over Real Double Field

    ::

        sage: v = vector(ZZ, [1, 10, 100])
        sage: m=matrix(v); m; m.parent()
        [  1  10 100]
        Full MatrixSpace of 1 by 3 dense matrices over Integer Ring
        sage: m=matrix(GF(7), v); m; m.parent()
        [1 3 2]
        Full MatrixSpace of 1 by 3 dense matrices over Finite Field of size 7

    ::

        sage: g = graphs.PetersenGraph()
        sage: m = matrix(g); m; m.parent()
        [0 1 0 0 1 1 0 0 0 0]
        [1 0 1 0 0 0 1 0 0 0]
        [0 1 0 1 0 0 0 1 0 0]
        [0 0 1 0 1 0 0 0 1 0]
        [1 0 0 1 0 0 0 0 0 1]
        [1 0 0 0 0 0 0 1 1 0]
        [0 1 0 0 0 0 0 0 1 1]
        [0 0 1 0 0 1 0 0 0 1]
        [0 0 0 1 0 1 1 0 0 0]
        [0 0 0 0 1 0 1 1 0 0]
        Full MatrixSpace of 10 by 10 dense matrices over Integer Ring

    ::

        sage: matrix(ZZ, 10, 10, range(100), sparse=True).parent()
        Full MatrixSpace of 10 by 10 sparse matrices over Integer Ring

    ::

        sage: R = PolynomialRing(QQ, 9, 'x')
        sage: A = matrix(R, 3, 3, R.gens()); A
        [x0 x1 x2]
        [x3 x4 x5]
        [x6 x7 x8]
        sage: det(A)
        -x2*x4*x6 + x1*x5*x6 + x2*x3*x7 - x0*x5*x7 - x1*x3*x8 + x0*x4*x8

    TESTS::

        sage: m=matrix(); m; m.parent()
        []
        Full MatrixSpace of 0 by 0 dense matrices over Integer Ring
        sage: m=matrix(QQ); m; m.parent()
        []
        Full MatrixSpace of 0 by 0 dense matrices over Rational Field
        sage: m=matrix(QQ,2); m; m.parent()
        [0 0]
        [0 0]
        Full MatrixSpace of 2 by 2 dense matrices over Rational Field
        sage: m=matrix(QQ,2,3); m; m.parent()
        [0 0 0]
        [0 0 0]
        Full MatrixSpace of 2 by 3 dense matrices over Rational Field
        sage: m=matrix([]); m; m.parent()
        []
        Full MatrixSpace of 0 by 0 dense matrices over Integer Ring
        sage: m=matrix(QQ,[]); m; m.parent()
        []
        Full MatrixSpace of 0 by 0 dense matrices over Rational Field
        sage: m=matrix(2,2,1); m; m.parent()
        [1 0]
        [0 1]
        Full MatrixSpace of 2 by 2 dense matrices over Integer Ring
        sage: m=matrix(QQ,2,2,1); m; m.parent()
        [1 0]
        [0 1]
        Full MatrixSpace of 2 by 2 dense matrices over Rational Field
        sage: m=matrix(2,3,0); m; m.parent()
        [0 0 0]
        [0 0 0]
        Full MatrixSpace of 2 by 3 dense matrices over Integer Ring
        sage: m=matrix(QQ,2,3,0); m; m.parent()
        [0 0 0]
        [0 0 0]
        Full MatrixSpace of 2 by 3 dense matrices over Rational Field
        sage: m=matrix([[1,2,3],[4,5,6]]); m; m.parent()
        [1 2 3]
        [4 5 6]
        Full MatrixSpace of 2 by 3 dense matrices over Integer Ring
        sage: m=matrix(QQ,2,[[1,2,3],[4,5,6]]); m; m.parent()
        [1 2 3]
        [4 5 6]
        Full MatrixSpace of 2 by 3 dense matrices over Rational Field
        sage: m=matrix(QQ,3,[[1,2,3],[4,5,6]]); m; m.parent()
        Traceback (most recent call last):
        ...
        ValueError: Number of rows does not match up with specified number.
        sage: m=matrix(QQ,2,3,[[1,2,3],[4,5,6]]); m; m.parent()
        [1 2 3]
        [4 5 6]
        Full MatrixSpace of 2 by 3 dense matrices over Rational Field
        sage: m=matrix(QQ,2,4,[[1,2,3],[4,5,6]]); m; m.parent()
        Traceback (most recent call last):
        ...
        ValueError: Number of columns does not match up with specified number.
        sage: m=matrix([(1,2,3),(4,5,6)]); m; m.parent()
        [1 2 3]
        [4 5 6]
        Full MatrixSpace of 2 by 3 dense matrices over Integer Ring
        sage: m=matrix([1,2,3,4,5,6]); m; m.parent()
        [1 2 3 4 5 6]
        Full MatrixSpace of 1 by 6 dense matrices over Integer Ring
        sage: m=matrix((1,2,3,4,5,6)); m; m.parent()
        [1 2 3 4 5 6]
        Full MatrixSpace of 1 by 6 dense matrices over Integer Ring
        sage: m=matrix(QQ,[1,2,3,4,5,6]); m; m.parent()
        [1 2 3 4 5 6]
        Full MatrixSpace of 1 by 6 dense matrices over Rational Field
        sage: m=matrix(QQ,3,2,[1,2,3,4,5,6]); m; m.parent()
        [1 2]
        [3 4]
        [5 6]
        Full MatrixSpace of 3 by 2 dense matrices over Rational Field
        sage: m=matrix(QQ,2,4,[1,2,3,4,5,6]); m; m.parent()
        Traceback (most recent call last):
        ...
        ValueError: entries has the wrong length
        sage: m=matrix(QQ,5,[1,2,3,4,5,6]); m; m.parent()
        Traceback (most recent call last):
        ...
        TypeError: cannot construct an element of
        Full MatrixSpace of 5 by 1 dense matrices over Rational Field
        from [1, 2, 3, 4, 5, 6]!
        sage: m=matrix({(1,1): 2}); m; m.parent()
        [0 0]
        [0 2]
        Full MatrixSpace of 2 by 2 sparse matrices over Integer Ring
        sage: m=matrix(QQ,{(1,1): 2}); m; m.parent()
        [0 0]
        [0 2]
        Full MatrixSpace of 2 by 2 sparse matrices over Rational Field
        sage: m=matrix(QQ,3,{(1,1): 2}); m; m.parent()
        [0 0 0]
        [0 2 0]
        [0 0 0]
        Full MatrixSpace of 3 by 3 sparse matrices over Rational Field
        sage: m=matrix(QQ,3,4,{(1,1): 2}); m; m.parent()
        [0 0 0 0]
        [0 2 0 0]
        [0 0 0 0]
        Full MatrixSpace of 3 by 4 sparse matrices over Rational Field
        sage: m=matrix(QQ,2,{(1,1): 2}); m; m.parent()
        [0 0]
        [0 2]
        Full MatrixSpace of 2 by 2 sparse matrices over Rational Field
        sage: m=matrix(QQ,1,{(1,1): 2}); m; m.parent()
        Traceback (most recent call last):
        ...
        IndexError: invalid entries list
        sage: m=matrix({}); m; m.parent()
        []
        Full MatrixSpace of 0 by 0 sparse matrices over Integer Ring
        sage: m=matrix(QQ,{}); m; m.parent()
        []
        Full MatrixSpace of 0 by 0 sparse matrices over Rational Field
        sage: m=matrix(QQ,2,{}); m; m.parent()
        [0 0]
        [0 0]
        Full MatrixSpace of 2 by 2 sparse matrices over Rational Field
        sage: m=matrix(QQ,2,3,{}); m; m.parent()
        [0 0 0]
        [0 0 0]
        Full MatrixSpace of 2 by 3 sparse matrices over Rational Field
        sage: m=matrix(2,{}); m; m.parent()
        [0 0]
        [0 0]
        Full MatrixSpace of 2 by 2 sparse matrices over Integer Ring
        sage: m=matrix(2,3,{}); m; m.parent()
        [0 0 0]
        [0 0 0]
        Full MatrixSpace of 2 by 3 sparse matrices over Integer Ring
        sage: m=matrix(0); m; m.parent()
        []
        Full MatrixSpace of 0 by 0 dense matrices over Integer Ring
        sage: m=matrix(0,2); m; m.parent()
        []
        Full MatrixSpace of 0 by 2 dense matrices over Integer Ring
        sage: m=matrix(2,0); m; m.parent()
        []
        Full MatrixSpace of 2 by 0 dense matrices over Integer Ring
        sage: m=matrix(0,[1]); m; m.parent()
        Traceback (most recent call last):
        ...
        ValueError: entries has the wrong length
        sage: m=matrix(1,0,[]); m; m.parent()
        []
        Full MatrixSpace of 1 by 0 dense matrices over Integer Ring
        sage: m=matrix(0,1,[]); m; m.parent()
        []
        Full MatrixSpace of 0 by 1 dense matrices over Integer Ring
        sage: m=matrix(0,[]); m; m.parent()
        []
        Full MatrixSpace of 0 by 0 dense matrices over Integer Ring
        sage: m=matrix(0,{}); m; m.parent()
        []
        Full MatrixSpace of 0 by 0 sparse matrices over Integer Ring
        sage: m=matrix(0,{(1,1):2}); m; m.parent()
        Traceback (most recent call last):
        ...
        IndexError: invalid entries list
        sage: m=matrix(2,0,{(1,1):2}); m; m.parent()
        Traceback (most recent call last):
        ...
        IndexError: invalid entries list
        sage: import numpy
        sage: n=numpy.array([[numpy.complex(0,1),numpy.complex(0,2)],[3,4]],complex)
        sage: m=matrix(n); m; m.parent()
        [1.0*I 2.0*I]
        [  3.0   4.0]
        Full MatrixSpace of 2 by 2 dense matrices over Complex Double Field
        sage: n=numpy.array([[1,2],[3,4]],'int32')
        sage: m=matrix(n); m; m.parent()
        [1 2]
        [3 4]
        Full MatrixSpace of 2 by 2 dense matrices over Integer Ring
        sage: n = numpy.array([[1,2,3],[4,5,6],[7,8,9]],'float32')
        sage: m=matrix(n); m; m.parent()
        [1.0 2.0 3.0]
        [4.0 5.0 6.0]
        [7.0 8.0 9.0]
        Full MatrixSpace of 3 by 3 dense matrices over Real Double Field
        sage: n=numpy.array([[1,2,3],[4,5,6],[7,8,9]],'float64')
        sage: m=matrix(n); m; m.parent()
        [1.0 2.0 3.0]
        [4.0 5.0 6.0]
        [7.0 8.0 9.0]
        Full MatrixSpace of 3 by 3 dense matrices over Real Double Field
        sage: n=numpy.array([[1,2,3],[4,5,6],[7,8,9]],'complex64')
        sage: m=matrix(n); m; m.parent()
        [1.0 2.0 3.0]
        [4.0 5.0 6.0]
        [7.0 8.0 9.0]
        Full MatrixSpace of 3 by 3 dense matrices over Complex Double Field
        sage: n=numpy.array([[1,2,3],[4,5,6],[7,8,9]],'complex128')
        sage: m=matrix(n); m; m.parent()
        [1.0 2.0 3.0]
        [4.0 5.0 6.0]
        [7.0 8.0 9.0]
        Full MatrixSpace of 3 by 3 dense matrices over Complex Double Field
        sage: a = matrix([[1,2],[3,4]])
        sage: b = matrix(a.numpy()); b
        [1 2]
        [3 4]
        sage: a == b
        True
        sage: c = matrix(a.numpy('float32')); c
        [1.0 2.0]
        [3.0 4.0]
        sage: matrix(numpy.array([[5]]))
        [5]
        sage: v = vector(ZZ, [1, 10, 100])
        sage: m=matrix(ZZ['x'], v); m; m.parent()
        [  1  10 100]
        Full MatrixSpace of 1 by 3 dense matrices over Univariate Polynomial Ring in x over Integer Ring
        sage: matrix(ZZ, 10, 10, range(100)).parent()
        Full MatrixSpace of 10 by 10 dense matrices over Integer Ring
        sage: m = matrix(GF(7), [[1/3,2/3,1/2], [3/4,4/5,7]]); m; m.parent()
        [5 3 4]
        [6 5 0]
        Full MatrixSpace of 2 by 3 dense matrices over Finite Field of size 7
        sage: m = matrix([[1,2,3], [RDF(2), CDF(1,2), 3]]); m; m.parent()
        [        1.0         2.0         3.0]
        [        2.0 1.0 + 2.0*I         3.0]
        Full MatrixSpace of 2 by 3 dense matrices over Complex Double Field
        sage: m=matrix(3,3,1/2); m; m.parent()
        [1/2   0   0]
        [  0 1/2   0]
        [  0   0 1/2]
        Full MatrixSpace of 3 by 3 dense matrices over Rational Field
        sage: matrix([[1],[2,3]])
        Traceback (most recent call last):
        ...
        ValueError: List of rows is not valid (rows are wrong types or lengths)
        sage: matrix([[1],2])
        Traceback (most recent call last):
        ...
        ValueError: List of rows is not valid (rows are wrong types or lengths)
        sage: matrix(vector(RR,[1,2,3])).parent()
        Full MatrixSpace of 1 by 3 dense matrices over Real Field with 53 bits of precision
        sage: matrix(ZZ, [[0] for i in range(10^5)]).is_zero() # see #10158
        True

    AUTHORS:

    - ??: Initial implementation

    - Jason Grout (2008-03): almost a complete rewrite, with bits and
      pieces from the original implementation
    """
    args = list(args)
    sparse = kwds.get('sparse',False)
    # if the first object already knows how to make itself into a
    # matrix, try that, defaulting to a matrix over the integers.
    if len(args) == 1 and hasattr(args[0], '_matrix_'):
        try:
                return args[0]._matrix_(sparse=sparse)
        except TypeError:
                return args[0]._matrix_()
    elif len(args) == 2:
        if hasattr(args[0], '_matrix_'):
            try:
                return args[0]._matrix_(args[1], sparse=sparse)
            except TypeError:
                return args[0]._matrix_(args[1])
        elif hasattr(args[1], '_matrix_'):
            try:
                return args[1]._matrix_(args[0], sparse=sparse)
            except TypeError:
                return args[1]._matrix_(args[0])

    if len(args) == 0:
        # if nothing was passed return the empty matrix over the
        # integer ring.
        return matrix_space.MatrixSpace(rings.ZZ, 0, 0, sparse=sparse)([])

    if len(args) >= 1 and is_Ring(args[0]):
        # A ring is specified
        if kwds.get('ring', args[0]) != args[0]:
            raise ValueError("Specified rings are not the same")
        else:
            ring = args[0]
            args.pop(0)
    else:
        ring = kwds.get('ring', None)

    if len(args) >= 1:
        # check to see if the number of rows is specified
        try:
            import numpy
            if isinstance(args[0], numpy.ndarray):
                raise TypeError
            nrows = int(args[0])
            args.pop(0)
            if kwds.get('nrows', nrows) != nrows:
                raise ValueError("Number of rows specified in two places and they are not the same")
        except TypeError:
            nrows = kwds.get('nrows', None)
    else:
        nrows = kwds.get('nrows', None)

    if len(args) >= 1:
        # check to see if additionally, the number of columns is specified
        try:
            import numpy
            if isinstance(args[0], numpy.ndarray):
                raise TypeError
            ncols = int(args[0])
            args.pop(0)
            if kwds.get('ncols', ncols) != ncols:
                raise ValueError("Number of columns specified in two places and they are not the same")
        except TypeError:
            ncols = kwds.get('ncols', None)
    else:
        ncols = kwds.get('ncols', None)


    # Now we've taken care of initial ring, nrows, and ncols arguments.
    # We've also taken care of the Sage object case.

    # Now the rest of the arguments are a list of rows, a flat list of
    # entries, a callable, a dict, a numpy array, or a single value.
    if len(args) == 0:
        # If no entries are specified, pass back a zero matrix
        entries = 0
        entry_ring = rings.ZZ
    elif len(args) == 1:
        if isinstance(args[0], (types.FunctionType, types.LambdaType, types.MethodType)):
            if ncols is None and nrows is None:
                raise ValueError("When passing in a callable, the dimensions of the matrix must be specified")
            if ncols is None:
                ncols = nrows
            elif nrows is None:
                nrows = ncols

            f = args[0]
            args[0] = [[f(i,j) for j in range(ncols)] for i in range(nrows)]

        if isinstance(args[0], (list, tuple)):
            if len(args[0]) == 0:
                # no entries are specified, pass back the zero matrix
                entries = 0
                entry_ring = rings.ZZ
            elif isinstance(args[0][0], (list, tuple)) or is_Vector(args[0][0]):
                # Ensure we have a list of lists, each inner list having the same number of elements
                first_len = len(args[0][0])
                if not all( (isinstance(v, (list, tuple)) or is_Vector(v)) and len(v) == first_len for v in args[0]):
                    raise ValueError("List of rows is not valid (rows are wrong types or lengths)")
                # We have a list of rows or vectors
                if nrows is None:
                    nrows = len(args[0])
                elif nrows != len(args[0]):
                    raise ValueError("Number of rows does not match up with specified number.")
                if ncols is None:
                    ncols = len(args[0][0])
                elif ncols != len(args[0][0]):
                    raise ValueError("Number of columns does not match up with specified number.")

                entries = []
                for v in args[0]:
                    entries.extend(v)

            else:
                # We have a flat list; figure out nrows and ncols
                if nrows is None:
                    nrows = 1

                if nrows > 0:
                    if ncols is None:
                        ncols = len(args[0]) // nrows
                    elif ncols != len(args[0]) // nrows:
                        raise ValueError("entries has the wrong length")
                elif len(args[0]) > 0:
                    raise ValueError("entries has the wrong length")

                entries = args[0]

            if nrows > 0 and ncols > 0 and ring is None:
                entries, ring = prepare(entries)

        elif isinstance(args[0], dict):
            # We have a dictionary
            # default to sparse
            sparse = kwds.get('sparse', True)
            if len(args[0]) == 0:
                # no entries are specified, pass back the zero matrix
                entries = 0
            else:
                entries, entry_ring = prepare_dict(args[0])
                if nrows is None:
                    nrows = nrows_from_dict(entries)
                    ncols = ncols_from_dict(entries)
                # note that ncols can still be None if nrows is set --
                # it will be assigned nrows down below.

            # See the construction after the numpy case below.
        else:
            import numpy
            if isinstance(args[0], numpy.ndarray):
                num_array = args[0]
                str_dtype = str(num_array.dtype)

                if not( num_array.flags.c_contiguous is True or num_array.flags.f_contiguous is True):
                    raise TypeError('numpy matrix must be either c_contiguous or f_contiguous')
                if str_dtype.count('float32')==1:
                    m=matrix(RDF,num_array.shape[0],num_array.shape[1],0)
                    m._replace_self_with_numpy32(num_array)

                elif str_dtype.count('float64')==1:
                    m=matrix(RDF,num_array.shape[0],num_array.shape[1],0)
                    m._replace_self_with_numpy(num_array)

                elif str_dtype.count('complex64')==1:
                    m=matrix(CDF,num_array.shape[0],num_array.shape[1],0)
                    m._replace_self_with_numpy32(num_array)

                elif str_dtype.count('complex128')==1:
                    m=matrix(CDF,num_array.shape[0],num_array.shape[1],0)
                    m._replace_self_with_numpy(num_array)

                elif str_dtype.count('int') == 1:
                    m = matrix(ZZ, [list(row) for row in list(num_array)])

                elif str_dtype.count('object') == 1:
                    #Get the raw nested list from the numpy array
                    #and feed it back into matrix
                    try:
                        return matrix( [list(row) for row in list(num_array)])
                    except TypeError:
                        raise TypeError("cannot convert NumPy matrix to Sage matrix")
                else:
                    raise TypeError("cannot convert NumPy matrix to Sage matrix")

                return m
            elif nrows is not None and ncols is not None:
                # assume that we should just pass the thing into the
                # MatrixSpace constructor and hope for the best
                # This is not documented, but it is doctested
                if ring is None:
                    entry_ring = args[0].parent()
                entries = args[0]
            else:
                raise ValueError("Invalid matrix constructor.  Type matrix? for help")
    else:
        raise ValueError("Invalid matrix constructor.  Type matrix? for help")

    if nrows is None:
        nrows = 0
    if ncols is None:
        ncols = nrows


    if ring is None:
        try:
            ring = entry_ring
        except NameError:
            ring = rings.ZZ

    return matrix_space.MatrixSpace(ring, nrows, ncols, sparse=sparse)(entries)


class MatrixFactory(object):
    """
    The class of the ``matrix`` object.

    See :func:`_matrix_constructor` for the implementation of the call
    interface.  Implemented as a class for nicer tab completion.

    EXAMPLES::

        sage: from sage.misc.sageinspect import sage_getdoc, sage_getsource
        sage: sage_getdoc(matrix)       # used in output of matrix?
        '   Create a matrix.\n\n   This implements the "matrix" ...'
        sage: sage_getsource(matrix)    # used in output of matrix??
        'def _matrix_constructor(*args, **kwds):...'
    """

    __doc__ = _matrix_constructor.__doc__
    __call__ = staticmethod(_matrix_constructor)

    def _sage_src_(self):
        """
        For introspection of the global matrix object.

        TESTS::

            sage: from sage.misc.sageinspect import sage_getsource
            sage: sage_getsource(matrix) == sage_getsource(sage.matrix.constructor._matrix_constructor)
            True
        """
        from sage.misc.sageinspect import sage_getsource
        return sage_getsource(_matrix_constructor)

Matrix = matrix = MatrixFactory()


def prepare(w):
    """
    Given a list w of numbers, find a common ring that they all
    canonically map to, and return the list of images of the elements
    of w in that ring along with the ring.

    This is for internal use by the matrix function.

    INPUT:

    - ``w`` - list

    OUTPUT:

    list, ring

    EXAMPLES::

        sage: sage.matrix.constructor.prepare([-2, Mod(1,7)])
        ([5, 1], Ring of integers modulo 7)

    Notice that the elements must all canonically coerce to a common
    ring (since Sequence is called)::

        sage: sage.matrix.constructor.prepare([2/1, Mod(1,7)])
        Traceback (most recent call last):
        ...
        TypeError: unable to find a common ring for all elements
    """
    if 0 == len(w):
        return Sequence([], rings.ZZ), rings.ZZ
    entries = Sequence(w)
    ring = entries.universe()
    if ring is int or ring is long:
        ring = rings.ZZ
    elif ring is float:
        ring = rings.RDF
    elif ring is complex:
        ring = rings.CDF
    elif not is_Ring(ring):
        raise TypeError("unable to find a common ring for all elements")
    return entries, ring

def prepare_dict(w):
    """
    Given a dictionary w of numbers, find a common ring that they all
    canonically map to, and return the dictionary of images of the
    elements of w in that ring along with the ring.

    This is for internal use by the matrix function.

    INPUT:

    - ``w`` - dict

    OUTPUT:

    dict, ring

    EXAMPLES::

        sage: sage.matrix.constructor.prepare_dict({(0,1):2, (4,10):Mod(1,7)})
        ({(0, 1): 2, (4, 10): 1}, Ring of integers modulo 7)
    """
    Z = w.items()
    X = [x for _, x in Z]
    entries, ring = prepare(X)
    return dict([(Z[i][0],entries[i]) for i in xrange(len(entries))]), ring

def nrows_from_dict(d):
    """
    Given a dictionary that defines a sparse matrix, return the number
    of rows that matrix should have.

    This is for internal use by the matrix function.

    INPUT:

    - ``d`` - dict

    OUTPUT:

    integer

    EXAMPLES::

        sage: sage.matrix.constructor.nrows_from_dict({})
        0

    Here the answer is 301 not 300, since there is a 0-th row.

    ::
        sage: sage.matrix.constructor.nrows_from_dict({(300,4):10})
        301
    """
    if 0 == len(d):
        return 0
    return max([0] + [ij[0] for ij in d.keys()]) + 1

def ncols_from_dict(d):
    """
    Given a dictionary that defines a sparse matrix, return the number
    of columns that matrix should have.

    This is for internal use by the matrix function.

    INPUT:

    - ``d`` - dict

    OUTPUT:

    integer

    EXAMPLES::

        sage: sage.matrix.constructor.ncols_from_dict({})
        0

    Here the answer is 301 not 300, since there is a 0-th row.

    ::

        sage: sage.matrix.constructor.ncols_from_dict({(4,300):10})
        301
    """
    if 0 == len(d):
        return 0
    return max([0] + [ij[1] for ij in d.keys()]) + 1


@matrix_method
def column_matrix(*args, **kwds):
    r"""
    Constructs a matrix, and then swaps rows for columns and columns for rows.

    .. note::

        Linear algebra in Sage favors rows over columns.  So,
        generally, when creating a matrix, input vectors and lists are
        treated as rows.  This function is a convenience that turns
        around this convention when creating a matrix.  If you are not
        familiar with the usual :class:`matrix <MatrixFactory>`
        constructor, you might want to consider it first.

    INPUT:

    Inputs are almost exactly the same as for the :class:`matrix
    <MatrixFactory>` constructor, which are documented there.  But see
    examples below for how dimensions are handled.

    OUTPUT:

    Output is exactly the transpose of what the :class:`matrix
    <MatrixFactory>` constructor would return.  In other words, the
    ``matrix`` constructor builds a matrix and then this function
    exchanges rows for columns, and columns for rows.

    EXAMPLES:

    The most compelling use of this function is when you have a
    collection of lists or vectors that you would like to become the
    columns of a matrix. In almost any other situation, the
    :class:`matrix <MatrixFactory>` constructor can probably do the
    job just as easily, or easier. ::

        sage: col_1 = [1,2,3]
        sage: col_2 = [4,5,6]
        sage: column_matrix([col_1, col_2])
        [1 4]
        [2 5]
        [3 6]

        sage: v1 = vector(QQ, [10, 20])
        sage: v2 = vector(QQ, [30, 40])
        sage: column_matrix(QQ, [v1, v2])
        [10 30]
        [20 40]

    If you only specify one dimension along with a flat list of entries,
    then it will be the number of columns in the result (which is different
    from the behavior of the ``matrix`` constructor).  ::

        sage: column_matrix(ZZ, 8, range(24))
        [ 0  3  6  9 12 15 18 21]
        [ 1  4  7 10 13 16 19 22]
        [ 2  5  8 11 14 17 20 23]

    And when you specify two dimensions, then they should be number of
    columns first, then the number of rows, which is the reverse of how
    they would be specified for the ``matrix`` constructor. ::

        sage: column_matrix(QQ, 5, 3, range(15))
        [ 0  3  6  9 12]
        [ 1  4  7 10 13]
        [ 2  5  8 11 14]

    And a few unproductive, but illustrative, examples. ::

        sage: A = matrix(ZZ, 3, 4, range(12))
        sage: B = column_matrix(ZZ, 3, 4, range(12))
        sage: A == B.transpose()
        True

        sage: A = matrix(QQ, 7, 12, range(84))
        sage: A == column_matrix(A.columns())
        True

        sage: A=column_matrix(QQ, matrix(ZZ, 3, 2, range(6)) )
        sage: A
        [0 2 4]
        [1 3 5]
        sage: A.parent()
        Full MatrixSpace of 2 by 3 dense matrices over Rational Field
    """
    return matrix(*args, **kwds).transpose()


@matrix_method
def random_matrix(ring, nrows, ncols=None, algorithm='randomize', *args, **kwds):
    r"""
    Return a random matrix with entries in a specified ring, and possibly with additional properties.

    INPUT:

    -  ``ring`` - base ring for entries of the matrix

    -  ``nrows`` - Integer; number of rows

    -  ``ncols`` - (default: ``None``); number of columns; if ``None``
       defaults to ``nrows``

    -  ``algorithm`` - (default: ``randomize``); determines what properties
       the matrix will have.  See examples below for possible additional
       arguments.

       -  ``randomize`` - randomize the elements of the matrix, possibly
          controlling the density of non-zero entries.

       -  ``echelon_form`` - creates a matrix in echelon form

       -  ``echelonizable`` - creates a matrix that has a predictable
          echelon form

       - ``subspaces`` - creates a matrix whose four subspaces, when
         explored, have reasonably sized, integral valued, entries.

       - ``unimodular`` - creates a matrix of determinant 1.

       - ``diagonalizable`` - creates a diagonalizable matrix whose
         eigenvectors, if computed by hand, will have only integer
         entries.

    -  ``*args, **kwds`` - arguments and keywords to describe additional properties.
       See more detailed documentation below.

    .. warning::

        An upper bound on the absolute value of the entries may be set
        when the ``algorithm`` is ``echelonizable`` or ``unimodular``.
        In these cases it is possible for this constructor to fail with
        a ``ValueError``.   If you *must* have this routine return
        successfully, do not set ``upper_bound``.  This behavior can
        be partially controlled by a ``max_tries`` keyword.

    .. note::

        When constructing matrices with random entries and no additional properties
        (i.e. when ``algorithm='randomize'``), most of the randomness
        is controlled by the ``random_element`` method for elements of the
        base ring of the matrix, so the documentation of that method may be
        relevant or useful.  Also, the default is to not create zero entries,
        unless the ``density`` keyword is set to something strictly less
        than one.

    EXAMPLES:

    Random integer matrices.  With no arguments, the majority of the entries
    are -1 and 1, never zero, and rarely "large." ::

        sage: random_matrix(ZZ, 5, 5)
        [ -8   2   0   0   1]
        [ -1   2   1 -95  -1]
        [ -2 -12   0   0   1]
        [ -1   1  -1  -2  -1]
        [  4  -4  -6   5   0]

    The ``distribution`` keyword  set to ``uniform`` will limit values
    between -2 and 2, and never zero. ::

        sage: random_matrix(ZZ, 5, 5, distribution='uniform')
        [ 1  0 -2  1  1]
        [ 1  0  0  0  2]
        [-1 -2  0  2 -2]
        [-1 -1  1  1  2]
        [ 0 -2 -1  0  0]

    The ``x`` and ``y`` keywords can be used to distribute entries uniformly.
    When both are used ``x`` is the minimum and ``y`` is one greater than the the maximum.
    But still entries are never zero, even if the range contains zero. ::

        sage: random_matrix(ZZ, 4, 8, x=70, y=100)
        [81 82 70 81 78 71 79 94]
        [80 98 89 87 91 94 94 77]
        [86 89 85 92 95 94 72 89]
        [78 80 89 82 94 72 90 92]

        sage: random_matrix(ZZ, 3, 7, x=-5, y=5)
        [-3  3  1 -5  3  1  2]
        [ 3  3  0  3 -5 -2  1]
        [ 0 -2 -2  2 -3 -4 -2]

    If only ``x`` is given, then it is used as the upper bound of a range starting at 0. ::

        sage: random_matrix(ZZ, 5, 5, x=25)
        [20 16  8  3  8]
        [ 8  2  2 14  5]
        [18 18 10 20 11]
        [19 16 17 15  7]
        [ 0 24  3 17 24]

    To allow, and control, zero entries use the ``density`` keyword at a value
    strictly below the default of 1.0, even if distributing entries across an
    interval that does not contain zero already.  Note that for a square matrix it
    is only necessary to set a single dimension. ::

        sage: random_matrix(ZZ, 5, x=-10, y=10, density=0.75)
        [-6  1  0  0  0]
        [ 9  0  0  4  1]
        [-6  0  0 -8  0]
        [ 0  4  0  6  0]
        [ 1 -9  0  0 -8]

        sage: random_matrix(ZZ, 5, x=20, y=30, density=0.75)
        [ 0 28  0 27  0]
        [25 28 20  0  0]
        [ 0 21  0 21  0]
        [ 0 28 22  0  0]
        [ 0  0  0 26 24]

    It is possible to construct sparse matrices, where it may now be advisable
    (but not required) to control the density of nonzero entries. ::

        sage: A=random_matrix(ZZ, 5, 5)
        sage: A.is_sparse()
        False
        sage: A=random_matrix(ZZ, 5, 5, sparse=True)
        sage: A.is_sparse()
        True

        sage: random_matrix(ZZ, 5, 5, density=0.3, sparse=True)
        [ 4  0  0  0 -1]
        [ 0  0  0  0 -7]
        [ 0  0  2  0  0]
        [ 0  0  1  0 -4]
        [ 0  0  0  0  0]

    For algorithm testing you might want to control the number of bits,
    say 10,000 entries, each limited to 16 bits.  ::

        sage: A = random_matrix(ZZ, 100, 100, x=2^16); A
        100 x 100 dense matrix over Integer Ring (use the '.str()' method to see the entries)

    Random rational matrices.  Now ``num_bound`` and ``den_bound`` control the
    generation of random elements, by specifying limits on the absolute value of
    numerators and denominators (respectively).  Entries will be positive and
    negative (map the absolute value function through the entries to get all
    positive values), and zeros are avoided unless the density is set.  If either
    the numerator or denominator bound (or both) is not used, then the values
    default to the distribution for `ZZ` described above that is most frequently
    positive or negative one. ::

        sage: random_matrix(QQ, 2, 8, num_bound=20, den_bound=4)
        [ -1/2     6    13   -12  -2/3  -1/4     5     5]
        [ -9/2   5/3    19  15/2  19/2  20/3 -13/4     0]

        sage: random_matrix(QQ, 4, density = 0.5, sparse=True)
        [    0    71     0  -1/2]
        [    0     0     0     0]
        [31/85     0 -31/2     0]
        [    1  -1/4     0     0]

        sage: A = random_matrix(QQ, 3, 10, num_bound = 99, den_bound = 99)
        sage: positives = map(abs, A.list())
        sage: matrix(QQ, 3, 10, positives)
        [61/18 47/41  1/22   1/2 75/68   6/7     1   1/2 72/41   7/3]
        [33/13   9/2 40/21 45/46 17/22     1 70/79 97/71  7/24  12/5]
        [ 13/8  8/25   1/3 61/14 92/45  4/85  3/38 95/16 82/71   1/5]

        sage: random_matrix(QQ, 4, 10, den_bound = 10)
        [  -1    0  1/8  1/6  2/9 -1/6  1/5 -1/8  1/5 -1/5]
        [ 1/9  1/5   -1  2/9  1/4 -1/7  1/8 -1/9    0    2]
        [ 2/3    2  1/8   -2    0    0   -2    2    0 -1/2]
        [   0    2    1 -2/3    0    0  1/6    0 -1/3 -2/9]

    Random matrices over other rings.  Several classes of matrices have specialized
    ``randomize()`` methods.  You can locate these with the Sage command::

        search_def('randomize')

    The default implementation of :meth:`~sage.matrix.matrix2.randomize` relies
    on the ``random_element()`` method for the base ring.  The ``density`` and
    ``sparse`` keywords behave as described above. ::

        sage: K.<a>=FiniteField(3^2)
        sage: random_matrix(K, 2, 5)
        [      1       a       1 2*a + 1       2]
        [    2*a   a + 2       0       2       1]

        sage: random_matrix(RR, 3, 4, density=0.66)
        [ 0.000000000000000 -0.806696574554030 -0.693915509972359  0.000000000000000]
        [ 0.629781664418083  0.000000000000000 -0.833709843116637  0.000000000000000]
        [ 0.922346867410064  0.000000000000000  0.000000000000000 -0.940316454178921]

        sage: A = random_matrix(ComplexField(32), 3, density=0.8, sparse=True); A
        [                 0.000000000  0.399739209 + 0.909948633*I                  0.000000000]
        [-0.361911424 - 0.455087671*I -0.687810605 + 0.460619713*I  0.625520058 - 0.360952012*I]
        [                 0.000000000                  0.000000000 -0.162196416 - 0.193242896*I]
        sage: A.is_sparse()
        True

    Random matrices in echelon form.  The ``algorithm='echelon_form'`` keyword,
    along with a requested number of non-zero rows (``num_pivots``) will return
    a random matrix in echelon form.  When the base ring is ``QQ`` the result has integer
    entries.  Other exact rings may be also specified. ::

        sage: A=random_matrix(QQ, 4, 8, algorithm='echelon_form', num_pivots=3); A # random
        [ 1 -5  0 -2  0  1  1 -2]
        [ 0  0  1 -5  0 -3 -1  0]
        [ 0  0  0  0  1  2 -2  1]
        [ 0  0  0  0  0  0  0  0]
        sage: A.base_ring()
        Rational Field
        sage: (A.nrows(), A.ncols())
        (4, 8)
        sage: A in sage.matrix.matrix_space.MatrixSpace(ZZ, 4, 8)
        True
        sage: A.rank()
        3
        sage: A==A.rref()
        True

    For more, see the documentation of the :func:`~sage.matrix.constructor.random_rref_matrix`
    function.  In the notebook or at the Sage command-line, first execute the following to make
    this further documentation available::

        from sage.matrix.constructor import random_rref_matrix

    Random matrices with predictable echelon forms.  The ``algorithm='echelonizable'``
    keyword, along with a requested rank (``rank``) and optional size control
    (``upper_bound``) will return a random matrix in echelon form.  When the
    base ring is ``ZZ`` or ``QQ`` the result has integer entries, whose magnitudes
    can be limited by the value of ``upper_bound``, and the echelon form of the
    matrix also has integer entries.  Other exact rings may be also
    specified, but there is no notion of controlling the size.  Square matrices
    of full rank generated by this function always have determinant one, and
    can be constructed with the ``unimodular`` keyword. ::

        sage: A=random_matrix(QQ, 4, 8, algorithm='echelonizable', rank=3, upper_bound=60); A # random
        sage: A.base_ring()
        Rational Field
        sage: (A.nrows(), A.ncols())
        (4, 8)
        sage: A in sage.matrix.matrix_space.MatrixSpace(ZZ, 4, 8)
        True
        sage: A.rank()
        3
        sage: all([abs(x)<60 for x in A.list()])
        True
        sage: A.rref() in sage.matrix.matrix_space.MatrixSpace(ZZ, 4, 8)
        True

    For more, see the documentation of the :func:`~sage.matrix.constructor.random_echelonizable_matrix`
    function.  In the notebook or at the Sage command-line, first execute the following to make
    this further documentation available::

        from sage.matrix.constructor import random_echelonizable_matrix

    Random diagonalizable matrices.  The ``algorithm='diagonalizable'`` keyword,
    along with a requested matrix size (``size``) and optional lists of
    eigenvalues (``eigenvalues``) and the corresponding eigenspace
    dimensions (``dimensions``) will return a random diagonalizable matrix.
    When the eigenvalues and dimensions are not specified the result will have
    randomly generated values for both that fit with the designated size. ::

        sage: A=random_matrix(QQ, 5, algorithm='diagonalizable', eigenvalues=[2,3,-1], dimensions=[1,2,2]); A # random
        sage: all([x in ZZ for x in (A-(2*identity_matrix(5))).rref().list()])
        True
        sage: all([x in ZZ for x in (A-(3*identity_matrix(5))).rref().list()])
        True
        sage: all([x in ZZ for x in (A-(-1*identity_matrix(5))).rref().list()])
        True
        sage: A.jordan_form()
        [ 2| 0| 0| 0| 0]
        [--+--+--+--+--]
        [ 0| 3| 0| 0| 0]
        [--+--+--+--+--]
        [ 0| 0| 3| 0| 0]
        [--+--+--+--+--]
        [ 0| 0| 0|-1| 0]
        [--+--+--+--+--]
        [ 0| 0| 0| 0|-1]

    For more, see the documentation of the :func:`~sage.matrix.constructor.random_diagonalizable_matrix`
    function.  In the notebook or at the Sage command-line, first execute the following to make
    this further documentation available::

        from sage.matrix.constructor import random_diagonalizable_matrix

    Random matrices with predictable subspaces.  The ``algorithm='subspaces'``
    keyword, along with an optional rank (``rank``) will return
    a matrix whose natural basis vectors for its four fundamental subspaces, if computed as
    described in the documentation of the :func:`~sage.matrix.constructor.random_subspaces_matrix`
    contain only integer entries.  If ``rank``, is not set, the
    rank of the matrix will be generated randomly. ::

        sage: B=random_matrix(QQ, 5, 6, algorithm='subspaces', rank=3); B #random
        sage: B_expanded=B.augment(identity_matrix(5)).rref()
        sage: (B.nrows(), B.ncols())
        (5, 6)
        sage: all([x in ZZ for x in B_expanded.list()])
        True
        sage: C=B_expanded.submatrix(0,0,B.nrows()-B.nullity(),B.ncols())
        sage: L=B_expanded.submatrix(B.nrows()-B.nullity(),B.ncols())
        sage: B.right_kernel()==C.right_kernel()
        True
        sage: B.row_space()==C.row_space()
        True
        sage: B.column_space()==L.right_kernel()
        True
        sage: B.left_kernel()==L.row_space()
        True

    For more, see the documentation of the :func:`~sage.matrix.constructor.random_subspaces_matrix`
    function.  In the notebook or at the Sage command-line, first execute the following to make
    this further documentation available::

        from sage.matrix.constructor import random_subspaces_matrix

    Random unimodular matrices.  The ``algorithm='unimodular'``
    keyword, along with an optional entry size control (``upper_bound``)
    will return a matrix of determinant 1. When the base ring is ``ZZ``
    or ``QQ`` the result has integer entries, whose magnitudes
    can be limited by the value of ``upper_bound``. ::

        sage: C=random_matrix(QQ, 5, algorithm='unimodular', upper_bound=70); C # random
        sage: det(C)
        1
        sage: C.base_ring()
        Rational Field
        sage: (C.nrows(), C.ncols())
        (5, 5)
        sage: all([abs(x)<70 for x in C.list()])
        True

    For more, see the documentation of the :func:`~sage.matrix.constructor.random_unimodular_matrix`
    function.  In the notebook or at the Sage command-line, first execute the following to make
    this further documentation available::

        from sage.matrix.constructor import random_unimodular_matrix

    TESTS:

    We return an error for a bogus value of ``algorithm``::

        sage: random_matrix(ZZ, 5, algorithm = 'bogus')
        Traceback (most recent call last):
        ...
        ValueError: random matrix algorithm "bogus" is not recognized

    AUTHOR:

    - William Stein (2007-02-06)

    - Rob Beezer (2010-08-25) Documentation, code to allow additional types of output
    """
    if ncols is None:
        ncols = nrows
    sparse = kwds.pop('sparse', False)
    # Construct the parent of the desired matrix
    parent = matrix_space.MatrixSpace(ring, nrows, ncols, sparse=sparse)
    if algorithm == 'randomize':
        density = kwds.pop('density', None)
        # zero matrix is immutable, copy is mutable
        A = copy(parent.zero_matrix())
        if density is None:
            A.randomize(density=float(1), nonzero=False, *args, **kwds)
        else:
            A.randomize(density=density, nonzero=True, *args, **kwds)
        return A
    elif algorithm == 'echelon_form':
        return random_rref_matrix(parent, *args, **kwds)
    elif algorithm == 'echelonizable':
        return random_echelonizable_matrix(parent, *args, **kwds)
    elif algorithm == 'diagonalizable':
        return random_diagonalizable_matrix(parent, *args, **kwds)
    elif algorithm == 'subspaces':
        return random_subspaces_matrix(parent, *args, **kwds)
    elif algorithm == 'unimodular':
        return random_unimodular_matrix(parent, *args, **kwds)
    else:
        raise ValueError('random matrix algorithm "%s" is not recognized' % algorithm)


@matrix_method
def diagonal_matrix(arg0=None, arg1=None, arg2=None, sparse=True):
    r"""
    Return a square matrix with specified diagonal entries, and zeros elsewhere.

    FORMATS:

      1. diagonal_matrix(entries)

      2. diagonal_matrix(nrows, entries)

      3. diagonal_matrix(ring, entries)

      4. diagonal_matrix(ring, nrows, entries)

    INPUT:

    - ``entries`` - the values to place along the diagonal
      of the returned matrix.  This may be a flat list, a
      flat tuple, a vector or free module element, or
      a one-dimensional NumPy array.

    - ``nrows`` - the size of the returned matrix, which
      will have an equal number of columns

    - ``ring`` - the ring containing the entries of the
      diagonal entries.  This may not be specified in
      combination with a NumPy array.

    - ``sparse`` - default: ``True`` - whether or not
      the result has a sparse implementation.

    OUTPUT:

    A square matrix over the given ``ring`` with a size
    given by ``nrows``.  If the ring is not given it
    is inferred from the given entries.  The values on
    the diagonal of the returned matrix come from ``entries``.
    If the number of entries is not enough to fill the whole
    diagonal, it is padded with zeros.

    EXAMPLES:

    We first demonstrate each of the input formats with various
    different ways to specify the entries.

    Format 1: a flat list of entries.  ::

        sage: A = diagonal_matrix([2, 1.3, 5]); A
        [ 2.00000000000000 0.000000000000000 0.000000000000000]
        [0.000000000000000  1.30000000000000 0.000000000000000]
        [0.000000000000000 0.000000000000000  5.00000000000000]
        sage: A.parent()
        Full MatrixSpace of 3 by 3 sparse matrices over Real Field with 53 bits of precision

    Format 2: size specified, a tuple with initial entries. Note that a short list of entries
    is effectively padded with zeros.  ::

        sage: A = diagonal_matrix(3, (4, 5)); A
        [4 0 0]
        [0 5 0]
        [0 0 0]
        sage: A.parent()
        Full MatrixSpace of 3 by 3 sparse matrices over Integer Ring

    Format 3: ring specified, a vector of entries. ::

        sage: A = diagonal_matrix(QQ, vector(ZZ, [1,2,3])); A
        [1 0 0]
        [0 2 0]
        [0 0 3]
        sage: A.parent()
        Full MatrixSpace of 3 by 3 sparse matrices over Rational Field

    Format 4: ring, size and list of entries. ::

        sage: A = diagonal_matrix(FiniteField(3), 3, [2, 16]); A
        [2 0 0]
        [0 1 0]
        [0 0 0]
        sage: A.parent()
        Full MatrixSpace of 3 by 3 sparse matrices over Finite Field of size 3

    NumPy arrays may be used as input. ::

        sage: import numpy
        sage: entries = numpy.array([1.2, 5.6]); entries
        array([ 1.2,  5.6])
        sage: A = diagonal_matrix(3, entries); A
        [1.2 0.0 0.0]
        [0.0 5.6 0.0]
        [0.0 0.0 0.0]
        sage: A.parent()
        Full MatrixSpace of 3 by 3 sparse matrices over Real Double Field

        sage: j = numpy.complex(0,1)
        sage: entries = numpy.array([2.0+j, 8.1, 3.4+2.6*j]); entries
        array([ 2.0+1.j ,  8.1+0.j ,  3.4+2.6j])
        sage: A = diagonal_matrix(entries); A
        [2.0 + 1.0*I         0.0         0.0]
        [        0.0         8.1         0.0]
        [        0.0         0.0 3.4 + 2.6*I]
        sage: A.parent()
        Full MatrixSpace of 3 by 3 sparse matrices over Complex Double Field

        sage: entries = numpy.array([4, 5, 6])
        sage: A = diagonal_matrix(entries); A
        [4 0 0]
        [0 5 0]
        [0 0 6]
        sage: A.parent()
        Full MatrixSpace of 3 by 3 sparse matrices over Integer Ring

        sage: entries = numpy.array([4.1, 5.2, 6.3])
        sage: A = diagonal_matrix(ZZ, entries); A
        Traceback (most recent call last):
        ...
        TypeError: Cannot convert non-integral float to integer

    By default returned matrices have a sparse implementation.  This can be changed
    when using any of the formats.  ::

        sage: A = diagonal_matrix([1,2,3], sparse=False)
        sage: A.parent()
        Full MatrixSpace of 3 by 3 dense matrices over Integer Ring

    An empty list and no ring specified defaults to the integers. ::

        sage: A = diagonal_matrix([])
        sage: A.parent()
        Full MatrixSpace of 0 by 0 sparse matrices over Integer Ring

    Giving the entries improperly may first complain about not having a length.  ::

        sage: diagonal_matrix(QQ, 5, 10)
        Traceback (most recent call last):
        ...
        TypeError: unable to determine number of entries for diagonal matrix construction

    Giving too many entries will raise an error. ::

        sage: diagonal_matrix(QQ, 3, [1,2,3,4])
        Traceback (most recent call last):
        ...
        ValueError: number of diagonal matrix entries (4) exceeds the requested matrix size (3)

    A negative size sometimes causes the error that there are too many elements. ::

        sage: diagonal_matrix(-2, [2])
        Traceback (most recent call last):
        ...
        ValueError: number of diagonal matrix entries (1) exceeds the requested matrix size (-2)

    Types for the entries are limited, even though they may have a length.  ::

        sage: diagonal_matrix(x^2)
        Traceback (most recent call last):
        ...
        TypeError: diagonal matrix entries are not a supported type (list, tuple, vector, or NumPy array)

    AUTHOR:

        - Rob Beezer (2011-01-11): total rewrite
    """
    # Roll arguments leftward
    #
    # Leads with a ring?
    # Formats 3, 4, else remains None
    ring = None
    if is_Ring(arg0):
        ring = arg0
        arg0 = arg1
        arg1 = arg2
    # Size of matrix specified?
    # Formats 2, 4
    nrows = None
    if isinstance(arg0, (int, long, rings.Integer)):
        nrows = arg0
        arg0 = arg1
    # Object holding entries
    # Formats 1, 2, 3, 4
    entries = arg0

    # Reconcile matrix size and number of entries
    try:
        nentries = len(entries)
    except TypeError:
        raise TypeError('unable to determine number of entries for diagonal matrix construction')
    # sometimes catches a negative size
    if not nrows is None and nentries > nrows:
        raise ValueError('number of diagonal matrix entries (%s) exceeds the requested matrix size (%s)' % (nentries, nrows))
    if nrows is None:
        nrows = nentries

    # provide a default ring for an empty list
    if len(entries) == 0 and ring is None:
      ring = rings.ZZ

    # Sanity check on entries (partially, e.g. a list of lists will survive this check)
    from numpy import ndarray
    if not any([isinstance(entries, (list, tuple)), isinstance(entries, ndarray), is_Vector(entries)]):
        raise TypeError('diagonal matrix entries are not a supported type (list, tuple, vector, or NumPy array)')

    # Convert entries to a list v over a common ring
    from sage.modules.free_module_element import prepare
    v, ring = prepare(entries, ring)

    # Create a "diagonal" dictionary for matrix constructor
    # If nentries < nrows, diagonal is effectively padded with zeros at end
    w = {}
    for i in range(len(v)):
        w[(i,i)] = v[i]

    # Ship ring, matrix size, dictionary to matrix constructor
    if ring is None:
        return matrix(nrows, nrows, w, sparse=sparse)
    else:
        return matrix(ring, nrows, nrows, w, sparse=sparse)


@matrix_method
def identity_matrix(ring, n=0, sparse=False):
    r"""
    Return the `n \times n` identity matrix over the given
    ring.

    The default ring is the integers.

    EXAMPLES::

        sage: M = identity_matrix(QQ, 2); M
        [1 0]
        [0 1]
        sage: M.parent()
        Full MatrixSpace of 2 by 2 dense matrices over Rational Field
        sage: M = identity_matrix(2); M
        [1 0]
        [0 1]
        sage: M.parent()
        Full MatrixSpace of 2 by 2 dense matrices over Integer Ring
        sage: M.is_mutable()
        True
        sage: M = identity_matrix(3, sparse=True); M
        [1 0 0]
        [0 1 0]
        [0 0 1]
        sage: M.parent()
        Full MatrixSpace of 3 by 3 sparse matrices over Integer Ring
        sage: M.is_mutable()
        True
    """
    if isinstance(ring, (int, long, rings.Integer)):
        n = ring
        ring = rings.ZZ
    return matrix_space.MatrixSpace(ring, n, n, sparse)(1)


@matrix_method
def zero_matrix(ring, nrows, ncols=None, sparse=False):
    r"""
    Return the `nrows \times ncols` zero matrix over the given
    ring.

    The default ring is the integers.

    EXAMPLES::

        sage: M = zero_matrix(QQ, 2); M
        [0 0]
        [0 0]
        sage: M.parent()
        Full MatrixSpace of 2 by 2 dense matrices over Rational Field
        sage: M = zero_matrix(2, 3); M
        [0 0 0]
        [0 0 0]
        sage: M.parent()
        Full MatrixSpace of 2 by 3 dense matrices over Integer Ring
        sage: M.is_mutable()
        True
        sage: M = zero_matrix(3, 1, sparse=True); M
        [0]
        [0]
        [0]
        sage: M.parent()
        Full MatrixSpace of 3 by 1 sparse matrices over Integer Ring
        sage: M.is_mutable()
        True
    """
    if isinstance(ring, (int, long, rings.Integer)):
        nrows, ncols = (ring, nrows)
        ring = rings.ZZ
    return matrix_space.MatrixSpace(ring, nrows, ncols, sparse)(0)


@matrix_method
def ones_matrix(ring, nrows=None, ncols=None, sparse=False):
    r"""
    Return a matrix with all entries equal to 1.

    CALL FORMATS:

    In each case, the optional keyword ``sparse`` can be used.

      1. ones_matrix(ring, nrows, ncols)
      2. ones_matrix(ring, nrows)
      3. ones_matrix(nrows, ncols)
      4. ones_matrix(nrows)

    INPUT:

    - ``ring`` - default: ``ZZ`` - base ring for the matrix.
    - ``nrows`` - number of rows in the matrix.
    - ``ncols`` - number of columns in the matrix.
      If omitted, defaults to the number of rows, producing a square matrix.
    - ``sparse`` - default: ``False`` - if ``True`` creates a sparse representation.

    OUTPUT:

    A matrix of size ``nrows`` by ``ncols`` over the ``ring`` with every
    entry equal to 1.  While the result is far from sparse, you may wish
    to choose a sparse representation when mixing this matrix with
    other sparse matrices.

    EXAMPLES:

    A call specifying the ring and the size.  ::

        sage: M= ones_matrix(QQ, 2, 5); M
        [1 1 1 1 1]
        [1 1 1 1 1]
        sage: M.parent()
        Full MatrixSpace of 2 by 5 dense matrices over Rational Field

    Without specifying the number of columns, the result is square. ::

        sage: M = ones_matrix(RR, 2); M
        [1.00000000000000 1.00000000000000]
        [1.00000000000000 1.00000000000000]
        sage: M.parent()
        Full MatrixSpace of 2 by 2 dense matrices over Real Field with 53 bits of precision

    The ring defaults to the integers if not given. ::

        sage: M = ones_matrix(2, 3); M
        [1 1 1]
        [1 1 1]
        sage: M.parent()
        Full MatrixSpace of 2 by 3 dense matrices over Integer Ring

    A lone integer input produces a square matrix over the integers. ::

        sage: M = ones_matrix(3); M
        [1 1 1]
        [1 1 1]
        [1 1 1]
        sage: M.parent()
        Full MatrixSpace of 3 by 3 dense matrices over Integer Ring

    The result can have a sparse implementation. ::

        sage: M = ones_matrix(3, 1, sparse=True); M
        [1]
        [1]
        [1]
        sage: M.parent()
        Full MatrixSpace of 3 by 1 sparse matrices over Integer Ring

    Giving just a ring will yield an error. ::

        sage: ones_matrix(CC)
        Traceback (most recent call last):
        ...
        ValueError: constructing an all ones matrix requires at least one dimension
    """
    if isinstance(ring, (int, long, rings.Integer)):
        nrows, ncols = (ring, nrows)
        ring = rings.ZZ
    if nrows is None:
        raise ValueError("constructing an all ones matrix requires at least one dimension")
    if ncols is None:
        nents = nrows**2
    else:
        nents = nrows*ncols
    one = ring(1)
    return matrix_space.MatrixSpace(ring, nrows, ncols, sparse).matrix([one]*nents)


@matrix_method
def elementary_matrix(arg0, arg1=None, **kwds):
    r"""
    Creates a square matrix that corresponds to a row operation or a column operation.

    FORMATS:

    In each case, ``R`` is the base ring, and is optional. ``n`` is the size
    of the square matrix created.  Any call may include the ``sparse`` keyword
    to determine the representation used.  The default is ``False`` which
    leads to a dense representation.  We describe the matrices by their
    associated row operation, see the output description for more.

    - ``elementary_matrix(R, n, row1=i, row2=j)``

      The matrix which swaps rows ``i`` and ``j``.

    - ``elementary_matrix(R, n, row1=i, scale=s)``

      The matrix which multiplies row ``i`` by ``s``.

    - ``elementary_matrix(R, n, row1=i, row2=j, scale=s)``

      The matrix which multiplies row ``j`` by ``s``
      and adds it to row ``i``.

    Elementary matrices representing column operations are created
    in an entirely analogous way, replacing ``row1`` by ``col1`` and
    replacing ``row2`` by ``col2``.

    Specifying the ring for entries of the matrix is optional.  If it
    is not given, and a scale parameter is provided, then a ring containing
    the value of ``scale`` will be used.  Otherwise, the ring defaults
    to the integers.

    OUTPUT:

    An elementary matrix is a square matrix that is very close to being
    an identity matrix.  If ``E`` is an elementary matrix and ``A`` is any
    matrix with the same number of rows, then ``E*A`` is the result of
    applying a row operation to ``A``.  This is how the three types
    created by this function are described.  Similarly, an elementary matrix
    can be associated with a column operation, so if ``E`` has the same number
    of columns as ``A`` then ``A*E`` is the result of performing a column
    operation on ``A``.

    An elementary matrix representing a row operation is created if ``row1``
    is specified, while an elementary matrix representing a column operation
    is created if ``col1`` is specified.

    EXAMPLES:

    Over the integers, creating row operations. Recall that row
    and column numbering begins at zero.  ::

        sage: A = matrix(ZZ, 4, 10, range(40)); A
        [ 0  1  2  3  4  5  6  7  8  9]
        [10 11 12 13 14 15 16 17 18 19]
        [20 21 22 23 24 25 26 27 28 29]
        [30 31 32 33 34 35 36 37 38 39]

        sage: E = elementary_matrix(4, row1=1, row2=3); E
        [1 0 0 0]
        [0 0 0 1]
        [0 0 1 0]
        [0 1 0 0]
        sage: E*A
        [ 0  1  2  3  4  5  6  7  8  9]
        [30 31 32 33 34 35 36 37 38 39]
        [20 21 22 23 24 25 26 27 28 29]
        [10 11 12 13 14 15 16 17 18 19]

        sage: E = elementary_matrix(4, row1=2, scale=10); E
        [ 1  0  0  0]
        [ 0  1  0  0]
        [ 0  0 10  0]
        [ 0  0  0  1]
        sage: E*A
        [  0   1   2   3   4   5   6   7   8   9]
        [ 10  11  12  13  14  15  16  17  18  19]
        [200 210 220 230 240 250 260 270 280 290]
        [ 30  31  32  33  34  35  36  37  38  39]

        sage: E = elementary_matrix(4, row1=2, row2=1, scale=10); E
        [ 1  0  0  0]
        [ 0  1  0  0]
        [ 0 10  1  0]
        [ 0  0  0  1]
        sage: E*A
        [  0   1   2   3   4   5   6   7   8   9]
        [ 10  11  12  13  14  15  16  17  18  19]
        [120 131 142 153 164 175 186 197 208 219]
        [ 30  31  32  33  34  35  36  37  38  39]

    Over the rationals, now as column operations. Recall that row
    and column numbering begins at zero.  Checks now have the
    elementary matrix on the right.  ::

        sage: A = matrix(QQ, 5, 4, range(20)); A
        [ 0  1  2  3]
        [ 4  5  6  7]
        [ 8  9 10 11]
        [12 13 14 15]
        [16 17 18 19]

        sage: E = elementary_matrix(QQ, 4, col1=1, col2=3); E
        [1 0 0 0]
        [0 0 0 1]
        [0 0 1 0]
        [0 1 0 0]
        sage: A*E
        [ 0  3  2  1]
        [ 4  7  6  5]
        [ 8 11 10  9]
        [12 15 14 13]
        [16 19 18 17]

        sage: E = elementary_matrix(QQ, 4, col1=2, scale=1/2); E
        [  1   0   0   0]
        [  0   1   0   0]
        [  0   0 1/2   0]
        [  0   0   0   1]
        sage: A*E
        [ 0  1  1  3]
        [ 4  5  3  7]
        [ 8  9  5 11]
        [12 13  7 15]
        [16 17  9 19]

        sage: E = elementary_matrix(QQ, 4, col1=2, col2=1, scale=10); E
        [ 1  0  0  0]
        [ 0  1 10  0]
        [ 0  0  1  0]
        [ 0  0  0  1]
        sage: A*E
        [  0   1  12   3]
        [  4   5  56   7]
        [  8   9 100  11]
        [ 12  13 144  15]
        [ 16  17 188  19]

    An elementary matrix is always nonsingular.  Then repeated row
    operations can be represented by products of elementary matrices,
    and this product is again nonsingular.  If row operations are to
    preserve fundamental properties of a matrix (like rank), we do not
    allow scaling a row by zero.  Similarly, the corresponding elementary
    matrix is not constructed.  Also, we do not allow adding a multiple
    of a row to itself, since this could also lead to a new zero row.  ::

        sage: A = matrix(QQ, 4, 10, range(40)); A
        [ 0  1  2  3  4  5  6  7  8  9]
        [10 11 12 13 14 15 16 17 18 19]
        [20 21 22 23 24 25 26 27 28 29]
        [30 31 32 33 34 35 36 37 38 39]

        sage: E1 = elementary_matrix(QQ, 4, row1=0, row2=1)
        sage: E2 = elementary_matrix(QQ, 4, row1=3, row2=0, scale=100)
        sage: E = E2*E1
        sage: E.is_singular()
        False
        sage: E*A
        [  10   11   12   13   14   15   16   17   18   19]
        [   0    1    2    3    4    5    6    7    8    9]
        [  20   21   22   23   24   25   26   27   28   29]
        [1030 1131 1232 1333 1434 1535 1636 1737 1838 1939]

        sage: E3 = elementary_matrix(QQ, 4, row1=3, scale=0)
        Traceback (most recent call last):
        ...
        ValueError: scale parameter of row of elementary matrix must be non-zero

        sage: E4 = elementary_matrix(QQ, 4, row1=3, row2=3, scale=12)
        Traceback (most recent call last):
        ...
        ValueError: cannot add a multiple of a row to itself

    If the ring is not specified, and a scale parameter is given, the
    base ring for the matrix is chosen to contain the scale parameter.
    Otherwise, if no ring is given, the default is the integers. ::

        sage: E = elementary_matrix(4, row1=1, row2=3)
        sage: E.parent()
        Full MatrixSpace of 4 by 4 dense matrices over Integer Ring

        sage: E = elementary_matrix(4, row1=1, scale=4/3)
        sage: E.parent()
        Full MatrixSpace of 4 by 4 dense matrices over Rational Field

        sage: E = elementary_matrix(4, row1=1, scale=I)
        sage: E.parent()
        Full MatrixSpace of 4 by 4 dense matrices over Symbolic Ring

        sage: E = elementary_matrix(4, row1=1, scale=CDF(I))
        sage: E.parent()
        Full MatrixSpace of 4 by 4 dense matrices over Complex Double Field

        sage: E = elementary_matrix(4, row1=1, scale=QQbar(I))
        sage: E.parent()
        Full MatrixSpace of 4 by 4 dense matrices over Algebraic Field

    Returned matrices have a dense implementation by default,
    but a sparse implementation may be requested.  ::

        sage: E = elementary_matrix(4, row1=0, row2=1)
        sage: E.is_dense()
        True

        sage: E = elementary_matrix(4, row1=0, row2=1, sparse=True)
        sage: E.is_sparse()
        True

    And the ridiculously small cases.  The zero-row matrix cannot be built
    since then there are no rows to manipulate. ::

        sage: elementary_matrix(QQ, 1, row1=0, row2=0)
        [1]
        sage: elementary_matrix(QQ, 0, row1=0, row2=0)
        Traceback (most recent call last):
        ...
        ValueError: size of elementary matrix must be 1 or greater, not 0

    TESTS::

        sage: E = elementary_matrix('junk', 5, row1=3, row2=1, scale=12)
        Traceback (most recent call last):
        ...
        TypeError: optional first parameter must be a ring, not junk

        sage: E = elementary_matrix(5, row1=3, scale='junk')
        Traceback (most recent call last):
        ...
        TypeError: scale must be an element of some ring, not junk

        sage: E = elementary_matrix(ZZ, 5, row1=3, col2=3, scale=12)
        Traceback (most recent call last):
        ...
        ValueError: received an unexpected keyword: col2=3

        sage: E = elementary_matrix(QQ, row1=3, scale=12)
        Traceback (most recent call last):
        ...
        ValueError: size of elementary matrix must be given

        sage: E = elementary_matrix(ZZ, 4/3, row1=3, row2=1, scale=12)
        Traceback (most recent call last):
        ...
        TypeError: size of elementary matrix must be an integer, not 4/3

        sage: E = elementary_matrix(ZZ, -3, row1=3, row2=1, scale=12)
        Traceback (most recent call last):
        ...
        ValueError: size of elementary matrix must be 1 or greater, not -3

        sage: E = elementary_matrix(ZZ, 5, row2=1, scale=12)
        Traceback (most recent call last):
        ...
        ValueError: row1 or col1 must be specified

        sage: E = elementary_matrix(ZZ, 5, row1=3, col1=3, scale=12)
        Traceback (most recent call last):
        ...
        ValueError: cannot specify both row1 and col1

        sage: E = elementary_matrix(ZZ, 5, row1=4/3, row2=1, scale=12)
        Traceback (most recent call last):
        ...
        TypeError: row of elementary matrix must be an integer, not 4/3

        sage: E = elementary_matrix(ZZ, 5, col1=5, col2=1, scale=12)
        Traceback (most recent call last):
        ...
        ValueError: column of elementary matrix must be positive and smaller than 5, not 5

        sage: E = elementary_matrix(ZZ, 5, col1=3, col2=4/3, scale=12)
        Traceback (most recent call last):
        ...
        TypeError: column of elementary matrix must be an integer, not 4/3

        sage: E = elementary_matrix(ZZ, 5, row1=3, row2=-1, scale=12)
        Traceback (most recent call last):
        ...
        ValueError: row of elementary matrix must be positive and smaller than 5, not -1

        sage: E = elementary_matrix(ZZ, 5, row1=3, row2=1, scale=4/3)
        Traceback (most recent call last):
        ...
        TypeError: scale parameter of elementary matrix must an element of Integer Ring, not 4/3

        sage: E = elementary_matrix(ZZ, 5, row1=3)
        Traceback (most recent call last):
        ...
        ValueError: insufficient parameters provided to construct elementary matrix

        sage: E = elementary_matrix(ZZ, 5, row1=3, row2=3, scale=12)
        Traceback (most recent call last):
        ...
        ValueError: cannot add a multiple of a row to itself

        sage: E = elementary_matrix(ZZ, 5, col1=3, scale=0)
        Traceback (most recent call last):
        ...
        ValueError: scale parameter of column of elementary matrix must be non-zero

    AUTHOR:

    - Rob Beezer (2011-03-04)
    """
    import sage.structure.element
    # determine ring and matrix size
    if not arg1 is None and not is_Ring(arg0):
        raise TypeError('optional first parameter must be a ring, not {0}'.format(arg0))
    scale = kwds.pop('scale', None)
    if is_Ring(arg0):
        R = arg0
        arg0 = arg1
    elif scale is not None:
        if not sage.structure.element.is_RingElement(scale):
            raise TypeError('scale must be an element of some ring, not {0}'.format(scale))
        R = scale.parent()
    else:
        R = rings.ZZ
    if arg0 is None:
        raise ValueError('size of elementary matrix must be given')
    try:
        n = rings.Integer(arg0)
    except TypeError:
        raise TypeError('size of elementary matrix must be an integer, not {0}'.format(arg0))
    if n <= 0:
        raise ValueError('size of elementary matrix must be 1 or greater, not {0}'.format(n))
    # row operations or column operations?
    # column operation matrix will be transpose of a row operation matrix
    row1 = kwds.pop('row1', None)
    col1 = kwds.pop('col1', None)
    if row1 is None and col1 is None:
        raise ValueError('row1 or col1 must be specified')
    if not row1 is None and not col1 is None:
        raise ValueError('cannot specify both row1 and col1')
    rowop = not row1 is None
    if rowop:
        opstring = "row"
        row2 = kwds.pop('row2', None)
    else:
        opstring = "column"
        row1 = col1
        row2 = kwds.pop('col2', None)
    sparse = kwds.pop('sparse', False)
    if kwds:
        extra = kwds.popitem()
        raise ValueError('received an unexpected keyword: {0}={1}'.format(extra[0], extra[1]))

    # analyze parameters to determine matrix type
    try:
        row1 = rings.Integer(row1)
    except TypeError:
        raise TypeError('{0} of elementary matrix must be an integer, not {1}'.format(opstring, row1))
    if row1 < 0 or row1 >= n :
        raise ValueError('{0} of elementary matrix must be positive and smaller than {1}, not {2}'.format(opstring, n, row1))
    if not row2 is None:
        try:
            row2 = rings.Integer(row2)
        except TypeError:
            raise TypeError('{0} of elementary matrix must be an integer, not {1}'.format(opstring, row2))
        if row2 < 0 or row2 >= n :
            raise ValueError('{0} of elementary matrix must be positive and smaller than {1}, not {2}'.format(opstring, n, row2))
    if not scale is None:
        try:
            scale = R(scale)
        except Exception:
            raise TypeError('scale parameter of elementary matrix must an element of {0}, not {1}'.format(R, scale))

    # determine type of matrix and adjust an identity matrix
    # return row operation matrix or the transpose as a column operation matrix
    elem = identity_matrix(R, n, sparse=sparse)
    if row2 is None and scale is None:
        raise ValueError('insufficient parameters provided to construct elementary matrix')
    elif not row2 is None and not scale is None:
        if row1 == row2:
            raise ValueError('cannot add a multiple of a {0} to itself'.format(opstring))
        elem[row1, row2] = scale
    elif not row2 is None and scale is None:
        elem[row1, row1] = 0
        elem[row2, row2] = 0
        elem[row1, row2] = 1
        elem[row2, row1] = 1
    elif row2 is None and not scale is None:
        if scale == 0:
            raise ValueError('scale parameter of {0} of elementary matrix must be non-zero'.format(opstring))
        elem[row1, row1] = scale
    if rowop:
        return elem
    else:
        return elem.transpose()

def _determine_block_matrix_grid(sub_matrices):
    r"""
    For internal use. This tries to determine the dimensions
    of rows/columns when assembling the matrices in sub_matrices in a
    rectangular grid. It returns a pair of lists containing
    respectively the sizes of rows and columns.

    sub_matrices must be a list of lists of matrices. All sublists
    are expected to be the same size.

    Non-zero scalars are considered to be square matrices of any size,
    and zeroes are considered to be zero matrices of any size.

    A ValueError is raised if there is insufficient or
    conflicting information.

    TESTS::

        sage: from sage.matrix.constructor import _determine_block_matrix_grid
        sage: A = matrix(QQ, 2, 2, [3,9,6,10])
        sage: _determine_block_matrix_grid([[A, A], [A, A]])
        ([2, 2], [2, 2])

        sage: B = matrix(QQ, 1, 1, [ 1 ] )
        sage: C = matrix(QQ, 2, 2, [ 2, 3, 4, 5 ] )
        sage: _determine_block_matrix_grid([[B, 0], [0, C]])
        ([1, 2], [1, 2])
    """

    nrows = len(sub_matrices)
    if nrows == 0:
        return ([], [])
    ncols = len(sub_matrices[0])

    if ncols == 0:
        return ([0] * nrows, [])

    row_heights = [None] * nrows
    col_widths = [None] * ncols

    changing = True
    while changing:
        changing = False
        for i in range(nrows):
            for j in range(ncols):
                M = sub_matrices[i][j]
                sub_width = None
                sub_height = None
                if is_Matrix(M):
                    sub_width = M.ncols()
                    sub_height = M.nrows()
                elif M: # non-zero scalar is interpreted as a square matrix
                    if row_heights[i] is None:
                        sub_width = col_widths[j]
                    else:
                        sub_width = row_heights[i]
                    sub_height = sub_width
                if sub_width is not None:
                    if col_widths[j] is None:
                        changing = True
                        col_widths[j] = sub_width
                    elif col_widths[j] != sub_width:
                        raise ValueError("incompatible submatrix widths")
                if sub_height is not None:
                    if row_heights[i] is None:
                        changing = True
                        row_heights[i] = sub_height
                    elif row_heights[i] != sub_height:
                        raise ValueError("incompatible submatrix heights")

    if None in row_heights or None in col_widths:
        if None in row_heights or None in col_widths:
            raise ValueError("insufficient information to determine dimensions.")

    return (row_heights, col_widths)

def _determine_block_matrix_rows(sub_matrices):
    """
    For internal use. This tests if the matrices in sub_matrices
    fit in a rectangular matrix when assembled a row at a time.

    sub_matrices must be a list of lists of matrices.

    It returns a pair (row_heights, zero_widths, width) where
    row_heights is the list of row heights, zero_widths is the
    total width filled up by zero matrices per row, and width
    is the total width of the resulting matrix.

    Non-zero scalars are considered to be square matrices of any size,
    and zeroes are considered to be zero matrices of any size.

    A ValueError is raised if there is insufficient or
    conflicting information.

    TESTS::

        sage: from sage.matrix.constructor import _determine_block_matrix_rows
        sage: A = Matrix(ZZ, 1, 4, [1, 2, 3, 4])
        sage: _determine_block_matrix_rows([ [1, 1], [ A ] ])
        ([2, 1], [0, 0], 4)

        sage: B = Matrix(ZZ, 2, 2, [1, 2, 3, 4])
        sage: _determine_block_matrix_rows([ [B, B], [B, 1] ])
        ([2, 2], [0, 0], 4)
    """

    total_height = 0
    total_width = None

    row_heights = [ None ] * len(sub_matrices)
    zero_widths = [ 0 ] * len(sub_matrices)

    # We first do a pass to see if we can determine the width
    unknowns = False
    for i in range(len(sub_matrices)):
        R = sub_matrices[i]
        height = None
        # We first do a pass to see if we can determine the height
        # of this row
        found_zeroes = False
        for M in R:
            if is_Matrix(M):
                if height is None:
                    height = M.nrows()
                elif height != M.nrows():
                    raise ValueError("incompatible submatrix heights")
            elif not M:
                found_zeroes = True
        if len(R) == 0:
            height = 0

        # If we have a height, then we know the dimensions of any
        # non-zero scalars, and can maybe compute the width
        if height is not None and not found_zeroes:
            width = 0
            for M in R:
                if is_Matrix(M):
                    width += M.ncols()
                else:
                    # non-zero scalar
                    width += height
            if total_width is None:
                total_width = width
            elif total_width != width:
                raise ValueError("incompatible submatrix widths")
            row_heights[i] = height
        else:
            # We don't set height here even if we know it,
            # to signal this row hasn't been fit yet.
            unknowns = True

    if total_width is None:
        raise ValueError("insufficient information to determine submatrix widths")

    if unknowns:
        # Do a second pass and see if the remaining rows can be
        # determined now that we know the width of the matrix.
        for i in range(len(sub_matrices)):
            if row_heights[i] is not None:
                continue
            R = sub_matrices[i]
            zero_state = 0
            # 0: no zeroes found
            # 1: consecutive zeroes found
            # 2: consecutive zeroes followed by non-zero found
            # 3: non-consecutive zeroes found
            scalars = 0
            width = 0
            height = None
            for j in range(len(R)):
                M = R[j]
                if is_Matrix(M):
                    height = M.nrows()
                    width += M.ncols()
                    if zero_state == 1:
                        zero_state = 2
                elif not M:
                    if zero_state == 0:
                        zero_state = 1
                    elif zero_state == 2:
                        zero_state = 3
                else:
                     scalars += 1

            remaining_width = total_width - width
            # This remaining width has to be split over the
            # zeroes and (non-zero) scalars

            if height is not None:
                remaining_width -= scalars * height
                if remaining_width < 0:
                    raise ValueError("incompatible submatrix widths")
                if remaining_width > 0 and zero_state == 3:
                    raise ValueError("insufficient information to determine submatrix widths")
                if remaining_width > 0 and zero_state == 0:
                    raise ValueError("incompatible submatrix widths")
                # otherwise, things fit
                row_heights[i] = height
                zero_widths[i] = remaining_width
            elif zero_state != 0:
                # if we don't know the height, and there are zeroes,
                # we can't determine the height
                raise ValueError("insufficient information to determine submatrix heights")
            elif total_width % len(R) != 0:
                raise ValueError("incompatible submatrix widths")
            else:
                height = int(total_width / len(R))
                row_heights[i] = height

    # If we got this far, then everything fits
    return (row_heights, zero_widths, total_width)


@matrix_method
def block_matrix(*args, **kwds):
    r"""
    Returns a larger matrix made by concatenating submatrices
    (rows first, then columns). For example, the matrix

    ::

        [ A B ]
        [ C D ]

    is made up of submatrices A, B, C, and D.

    INPUT:

    The block_matrix command takes a list of submatrices to add
    as blocks, optionally preceded by a ring and the number of block rows
    and block columns, and returns a matrix.

    The submatrices can be specified as a list of matrices (using
    ``nrows`` and ``ncols`` to determine their layout), or a list
    of lists of matrices, where each list forms a row.

    -  ``ring`` - the base ring

    -  ``nrows`` - the number of block rows

    -  ``ncols`` - the number of block cols

    -  ``sub_matrices`` - matrices (see below for syntax)

    -  ``subdivide`` - boolean, whether or not to add
       subdivision information to the matrix

    -  ``sparse`` - boolean, whether to make the resulting matrix sparse


    EXAMPLES::

        sage: A = matrix(QQ, 2, 2, [3,9,6,10])
        sage: block_matrix([ [A, -A], [~A, 100*A] ])
        [    3     9|   -3    -9]
        [    6    10|   -6   -10]
        [-----------+-----------]
        [-5/12   3/8|  300   900]
        [  1/4  -1/8|  600  1000]

    If the number of submatrices in each row is the same,
    you can specify the submatrices as a single list too::

        sage: block_matrix(2, 2, [ A, A, A, A ])
        [ 3  9| 3  9]
        [ 6 10| 6 10]
        [-----+-----]
        [ 3  9| 3  9]
        [ 6 10| 6 10]


    One can use constant entries::

        sage: block_matrix([ [1, A], [0, 1] ])
        [ 1  0| 3  9]
        [ 0  1| 6 10]
        [-----+-----]
        [ 0  0| 1  0]
        [ 0  0| 0  1]

    A zero entry may represent any square or non-square zero matrix::

        sage: B = matrix(QQ, 1, 1, [ 1 ] )
        sage: C = matrix(QQ, 2, 2, [ 2, 3, 4, 5 ] )
        sage: block_matrix([ [B, 0], [0, C] ])
        [1|0 0]
        [-+---]
        [0|2 3]
        [0|4 5]

    One can specify the number of rows or columns as keywords too::

        sage: block_matrix([A, -A, ~A, 100*A], ncols=4)
        [    3     9|   -3    -9|-5/12   3/8|  300   900]
        [    6    10|   -6   -10|  1/4  -1/8|  600  1000]

        sage: block_matrix([A, -A, ~A, 100*A], nrows=1)
        [    3     9|   -3    -9|-5/12   3/8|  300   900]
        [    6    10|   -6   -10|  1/4  -1/8|  600  1000]

    It handles base rings nicely too::

        sage: R.<x> = ZZ['x']
        sage: block_matrix(2, 2, [1/2, A, 0, x-1])
        [  1/2     0|    3     9]
        [    0   1/2|    6    10]
        [-----------+-----------]
        [    0     0|x - 1     0]
        [    0     0|    0 x - 1]

        sage: block_matrix(2, 2, [1/2, A, 0, x-1]).parent()
        Full MatrixSpace of 4 by 4 dense matrices over Univariate Polynomial Ring in x over Rational Field

    Subdivisions are optional. If they are disabled, the columns need not line up::

        sage: B = matrix(QQ, 2, 3, range(6))
        sage: block_matrix([ [~A, B], [B, ~A] ], subdivide=False)
        [-5/12   3/8     0     1     2]
        [  1/4  -1/8     3     4     5]
        [    0     1     2 -5/12   3/8]
        [    3     4     5   1/4  -1/8]

    Without subdivisions it also deduces dimensions for scalars if possible::

        sage: C = matrix(ZZ, 1, 2, range(2))
        sage: block_matrix([ [ C, 0 ], [ 3, 4 ], [ 5, 6, C ] ], subdivide=False )
        [0 1 0 0]
        [3 0 4 0]
        [0 3 0 4]
        [5 6 0 1]

    If all submatrices are sparse (unless there are none at all), the result
    will be a sparse matrix. Otherwise it will be dense by default. The
    ``sparse`` keyword can be used to override this::

        sage: A = Matrix(ZZ, 2, 2, [0, 1, 0, 0], sparse=True)
        sage: block_matrix([ [ A ], [ A ] ]).parent()
        Full MatrixSpace of 4 by 2 sparse matrices over Integer Ring
        sage: block_matrix([ [ A ], [ A ] ], sparse=False).parent()
        Full MatrixSpace of 4 by 2 dense matrices over Integer Ring

    Consecutive zero submatrices are consolidated.  ::

        sage: B = matrix(2, range(4))
        sage: C = matrix(2, 8, range(16))
        sage: block_matrix(2, [[B,0,0,B],[C]], subdivide=False)
        [ 0  1  0  0  0  0  0  1]
        [ 2  3  0  0  0  0  2  3]
        [ 0  1  2  3  4  5  6  7]
        [ 8  9 10 11 12 13 14 15]

    Ambiguity is not tolerated.  ::

        sage: B = matrix(2, range(4))
        sage: C = matrix(2, 8, range(16))
        sage: block_matrix(2, [[B,0,B,0],[C]], subdivide=False)
        Traceback (most recent call last):
        ...
        ValueError: insufficient information to determine submatrix widths

    Historically, giving only a flat list of submatrices, whose number
    was a perfect square, would create a new matrix by laying out the submatrices
    in a square grid.  This behavior is now deprecated.  ::

        sage: A = matrix(2, 3, range(6))
        sage: B = matrix(3, 3, range(9))
        sage: block_matrix([A, A, B, B])
        doctest:...: DeprecationWarning: invocation of block_matrix with just a list whose length is a perfect square is deprecated. See the documentation for details.
        [0 1 2|0 1 2]
        [3 4 5|3 4 5]
        [-----+-----]
        [0 1 2|0 1 2]
        [3 4 5|3 4 5]
        [6 7 8|6 7 8]

    Historically, a flat list of matrices whose number is not a perfect square,
    with no specification of the number of rows or columns, would raise an error.
    This behavior continues, but could be removed when the deprecation above is
    completed.  ::

        sage: A = matrix(2, 3, range(6))
        sage: B = matrix(3, 3, range(9))
        sage: block_matrix([A, A, A, B, B, B])
        Traceback (most recent call last):
        ...
        ValueError: must specify nrows or ncols for non-square block matrix.
    """
    args = list(args)
    sparse = kwds.get('sparse',None)

    if len(args) == 0:
        if sparse is not None:
            return matrix_space.MatrixSpace(rings.ZZ, 0, 0, sparse=sparse)([])
        else:
            return matrix_space.MatrixSpace(rings.ZZ, 0, 0)([])

    if len(args) >= 1 and is_Ring(args[0]):
        # A ring is specified
        if kwds.get('ring', args[0]) != args[0]:
            raise ValueError("base ring specified twice and they are different")
        ring = args[0]
        args.pop(0)
    else:
        ring = kwds.get('ring', None)

    if len(args) >= 1:
        try:
            nrows = int(args[0])
            args.pop(0)
            if kwds.get('nrows', nrows) != nrows:
                raise ValueError("number of rows specified twice and they are different")
        except TypeError:
            nrows = kwds.get('nrows', None)
    else:
        nrows = kwds.get('nrows', None)

    if len(args) >= 1:
        # check to see if additionally, the number of columns is specified
        try:
            ncols = int(args[0])
            args.pop(0)
            if kwds.get('ncols', ncols) != ncols:
                raise ValueError("number of columns specified twice and they are different")
        except TypeError:
            ncols = kwds.get('ncols', None)
    else:
        ncols = kwds.get('ncols', None)

    # Now we've taken care of initial ring, nrows, and ncols arguments.

    # Now the rest of the arguments are a list of rows, a flat list of
    # matrices, or a single value.

    if len(args) == 0:
        args = [[]]
    if len(args) > 1:
        print args
        raise TypeError("invalid block_matrix invocation")

    sub_matrices = args[0]

    if is_Matrix(sub_matrices):
        # a single matrix (check nrows/ncols/ring)
        if (nrows is not None and nrows != 1) or \
           (ncols is not None and ncols != 1):
            raise ValueError("invalid nrows/ncols passed to block_matrix")
        if ring is not None:
            M = M.change_ring(ring)
        if sparse is not None and M.is_sparse() != sparse:
            M = M.sparse_matrix() if sparse else M.dense_matrix()
        return M

    if not isinstance(sub_matrices, (list, tuple)):
        raise TypeError("invalid block_matrix invocation")

    subdivide = kwds.get('subdivide', True)

    # Will we try to place the matrices in a rectangular grid?
    try_grid = True


    if len(sub_matrices) == 0:
        if (nrows is not None and nrows != 0) or \
           (ncols is not None and ncols != 0):
            raise ValueError("invalid nrows/ncols passed to block_matrix")
    elif isinstance(sub_matrices[0], (list, tuple)):
        # A list of lists: verify all elements are lists, and if
        # ncols is set, the lengths match.
        if nrows is not None and len(sub_matrices) != nrows:
            raise ValueError("invalid nrows passed to block_matrix")
        first_len = len(sub_matrices[0])
        if ncols is not None and first_len != ncols:
            raise ValueError("invalid ncols passed to block_matrix")
        same_length = all(isinstance(v, (list, tuple)) and len(v) == first_len for v in sub_matrices)
        if subdivide and not same_length:
            raise ValueError("list of rows is not valid (rows are wrong types or lengths)")
        try_grid = same_length
    else:
        # A flat list
        # determine the block dimensions
        n = ZZ(len(sub_matrices))
        if nrows is None:
            if ncols is None:
                if n.is_square():
                    import warnings
                    warnings.resetwarnings()
                    warnings.warn("invocation of block_matrix with just a list whose length is a perfect square is deprecated. See the documentation for details.", DeprecationWarning, stacklevel=2)
                    nrows = ncols = n.sqrt()
                else:
                    # this form (ie just a flat list) could be allowed once deprecated invocation (above) goes away
                    raise ValueError("must specify nrows or ncols for non-square block matrix.")
            else:
                nrows = int(n/ncols)
        elif ncols is None:
            ncols = int(n/nrows)
        if nrows * ncols != n:
            raise ValueError("given number of rows (%s), columns (%s) incompatible with number of submatrices (%s)" % (nrows, ncols, n))
        # Now create a list of lists from this
        sub_matrices = [ sub_matrices[i*ncols : (i+1)*ncols] for i in range(nrows) ]

    # At this point sub_matrices is a list of lists

    # determine the base ring and sparsity
    if ring is None:
        ring = ZZ
        for row in sub_matrices:
            for M in row:
                R = M.base_ring() if is_Matrix(M) else M.parent()
                if R is not ZZ:
                    ring = sage.categories.pushout.pushout(ring, R)

    if sparse is None:
        sparse = True
        for row in sub_matrices:
            for M in row:
                if sparse and is_Matrix(M) and not M.is_sparse():
                    sparse = False

    row_heights = None
    col_widths = None
    zero_widths = None
    total_width = None

    # We first try to place the matrices in a rectangular grid
    if try_grid:
        try:
            (row_heights, col_widths) = _determine_block_matrix_grid(sub_matrices)
        except ValueError as e:
            if subdivide:
                raise ValueError(e)


    if col_widths is None:
        # Try placing the matrices in rows instead
        # (Only if subdivide is False)
        (row_heights, zero_widths, total_width) = _determine_block_matrix_rows(sub_matrices)


    # Success, so assemble the final matrix

    big = None
    for i in range(len(sub_matrices)):
        R = sub_matrices[i]
        row = None
        for j in range(len(R)):
            M = R[j]

            if is_Matrix(M):
                if M.base_ring() is not ring:
                    M = M.change_ring(ring)
                if M.is_sparse() != sparse:
                    M = M.sparse_matrix() if sparse else M.dense_matrix()
            elif not M and zero_widths is not None:
                if zero_widths[i] > 0:
                    M = matrix(ring, row_heights[i], zero_widths[i], 0, sparse=sparse)
                    zero_widths[i] = 0
                else:
                    continue # zero-width matrix
            else:
                if zero_widths is not None:
                    M = matrix(ring, row_heights[i], row_heights[i], M, sparse=sparse)
                else:
                    M = matrix(ring, row_heights[i], col_widths[j], M, sparse=sparse)

            # append M to this row
            if row is None:
                row = M
            else:
                row = row.augment(M)

        # append row to final matrix
        if big is None:
            big = row
        else:
            big = big.stack(row)

    if big is None:
        if ring is None:
            ring = ZZ
        big = Matrix(ring, 0, 0)

    if subdivide:
        big.subdivide(running_total(row_heights[:-1]),
                      running_total(col_widths[:-1]))

    return big


@matrix_method
def block_diagonal_matrix(*sub_matrices, **kwds):
    """
    Create a block matrix whose diagonal block entries are given by
    sub_matrices, with zero elsewhere.

    See also :meth:`block_matrix`.

    EXAMPLES::

        sage: A = matrix(ZZ, 2, [1,2,3,4])
        sage: block_diagonal_matrix(A, A)
        [1 2|0 0]
        [3 4|0 0]
        [---+---]
        [0 0|1 2]
        [0 0|3 4]

    The sub-matrices need not be square::

        sage: B = matrix(QQ, 2, 3, range(6))
        sage: block_diagonal_matrix(~A, B)
        [  -2    1|   0    0    0]
        [ 3/2 -1/2|   0    0    0]
        [---------+--------------]
        [   0    0|   0    1    2]
        [   0    0|   3    4    5]
    """
    if isinstance(sub_matrices, (list, tuple)) and len(sub_matrices) == 1:
        sub_matrices = sub_matrices[0]
    n = len(sub_matrices)
    entries = [ZZ.zero_element()] * n**2
    for i in range(n):
        entries[n*i+i] = sub_matrices[i]
    return block_matrix(n, n, entries, **kwds)


@matrix_method
def jordan_block(eigenvalue, size, sparse=False):
    r"""
    Returns the Jordan block for the given eigenvalue with given size.

    INPUT:

    -  ``eigenvalue`` - eigenvalue for the diagonal entries of the block
    -  ``size`` - size of the square matrix
    -  ``sparse`` - (default: False) - if True, return a sparse matrix


    EXAMPLE::

        sage: jordan_block(5, 3)
        [5 1 0]
        [0 5 1]
        [0 0 5]

    TESTS::

        sage: jordan_block(6.2, 'junk')
        Traceback (most recent call last):
        ...
        TypeError: size of Jordan block needs to be an integer, not junk
        sage: jordan_block(6.2, -1)
        Traceback (most recent call last):
        ...
        ValueError: size of Jordan block must be non-negative, not -1
    """
    try:
        size = ZZ(size)
    except TypeError:
        msg = "size of Jordan block needs to be an integer, not {0}"
        raise TypeError(msg.format(size))
    if size < 0:
        msg = "size of Jordan block must be non-negative, not {0}"
        raise ValueError(msg.format(size))
    block = diagonal_matrix([eigenvalue]*size, sparse=sparse)
    for i in xrange(size-1):
        block[i,i+1]=1
    return block


@matrix_method
def companion_matrix(poly, format='right'):
    r"""
    Create a companion matrix from a monic polynomial.

    INPUT:

    - ``poly`` - a univariate polynomial, or an iterable containing
      the coefficients of a polynomial, with low-degree coefficients first.
      The polynomial (or the polynomial implied by the coefficients) must
      be monic.  In other words, the leading coefficient must be one.
      A symbolic expression that might also be a polynomial is not
      proper input, see examples below.

    - ``format`` - default: 'right' - specifies one of four
      variations of a companion matrix.  Allowable values are
      'right', 'left', 'top' and 'bottom', which indicates which
      border of the matrix contains the negatives of the coefficients.

    OUTPUT:

    A square matrix with a size equal to the degree of the polynomial.
    The returned matrix has ones above, or below the diagonal, and the
    negatives of the coefficients along the indicated border of the
    matrix (excepting the leading one coefficient).
    See the first examples below for precise illustrations.

    EXAMPLES:

    Each of the four possibilities.  Notice that the coefficients are
    specified and their negatives become the entries of the matrix.  The
    leading one must be given, but is not used.  The permutation matrix
    ``P`` is the identity matrix, with the columns reversed.  The last three
    statements test the general relationships between the four variants.  ::

        sage: poly = [-2, -3, -4, -5, -6, 1]
        sage: R = companion_matrix(poly, format='right'); R
        [0 0 0 0 2]
        [1 0 0 0 3]
        [0 1 0 0 4]
        [0 0 1 0 5]
        [0 0 0 1 6]
        sage: L = companion_matrix(poly, format='left'); L
        [6 1 0 0 0]
        [5 0 1 0 0]
        [4 0 0 1 0]
        [3 0 0 0 1]
        [2 0 0 0 0]
        sage: B = companion_matrix(poly, format='bottom'); B
        [0 1 0 0 0]
        [0 0 1 0 0]
        [0 0 0 1 0]
        [0 0 0 0 1]
        [2 3 4 5 6]
        sage: T = companion_matrix(poly, format='top'); T
        [6 5 4 3 2]
        [1 0 0 0 0]
        [0 1 0 0 0]
        [0 0 1 0 0]
        [0 0 0 1 0]

        sage: perm = Permutation([5, 4, 3, 2, 1])
        sage: P = perm.to_matrix()
        sage: L == P*R*P
        True
        sage: B == R.transpose()
        True
        sage: T == P*R.transpose()*P
        True

    A polynomial may be used as input, however a symbolic expression,
    even if it looks like a polynomial, is not regarded as such when used
    as input to this routine.  Obtaining the list of coefficients from a
    symbolic polynomial is one route to the companion matrix. ::

        sage: x = polygen(QQ, 'x')
        sage: p = x^3 - 4*x^2 + 8*x - 12
        sage: companion_matrix(p)
        [ 0  0 12]
        [ 1  0 -8]
        [ 0  1  4]

        sage: y = var('y')
        sage: q = y^3 -2*y + 1
        sage: companion_matrix(q)
        Traceback (most recent call last):
        ...
        TypeError: input must be a polynomial (not a symbolic expression, see docstring), or other iterable, not y^3 - 2*y + 1

        sage: coeff_list = [q(y=0)] + [q.coeff(y^k) for k in range(1, q.degree(y)+1)]
        sage: coeff_list
        [1, -2, 0, 1]
        sage: companion_matrix(coeff_list)
        [ 0  0 -1]
        [ 1  0  2]
        [ 0  1  0]

    The minimal polynomial of a companion matrix is equal to the
    polynomial used to create it.  Used in a block diagonal
    construction, they can be used to create matrices with
    any desired minimal polynomial, or characteristic polynomial.  ::

        sage: t = polygen(QQ, 't')
        sage: p = t^12 - 7*t^4 + 28*t^2 - 456
        sage: C = companion_matrix(p, format='top')
        sage: q = C.minpoly(var=t); q
        t^12 - 7*t^4 + 28*t^2 - 456
        sage: p == q
        True

        sage: p = t^3 + 3*t - 8
        sage: q = t^5 + t - 17
        sage: A = block_diagonal_matrix( companion_matrix(p),
        ...                              companion_matrix(p^2),
        ...                              companion_matrix(q),
        ...                              companion_matrix(q) )
        sage: A.charpoly(var=t).factor()
        (t^3 + 3*t - 8)^3 * (t^5 + t - 17)^2
        sage: A.minpoly(var=t).factor()
        (t^3 + 3*t - 8)^2 * (t^5 + t - 17)

    TESTS::

        sage: companion_matrix([4, 5, 1], format='junk')
        Traceback (most recent call last):
        ...
        ValueError: format must be 'right', 'left', 'top' or 'bottom', not junk

        sage: companion_matrix(sin(x))
        Traceback (most recent call last):
        ...
        TypeError: input must be a polynomial (not a symbolic expression, see docstring), or other iterable, not sin(x)

        sage: companion_matrix([2, 3, 896])
        Traceback (most recent call last):
        ...
        ValueError: polynomial (or the polynomial implied by coefficients) must be monic, not a leading coefficient of 896

        sage: F.<a> = GF(2^2)
        sage: companion_matrix([4/3, a+1, 1])
        Traceback (most recent call last):
        ...
        TypeError: unable to find common ring for coefficients from polynomial

        sage: A = companion_matrix([1])
        sage: A.nrows(); A.ncols()
        0
        0

        sage: A = companion_matrix([])
        Traceback (most recent call last):
        ...
        ValueError: polynomial cannot be specified by an empty list

    AUTHOR:

    - Rob Beezer (2011-05-19)
    """
    import sage.matrix.constructor
    if format not in ['right', 'left', 'top', 'bottom']:
        raise ValueError("format must be 'right', 'left', 'top' or 'bottom', not {0}".format(format))
    try:
        poly = list(poly)
    except TypeError:
        raise TypeError('input must be a polynomial (not a symbolic expression, see docstring), or other iterable, not {0}'.format(poly))
    n = len(poly) - 1
    if n == -1:
        raise ValueError('polynomial cannot be specified by an empty list')
    if not poly[n] == 1:
        raise ValueError('polynomial (or the polynomial implied by coefficients) must be monic, not a leading coefficient of {0}'.format(poly[n]))
    entries = [0]*(n*n)
    # 1's below diagonal, or above diagonal
    if format in ['right', 'top']:
        for i in range(n-1):
            entries[(i+1)*n + i] = 1
    else:
        for i in range(n-1):
            entries[i*n + i+1] = 1
    # right side, left side (reversed), bottom edge, top edge (reversed)
    if format == 'right':
        for i in range(n):
            entries[i*n + n-1] = -poly[i]
    elif format == 'left':
        for i in range(n):
            entries[(n-1-i)*n + 0] = -poly[i]
    elif format == 'bottom':
        for i in range(n):
            entries[(n-1)*n + i] = -poly[i]
    elif format == 'top':
        for i in range(n):
            entries[0*n + n-1-i] = -poly[i]
    try:
        M = sage.matrix.constructor.matrix(n, n, entries)
    except TypeError:
        raise TypeError("unable to find common ring for coefficients from polynomial")
    return M

@matrix_method
def random_rref_matrix(parent, num_pivots):
    r"""
    Generate a matrix in reduced row-echelon form with a specified number of non-zero rows.

    INPUT:

    - ``parent`` - A matrix space specifying the base ring, dimensions and
      representation (dense/sparse) for the result.  The base ring must be exact.

    - ``num_pivots`` - The number of non-zero rows in the result, i.e. the rank.

    OUTPUT:

    A matrix in reduced row echelon form with ``num_pivots`` non-zero rows. If the
    base ring is `ZZ` or `QQ` then the entries are all integers.

    .. note::

        It is easiest to use this function via a call to the
        :func:`~sage.matrix.constructor.random_matrix`
        function with the ``algorithm='echelon_form'`` keyword.  We provide
        one example accessing this function directly, while the remainder will
        use this more general function.

    EXAMPLES:

    Matrices generated are in reduced row-echelon form with specified rank. If the
    base ring is `QQ` the result has only integer entries.  ::

        sage: from sage.matrix.constructor import random_rref_matrix
        sage: matrix_space = sage.matrix.matrix_space.MatrixSpace(QQ, 5, 6)
        sage: A=random_rref_matrix(matrix_space, num_pivots=4); A # random
        [ 1  0  0 -6  0 -3]
        [ 0  1  0  2  0  3]
        [ 0  0  1 -4  0 -2]
        [ 0  0  0  0  1  3]
        [ 0  0  0  0  0  0]
        sage: A.base_ring()
        Rational Field
        sage: (A.nrows(), A.ncols())
        (5, 6)
        sage: A in sage.matrix.matrix_space.MatrixSpace(ZZ, 5, 6)
        True
        sage: A.rank()
        4
        sage: A==A.rref()
        True

    Matrices can be generated over other exact rings. ::

        sage: B=random_matrix(FiniteField(7), 4, 4, algorithm='echelon_form', num_pivots=3); B # random
        [1 0 0 0]
        [0 1 0 6]
        [0 0 1 4]
        [0 0 0 0]
        sage: B.rank() == 3
        True
        sage: B.base_ring()
        Finite Field of size 7
        sage: B==B.rref()
        True

    TESTS:

    Rank of a matrix must be an integer. ::

        sage: random_matrix(QQ, 120, 56, algorithm='echelon_form', num_pivots=61/2)
        Traceback (most recent call last):
        ...
        TypeError: the number of pivots must be an integer.

    Matrices must be generated over exact fields. ::

        sage: random_matrix(RR, 40, 88, algorithm='echelon_form', num_pivots=39)
        Traceback (most recent call last):
        ...
        TypeError: the base ring must be exact.

    Matrices must have the number of pivot columns be less than or equal to the number of rows. ::

        sage: C=random_matrix(ZZ, 6,4, algorithm='echelon_form', num_pivots=7); C
        Traceback (most recent call last):
        ...
        ValueError: number of pivots cannot exceed the number of rows or columns.

    Matrices must have the number of pivot columns be less than or equal to the number of columns. ::

        sage: D=random_matrix(QQ, 1,3, algorithm='echelon_form', num_pivots=5); D
        Traceback (most recent call last):
        ...
        ValueError: number of pivots cannot exceed the number of rows or columns.

    Matrices must have the number of pivot columns be greater than zero. ::

        sage: random_matrix(QQ, 5, 4, algorithm='echelon_form', num_pivots=-1)
        Traceback (most recent call last):
        ...
        ValueError: the number of pivots must be zero or greater.

    AUTHOR:

    Billy Wonderly (2010-07)
    """

    import sage.gsl.probability_distribution as pd
    from sage.misc.prandom import randint

    try:
        num_pivots=ZZ(num_pivots)
    except TypeError:
        raise TypeError("the number of pivots must be an integer.")
    if num_pivots<0:
        raise ValueError("the number of pivots must be zero or greater.")
    ring = parent.base_ring()
    if not ring.is_exact():
        raise TypeError("the base ring must be exact.")
    num_row = parent.nrows()
    num_col = parent.ncols()
    if num_pivots>num_row or num_pivots>num_col:
        raise ValueError("number of pivots cannot exceed the number of rows or columns.")
    else:
        one=ring.one()
        # Create a matrix of the desired size to be modified and then returned.
        return_matrix=copy(parent.zero_matrix())
        pivots=[0] #Force first column to be a pivot. No harm if no pivots at all.
        # Probability distribution for the placement of leading one's.
        pivot_generator=pd.RealDistribution("beta",[1.6,4.3])
        while len(pivots)<num_pivots:
            pivot_column=int(pivot_generator.get_random_element()*num_col)
            if pivot_column not in pivots:
                pivots.append(pivot_column)
        pivots.sort()
        pivot_row=0
        # Use the list of pivot columns to set the pivot entries of the return_matrix to leading ones.
        while pivot_row<num_pivots:
            return_matrix[pivot_row,pivots[pivot_row]]=one
            pivot_row+=1
        if ring==QQ or ring==ZZ:
            # Keep track of the non-pivot columns by using the pivot_index, start at the first column to
            # the right of the initial pivot column, go until the first column to the left of the next
            # pivot column.
            for pivot_index in range(num_pivots-1):
                for non_pivot_column_index in range(pivots[pivot_index]+1,pivots[pivot_index+1]):
                    entry_generator1=pd.RealDistribution("beta",[6,4])
                    # Experimental distribution used to generate the values.
                    for non_pivot_column_entry in range(pivot_index+1):
                        sign1=(2*randint(0,1)-1)
                        return_matrix[non_pivot_column_entry,non_pivot_column_index]=sign1*int(entry_generator1.get_random_element()*((1-non_pivot_column_entry/return_matrix.ncols())*7))
            # Use index to fill entries of the columns to the right of the last pivot column.
            for rest_non_pivot_column in range(pivots[num_pivots-1]+1,num_col):
                entry_generator2=pd.RealDistribution("beta",[2.6,4])
                # experimental distribution to generate small values.
                for rest_entries in range(num_pivots):
                    sign2=(2*randint(0,1)-1)
                    return_matrix[rest_entries,rest_non_pivot_column]=sign2*int(entry_generator2.get_random_element()*5)
        else:
            for pivot_index in range(num_pivots-1):
                for non_pivot_column_index in range(pivots[pivot_index]+1,pivots[pivot_index+1]):
                    for non_pivot_column_entry in range(pivot_index+1):
                            return_matrix[non_pivot_column_entry,non_pivot_column_index]=ring.random_element()
            for rest_non_pivot_column in range(pivots[num_pivots-1]+1,num_col):
                for rest_entries in range(num_pivots):
                    return_matrix[rest_entries,rest_non_pivot_column]=ring.random_element()
    return return_matrix

@matrix_method
def random_echelonizable_matrix(parent, rank, upper_bound=None, max_tries=100):
    r"""
    Generate a matrix of a desired size and rank, over a desired ring, whose reduced
    row-echelon form has only integral values.

    INPUT:

    - ``parent`` - A matrix space specifying the base ring, dimensions and
      representation (dense/sparse) for the result.  The base ring must be exact.

    - ``rank`` - Rank of result, i.e the number of non-zero rows in the
      reduced row echelon form.

    - ``upper_bound`` - If designated, size control of the matrix entries is desired.
      Set ``upper_bound`` to 1 more than the maximum value entries can achieve.
      If None, no size control occurs. But see the warning below.  (default: None)

    - ``max_tries`` - If designated, number of tries used to generate each new random row;
      only matters when upper_bound!=None. Used to prevent endless looping. (default: 100)

    OUTPUT:

    A matrix not in reduced row-echelon form with the desired dimensions and properties.

    .. warning::

        When ``upper_bound`` is set, it is possible for this constructor to
        fail with a ``ValueError``.  This may happen when the ``upper_bound``,
        ``rank`` and/or matrix dimensions are all so small that it becomes
        infeasible or unlikely to create the requested matrix.  If you *must*
        have this routine return successfully, do not set ``upper_bound``.

    .. note::

        It is easiest to use this function via a call to the
        :func:`~sage.matrix.constructor.random_matrix`
        function with the ``algorithm='echelonizable'`` keyword.  We provide
        one example accessing this function directly, while the remainder will
        use this more general function.

    EXAMPLES:

    Generated matrices have the desired dimensions, rank and entry size. The
    matrix in reduced row-echelon form has only integer entries. ::

        sage: from sage.matrix.constructor import random_echelonizable_matrix
        sage: matrix_space = sage.matrix.matrix_space.MatrixSpace(QQ, 5, 6)
        sage: A=random_echelonizable_matrix(matrix_space, rank=4, upper_bound=40); A
<<<<<<< HEAD
        [  1   1   3  11  17  33]
        [ -1   0  -1  -4  -6 -13]
        [ -1   0   0   0  -1  -2]
        [  0  -3  -4 -12 -22 -35]
        [ -1   2   1   1   5   2]
=======
        [  3   4  12  39  18  22]
        [ -1  -3  -9 -27 -16 -19]
        [  1   3  10  31  18  21]
        [ -1   0   0  -2   2   2]
        [  0   1   2   8   4   5]
>>>>>>> 21d9db20
        sage: A.rank()
        4
        sage: max(map(abs,A.list()))<40
        True
        sage: A.rref()==A.rref().change_ring(ZZ)
        True

    An example with default settings (i.e. no entry size control). ::

        sage: C=random_matrix(QQ, 6, 7, algorithm='echelonizable', rank=5); C
<<<<<<< HEAD
        [   5   -2  -33  150  450 -643  349]
        [  -2    1   14  -63 -190  272 -147]
        [   3   -5  -34  142  446 -648  339]
        [   4   -2  -29  132  396 -565  307]
        [  -4    1   27 -131 -381  535 -300]
        [   5   -1  -29  138  401 -565  318]
=======
        [   1   -5   -8   16    6   65   30]
        [   3  -14  -22   42   17  178   84]
        [  -5   24   39  -79  -31 -320 -148]
        [   4  -15  -26   55   27  224  106]
        [  -1    0   -6   29    8   65   17]
        [   3  -20  -32   72   14  250  107]
>>>>>>> 21d9db20
        sage: C.rank()
        5
        sage: C.rref()==C.rref().change_ring(ZZ)
        True

    A matrix without size control may have very large entry sizes. ::

        sage: D=random_matrix(ZZ, 7, 8, algorithm='echelonizable', rank=6); D
<<<<<<< HEAD
        [    1     1     9    25   -17  -125    -7    83]
        [    0     1     5    11    -9   -54     0    28]
        [   -1    -3   -18   -44    33   217     6  -128]
        [   -3   -10   -66  -163   123   815    18  -473]
        [   -5   -19  -111  -271   200  1328    54  -818]
        [    5    17   109   272  -202 -1355   -39   805]
        [   -3   -14   -83  -199   147   970    46  -611]
=======
        [    1     2     8   -35  -178  -673  -284   778]
        [    4     9    37  -163  -827 -3128 -1324  3624]
        [    5     6    21   -88  -454 -1712  -708  1951]
        [   -4    -5   -22    97   491  1854   779 -2140]
        [    4     4    13   -55  -283 -1066  -436  1206]
        [    4    11    43  -194  -982 -3714 -1576  4310]
        [   -1    -2   -13    59   294  1113   481 -1312]
>>>>>>> 21d9db20

    Matrices can be generated over any exact ring. ::

        sage: F.<a>=GF(2^3)
        sage: B=random_matrix(F, 4, 5, algorithm='echelonizable', rank=4, upper_bound=None); B
        [          1       a + 1           0 a^2 + a + 1           1]
        [          a a^2 + a + 1     a^2 + 1     a^2 + a           0]
        [    a^2 + a           1           1     a^2 + a       a + 1]
        [a^2 + a + 1 a^2 + a + 1         a^2           0     a^2 + a]
        sage: B.rank()
        4

    Square matrices over ZZ or QQ with full rank are always unimodular. ::

        sage: E=random_matrix(QQ, 7, 7, algorithm='echelonizable', rank=7); E
<<<<<<< HEAD
        [   1   10   36 -107  -47  658  120]
        [  -3    1   -2   -9    9  -12   66]
        [  -3   -4  -21   49   36 -378    2]
        [  -3    3    9  -38  -13  217   73]
        [   0    5   17  -53  -21  314   69]
        [  -1   -5  -21   56   39 -418  -23]
        [  -3    0   -2   -7    6    2   51]
=======
        [    1     1     7   -29   139   206   413]
        [   -2    -1   -10    41  -197  -292  -584]
        [    2     5    27  -113   541   803  1618]
        [    4     0    14   -55   268   399   798]
        [    3     1     8   -32   152   218   412]
        [   -3    -2   -18    70  -343  -506 -1001]
        [    1    -2    -1     1    -2     9    52]
>>>>>>> 21d9db20
        sage: det(E)
        1

    TESTS:

    Matrices must have a rank zero or greater, and less than
    both the number of rows and the number of columns. ::

        sage: random_matrix(QQ, 3, 4, algorithm='echelonizable', rank=-1)
        Traceback (most recent call last):
        ...
        ValueError: matrices must have rank zero or greater.
        sage: random_matrix(QQ, 3, 8, algorithm='echelonizable', rank=4)
        Traceback (most recent call last):
        ...
        ValueError: matrices cannot have rank greater than min(ncols,nrows).
        sage: random_matrix(QQ, 8, 3, algorithm='echelonizable', rank=4)
        Traceback (most recent call last):
        ...
        ValueError: matrices cannot have rank greater than min(ncols,nrows).

    The base ring must be exact. ::

        sage: random_matrix(RR, 3, 3, algorithm='echelonizable', rank=2)
        Traceback (most recent call last):
        ...
        TypeError: the base ring must be exact.

    Works for rank==1, too. ::

        sage: random_matrix( QQ, 3, 3, algorithm='echelonizable', rank=1).ncols()
        3


    AUTHOR:

    Billy Wonderly (2010-07)
    """

    from sage.misc.prandom import randint

    ring = parent.base_ring()
    rows = parent.nrows()
    if rank<0:
        raise ValueError("matrices must have rank zero or greater.")
    if rank>min(rows,parent.ncols()):
        raise ValueError("matrices cannot have rank greater than min(ncols,nrows).")
    matrix = random_rref_matrix(parent, rank)

    # Entries of matrices over the ZZ or QQ can get large, entry size is regulated by finding the largest
    # entry of the resultant matrix after addition of scalar multiple of a row.
    if ring==QQ or ring==ZZ:
        # If upper_bound is not set, don't control entry size.
        if upper_bound is None:
        # If size control is not desired, the routine will run slightly faster, particularly with large matrices.
            for pivots in range(rank-1,-1,-1):
                row_index=0
                while row_index<rows:
                    if pivots==row_index:
                        row_index+=1
                    if pivots!=row_index and row_index!=rows:
                        matrix.add_multiple_of_row(row_index,matrix.pivot_rows()[pivots],randint(-5,5))
                        row_index+=1
            if rows>1:
                matrix.add_multiple_of_row(0,randint(1,rows-1),randint(-3,3))
        else:
            if rank==1:  # would be better just to have a special generator...
               tries = 0
               while max(map(abs,matrix.list()))>=upper_bound:
                  matrix = random_rref_matrix(parent, rank)
                  tries += 1
                  if tries > max_tries: # to prevent endless attempts
                     raise ValueError("tried "+str(max_tries)+" times to get a rank 1 random matrix. Try bigger upper_bound?")
               matrix_copy = matrix

            rrr = range(len(matrix.pivots())-1,-1,-1)
            for pivots in rrr:
            # keep track of the pivot column positions from the pivot column with the largest index to
            # the one with the smallest.
                row_index=0
                tries = 0
                while row_index<rows:
                    # To each row in a pivot column add a scalar multiple of the pivot row.
                    # for full rank, square matrices, using only this row operation preserves the determinant of 1.
                    if pivots!=row_index:
                    # To ensure a leading one is not removed by the addition of the pivot row by its
                    # additive inverse.
                        matrix_copy=matrix.with_added_multiple_of_row(row_index,matrix.pivot_rows()[pivots],randint(-5,5))
                        tries += 1
                        # Range for scalar multiples determined experimentally.
                    if max(map(abs,matrix_copy.list()))<upper_bound:
                    # Continue if the the largest entry after a row operation is within the bound.
                        matrix=matrix_copy
                        row_index+=1
                        tries = 0
                    if tries > max_tries: # to prevent endless unsuccessful row adding
                        raise ValueError("tried "+str(max_tries)+" times to get row number "+str(row_index)+". Try bigger upper_bound?")
            # The leading one in row one has not been altered, so add a scalar multiple of a random row
            # to row one.
            row1=0
            if rows>1:
                while row1<1:
                    matrix_copy=matrix.with_added_multiple_of_row(0,randint(1,rows-1),randint(-3,3))
                    if max(map(abs,matrix_copy.list()))<upper_bound:
                        matrix=matrix_copy
                        row1+=1
    # If the matrix generated over a different ring, random elements from the designated ring are used as and
    # the routine is run similarly to the size unchecked version for rationals and integers.
    else:
        for pivots in range(rank-1,-1,-1):
            row_index=0
            while row_index<rows:
                if pivots==row_index:
                    row_index+=1
                if pivots!=row_index and row_index!=rows:
                    matrix.add_multiple_of_row(row_index,matrix.pivot_rows()[pivots],ring.random_element())
                    row_index+=1
        if rows>1:
            matrix.add_multiple_of_row(0,randint(1,rows-1),ring.random_element())
    return matrix

@matrix_method
def random_subspaces_matrix(parent, rank=None):
    r"""
    Create a matrix of the designated size and rank whose right and
    left null spaces, column space, and row space have desirable
    properties that simplify the subspaces.

    INPUT:

    - ``parent`` - A matrix space specifying the base ring, dimensions, and
      representation (dense/sparse) for the result.  The base ring must be exact.

    - ``rank`` - The desired rank of the return matrix (default: None).

    OUTPUT:

    A matrix whose natrual basis vectors for its four subspaces, when
    computed, have reasonably sized, integral valued, entries.

    .. note::

        It is easiest to use this function via a call to the
        :func:`~sage.matrix.constructor.random_matrix`
        function with the ``algorithm='subspaces'`` keyword.  We provide
        one example accessing this function directly, while the remainder will
        use this more general function.

    EXAMPLES:

    A 6x8 matrix with designated rank of 3.  The four subspaces are
    determined using one simple routine in which we augment the
    original matrix with the equal row dimension identity matrix.  The
    resulting matrix is then put in reduced row-echelon form and the
    subspaces can then be determined by analyzing subdivisions of this
    matrix. See the four subspaces routine in [BEEZER]_ for more. ::

        sage: from sage.matrix.constructor import random_subspaces_matrix
        sage: matrix_space = sage.matrix.matrix_space.MatrixSpace(QQ, 6, 8)
        sage: B=random_subspaces_matrix(matrix_space, rank=3); B
<<<<<<< HEAD
        [    5     0    15    18    18   -59    64   -26]
        [   -5    -1   -19   -16   -15    50   -56    21]
        [  216    57   876   663   606 -2034  2307  -837]
        [  216    57   876   663   606 -2034  2307  -837]
        [  -72   -19  -292  -221  -202   678  -769   279]
        [   15     4    61    46    42  -141   160   -58]
=======
        [ -15   -4   83   35  -24   47  -74   50]
        [ -16   -7   94   34  -25   38  -75   50]
        [  89   34 -513 -196  141 -235  426 -285]
        [  17    6  -97  -38   27  -47   82  -55]
        [   7    3  -41  -15   11  -17   33  -22]
        [  -5   -2   29   11   -8   13  -24   16]
>>>>>>> 21d9db20
        sage: B.rank()
        3
        sage: B.nullity()
        3
        sage: (B.nrows(), B.ncols())
        (6, 8)
        sage: all([x in ZZ for x in B.list()])
        True
        sage: B_expanded=B.augment(identity_matrix(6)).rref()
        sage: all([x in ZZ for x in B_expanded.list()])
        True
        sage: B_expanded
<<<<<<< HEAD
        [  1   0   3   0   0  -1   2   2   0  10   0   0 -18 -83]
        [  0   1   4   0  -1   3  -2   1   0  -3   0   0  10  47]
        [  0   0   0   1   1  -3   3  -2   0  -3   0   0   5  23]
        [  0   0   0   0   0   0   0   0   1   4   0   0   0   1]
        [  0   0   0   0   0   0   0   0   0   0   1   0   3   0]
        [  0   0   0   0   0   0   0   0   0   0   0   1   3   0]
=======
        [  1   0  -5   0  -1   1   0  -1   0   0   0   3  10  24]
        [  0   1  -2   0   1   2   1   0   0   0   0  -2  -3 -11]
        [  0   0   0   1  -1   2  -2   1   0   0   0   1   4   9]
        [  0   0   0   0   0   0   0   0   1   0   0   2  -2   1]
        [  0   0   0   0   0   0   0   0   0   1   0   0   3   1]
        [  0   0   0   0   0   0   0   0   0   0   1  -3  -4   2]
>>>>>>> 21d9db20

    Check that we fixed Trac #10543 (echelon forms should be immutable)::

        sage: B_expanded.is_immutable()
        True

    We want to modify B_expanded, so replace it with a copy::

        sage: B_expanded = copy(B_expanded)
        sage: B_expanded.subdivide(B.nrows()-B.nullity(),B.ncols());B_expanded
<<<<<<< HEAD
        [  1   0   3   0   0  -1   2   2|  0  10   0   0 -18 -83]
        [  0   1   4   0  -1   3  -2   1|  0  -3   0   0  10  47]
        [  0   0   0   1   1  -3   3  -2|  0  -3   0   0   5  23]
        [-------------------------------+-----------------------]
        [  0   0   0   0   0   0   0   0|  1   4   0   0   0   1]
        [  0   0   0   0   0   0   0   0|  0   0   1   0   3   0]
        [  0   0   0   0   0   0   0   0|  0   0   0   1   3   0]
        sage: C=B_expanded.subdivision(0,0)
        sage: C
        [ 1  0  3  0  0 -1  2  2]
        [ 0  1  4  0 -1  3 -2  1]
        [ 0  0  0  1  1 -3  3 -2]
        sage: L=B_expanded.subdivision(1,1)
        sage: L
        [1 4 0 0 0 1]
        [0 0 1 0 3 0]
        [0 0 0 1 3 0]
=======
        [  1   0  -5   0  -1   1   0  -1|  0   0   0   3  10  24]
        [  0   1  -2   0   1   2   1   0|  0   0   0  -2  -3 -11]
        [  0   0   0   1  -1   2  -2   1|  0   0   0   1   4   9]
        [-------------------------------+-----------------------]
        [  0   0   0   0   0   0   0   0|  1   0   0   2  -2   1]
        [  0   0   0   0   0   0   0   0|  0   1   0   0   3   1]
        [  0   0   0   0   0   0   0   0|  0   0   1  -3  -4   2]
        sage: C=B_expanded.subdivision(0,0)
        sage: C
        [ 1  0 -5  0 -1  1  0 -1]
        [ 0  1 -2  0  1  2  1  0]
        [ 0  0  0  1 -1  2 -2  1]
        sage: L=B_expanded.subdivision(1,1)
        sage: L
        [ 1  0  0  2 -2  1]
        [ 0  1  0  0  3  1]
        [ 0  0  1 -3 -4  2]
>>>>>>> 21d9db20
        sage: B.right_kernel()==C.right_kernel()
        True
        sage: B.row_space()==C.row_space()
        True
        sage: B.column_space()==L.right_kernel()
        True
        sage: B.left_kernel()==L.row_space()
        True

    A matrix to show that the null space of the L matrix is the column space of the starting matrix. ::

        sage: A=random_matrix(QQ, 5, 7, algorithm='subspaces', rank=None); A
<<<<<<< HEAD
        [  14   54  -54   26  -28 -134 -108]
        [  -3  -11   11   -5    6   27   22]
        [   7   27  -27   13  -14  -67  -54]
        [   6   23  -23   11  -12  -57  -46]
        [   1    4   -4    2   -2  -10   -8]
=======
        [ -63   13  -71   29 -163  150 -268]
        [  24   -5   27  -11   62  -57  102]
        [  14   -3   16   -7   37  -34   60]
        [  -4    1   -4    1   -9    8  -16]
        [   9   -2   10   -4   23  -21   38]
>>>>>>> 21d9db20
        sage: (A.nrows(), A.ncols())
        (5, 7)
        sage: all([x in ZZ for x in A.list()])
        True
        sage: A.nullity()
<<<<<<< HEAD
        3
        sage: A_expanded=A.augment(identity_matrix(5)).rref()
        sage: A_expanded
        [  1   0   0  -2  -2   2   0   0   0   0   4 -23]
        [  0   1  -1   1   0  -3  -2   0   0   0  -1   6]
        [  0   0   0   0   0   0   0   1   0   0  -2  -2]
        [  0   0   0   0   0   0   0   0   1   0   1  -3]
        [  0   0   0   0   0   0   0   0   0   1  -1  -1]
=======
        2
        sage: A_expanded=A.augment(identity_matrix(5)).rref()
        sage: A_expanded
        [  1   0   0   2  -1   1   2   0   2   0  -4  -7]
        [  0   1   0   1  -1   0   0   0   4   0  -3 -12]
        [  0   0   1  -2   3  -3   2   0  -1   0   3   4]
        [  0   0   0   0   0   0   0   1   3   0   0  -1]
        [  0   0   0   0   0   0   0   0   0   1  -1  -2]
>>>>>>> 21d9db20
        sage: all([x in ZZ for x in A_expanded.list()])
        True
        sage: C=A_expanded.submatrix(0,0,A.nrows()-A.nullity(),A.ncols())
        sage: L=A_expanded.submatrix(A.nrows()-A.nullity(),A.ncols())
        sage: A.right_kernel()==C.right_kernel()
        True
        sage: A.row_space()==C.row_space()
        True
        sage: A.column_space()==L.right_kernel()
        True
        sage: A.left_kernel()==L.row_space()
        True

    TESTS:

    The designated rank of the L matrix cannot be greater than the
    number of desired rows, nor can the rank be negative. ::

        sage: random_matrix(QQ, 19, 20, algorithm='subspaces', rank=21)
        Traceback (most recent call last):
        ...
        ValueError: rank cannot exceed the number of rows or columns.
        sage: random_matrix(QQ, 19, 20, algorithm='subspaces', rank=-1)
        Traceback (most recent call last):
        ...
        ValueError: matrices must have rank zero or greater.

    REFERENCES:

        .. [BEEZER] `A First Course in Linear Algebra <http://linear.ups.edu/>`_.
           Robert A. Beezer, accessed 15 July 2010.

    AUTHOR:

    Billy Wonderly (2010-07)
    """

    import sage.gsl.probability_distribution as pd

    ring = parent.base_ring()
    rows = parent.nrows()
    columns = parent.ncols()

    # If rank is not designated, generate using probability distribution
    # skewing to smaller numbers, always at least 1.
    if rank is None:
        left_nullity_generator = pd.RealDistribution("beta", [1.4, 5.5])
        nullity = int(left_nullity_generator.get_random_element()*(rows-1) + 1)
        rank = rows - nullity
    if rank<0:
        raise ValueError("matrices must have rank zero or greater.")
    if rank > rows or rank > columns:
        raise ValueError("rank cannot exceed the number of rows or columns.")
    nullity = rows - rank
    B = random_matrix(ring, rows, columns, algorithm='echelon_form',
            num_pivots=rank)

    # Create a nonsingular matrix whose columns will be used to stack a matrix
    # over the L matrix, forming a nonsingular matrix.
    K_nonzero_columns = random_matrix(ring, rank, rank,
            algorithm='echelonizable', rank=rank)
    K = matrix(QQ, rank, rows)
    L = random_matrix(ring, nullity, rows, algorithm='echelon_form',
            num_pivots=nullity)
    for column in range(len(L.nonpivots())):
        for entry in range(rank):
            K[entry, L.nonpivots()[column]] = K_nonzero_columns[entry, column]
    J = K.stack(L)

    # By multiplying the B matrix by J.inverse() we hide the B matrix of the
    # solution using row operations required to change the solution K matrix to
    # the identity matrix.
    return J.inverse()*B

@matrix_method
def random_unimodular_matrix(parent, upper_bound=None, max_tries=100):
    r"""
    Generate a random unimodular (determinant 1) matrix of a desired size over a desired ring.

    INPUT:

    - ``parent`` - A matrix space specifying the base ring, dimensions
      and representation (dense/sparse) for the result.  The base ring
      must be exact.

    - ``upper_bound`` - For large matrices over QQ or ZZ,
      ``upper_bound`` is the largest value matrix entries can achieve.  But
      see the warning below.

    - ``max_tries`` - If designated, number of tries used to generate each new random row;
      only matters when upper_bound!=None. Used to prevent endless looping. (default: 100)

    A matrix not in reduced row-echelon form with the desired dimensions and properties.

    OUTPUT:

    An invertible matrix with the desired properties and determinant 1.

    .. warning::

        When ``upper_bound`` is set, it is possible for this constructor to
        fail with a ``ValueError``.  This may happen when the ``upper_bound``,
        ``rank`` and/or matrix dimensions are all so small that it becomes
        infeasible or unlikely to create the requested matrix.  If you *must*
        have this routine return successfully, do not set ``upper_bound``.

    .. note::

        It is easiest to use this function via a call to the
        :func:`~sage.matrix.constructor.random_matrix`
        function with the ``algorithm='unimodular'`` keyword.  We provide
        one example accessing this function directly, while the remainder will
        use this more general function.

    EXAMPLES:

    A matrix size 5 over QQ. ::

        sage: from sage.matrix.constructor import random_unimodular_matrix
        sage: matrix_space = sage.matrix.matrix_space.MatrixSpace(QQ, 5)
        sage: A=random_unimodular_matrix(matrix_space); A
<<<<<<< HEAD
        [  5   0  19  -5 -77]
        [  4   1   8  -8 -48]
        [ -1   3 -14   3  50]
        [  4   0  16  -3 -62]
        [  1  -1  11   6 -22]
=======
        [   0    3    8  -30  -30]
        [   0    1    4  -18  -13]
        [  -1    0    0    3    0]
        [   4   16   71 -334 -222]
        [  -1   -1   -9   50   24]
>>>>>>> 21d9db20
        sage: det(A)
        1

    A matrix size 6 with entries no larger than 50. ::

        sage: B=random_matrix(ZZ, 7, algorithm='unimodular', upper_bound=50);B
<<<<<<< HEAD
        [  4   3  -7   4   4  -3   7]
        [ -3   1   2  -4  -5  -4 -37]
        [ -4   0   5  -4  -1   6  20]
        [  4   1  -5   4   5   2  29]
        [ -1  -1   2  -1  -1   1  -1]
        [  0  -1   0   1   1   5  26]
        [  1   0  -2   3   3  -2   4]
=======
        [-14  17  14 -31  43  24  46]
        [ -5   6   5 -11  15   9  18]
        [ -2   5   3  -7  15  -3 -16]
        [  1  -2  -3   4  -3  -7 -21]
        [ -1   4   1  -4  14 -10 -37]
        [  3  -3  -1   6 -12   4  25]
        [  4  -4  -2   7 -13  -2   1]
>>>>>>> 21d9db20
        sage: det(B)
        1

    A matrix over the number Field in `y` with defining polynomial `y^2-2y-2`. ::

        sage: y = var('y')
        sage: K=NumberField(y^2-2*y-2,'y')
        sage: C=random_matrix(K, 3, algorithm='unimodular');C
        [    -5*y + 11     10*y - 30 -695*y + 2366]
        [            5       5*y - 9  -535*y + 588]
        [        y - 1       3*y - 1   -35*y - 273]
        sage: det(C)
        1

    TESTS:

    Unimodular matrices are square. ::

        sage: random_matrix(QQ, 5, 6, algorithm='unimodular')
        Traceback (most recent call last):
        ...
        TypeError: a unimodular matrix must be square.

    Only matrices over ZZ and QQ can have size control. ::

        sage: F.<a>=GF(5^7)
        sage: random_matrix(F, 5, algorithm='unimodular', upper_bound=20)
        Traceback (most recent call last):
        ...
        TypeError: only matrices over ZZ or QQ can have size control.

    AUTHOR:

    Billy Wonderly (2010-07)
    """

    ring=parent.base_ring()
    size=parent.nrows()
    if parent.nrows()!=parent.ncols():
        raise TypeError("a unimodular matrix must be square.")
    if upper_bound is not None and (ring!=ZZ and ring!=QQ):
        raise TypeError("only matrices over ZZ or QQ can have size control.")
    if upper_bound is None:
        # random_echelonizable_matrix() always returns a determinant one matrix if given full rank.
        return random_matrix(ring, size, algorithm='echelonizable', rank=size)
    elif upper_bound is not None and (ring==ZZ or ring==QQ):
        return random_matrix(ring, size,algorithm='echelonizable',rank=size, upper_bound=upper_bound, max_tries=max_tries)


@matrix_method
def random_diagonalizable_matrix(parent,eigenvalues=None,dimensions=None):
    """
    Create a random matrix that diagonalizes nicely.

    To be used as a teaching tool.  Return matrices have only real
    eigenvalues.

    INPUT:

    If eigenvalues and dimensions are not specified in a list,
    they will be assigned randomly.

    - ``parent`` - the desired size of the square matrix.

    - ``eigenvalues`` - the list of desired eigenvalues (default=None).

    - ``dimensions`` - the list of dimensions corresponding to each
      eigenspace (default=None).

    OUTPUT:

    A square, diagonalizable, matrix with only integer entries. The
    eigenspaces of this matrix, if computed by hand, give basis
    vectors with only integer entries.

    .. note::

        It is easiest to use this function via a call to the
        :func:`~sage.matrix.constructor.random_matrix`
        function with the ``algorithm='diagonalizable'`` keyword.  We provide
        one example accessing this function directly, while the remainder will
        use this more general function.

    EXAMPLES:

    A diagonalizable matrix, size 5. ::

        sage: from sage.matrix.constructor import random_diagonalizable_matrix
        sage: matrix_space = sage.matrix.matrix_space.MatrixSpace(QQ, 5)
        sage: A=random_diagonalizable_matrix(matrix_space); A
        [  90  -80   56 -448 -588]
        [  60    0   28 -324 -204]
        [  60  -72   32 -264 -432]
        [  30  -16   16 -152 -156]
        [ -10   -8   -4   60    8]
        sage: sorted(A.eigenvalues())
        [-10, -8, -4, 0, 0]
        sage: S=A.right_eigenmatrix()[1]; S
        [    1     1     1     1     0]
        [  1/2     0   2/3     0     1]
        [  4/7  9/10   2/3   6/7  -3/7]
        [  2/7   1/5   1/3  3/14   1/7]
        [-1/14  1/10  -1/9  1/14  -2/7]
        sage: S_inverse=S.inverse(); S_inverse
        [  0   0 -14  42  42]
        [  0  10   0 -10  30]
        [ -9   0   0  36  18]
        [ 10 -10  14 -68 -90]
        [  6   1   7 -45 -33]
        sage: S_inverse*A*S
        [ -4   0   0   0   0]
        [  0  -8   0   0   0]
        [  0   0 -10   0   0]
        [  0   0   0   0   0]
        [  0   0   0   0   0]

    A diagonalizable matrix with eigenvalues and dimensions designated,
    with a check that if eigenvectors were calculated by hand
    entries would all be integers. ::

        sage: B=random_matrix(QQ, 6, algorithm='diagonalizable', eigenvalues=[-12,4,6],dimensions=[2,3,1]); B
        [   2  -64   16  206   56 -142]
        [  14  -28  -64   46   40  -14]
        [  -4  -16    4   44   32  -28]
        [   6    0  -32  -22    8   26]
        [   0  -16    0   48   20  -32]
        [   2    0  -16  -14    8   18]
        sage: all([x in ZZ for x in (B-(-12*identity_matrix(6))).rref().list()])
        True
        sage: all([x in ZZ for x in (B-(4*identity_matrix(6))).rref().list()])
        True
        sage: all([x in ZZ for x in (B-(6*identity_matrix(6))).rref().list()])
        True
        sage: S=B.right_eigenmatrix()[1]; S_inverse=S.inverse(); S_inverse*B*S
        [  6   0   0   0   0   0]
        [  0 -12   0   0   0   0]
        [  0   0 -12   0   0   0]
        [  0   0   0   4   0   0]
        [  0   0   0   0   4   0]
        [  0   0   0   0   0   4]

    TESTS:

    Eigenvalues must all be integers. ::

        sage: random_matrix(QQ,3,algorithm='diagonalizable', eigenvalues=[2+I,2-I,2],dimensions=[1,1,1])
        Traceback (most recent call last):
        ...
        TypeError: eigenvalues must be integers.

    Diagonal matrices must be square. ::

        sage: random_matrix(QQ, 5, 7, algorithm='diagonalizable', eigenvalues=[-5,2,-3], dimensions=[1,1,3])
        Traceback (most recent call last):
        ...
        TypeError: a diagonalizable matrix must be square.

    A list of eigenvalues must be accompanied with a list of dimensions. ::

        sage: random_matrix(QQ,10,algorithm='diagonalizable',eigenvalues=[4,8])
        Traceback (most recent call last):
        ...
        ValueError: the list of eigenvalues must have a list of dimensions corresponding to each eigenvalue.

    A list of dimensions must be accompanied with a list of eigenvalues. ::

        sage: random_matrix(QQ, 10,algorithm='diagonalizable',dimensions=[2,2,4,2])
        Traceback (most recent call last):
        ...
        ValueError: the list of dimensions must have a list of corresponding eigenvalues.

    The sum of the eigenvalue dimensions must equal the size of the matrix. ::

        sage: random_matrix(QQ,12,algorithm='diagonalizable',eigenvalues=[4,2,6,-1],dimensions=[2,3,5,1])
        Traceback (most recent call last):
        ...
        ValueError: the size of the matrix must equal the sum of the dimensions.

    Each eigenspace dimension must be at least 1. ::

        sage: random_matrix(QQ,9,algorithm='diagonalizable',eigenvalues=[-15,22,8,-4,90,12],dimensions=[4,2,2,4,-3,0])
        Traceback (most recent call last):
        ...
        ValueError: eigenspaces must have a dimension of at least 1.

    Each eigenvalue must have a corresponding eigenspace dimension. ::

        sage: random_matrix(QQ,12,algorithm='diagonalizable',eigenvalues=[4,2,6,-1],dimensions=[4,3,5])
        Traceback (most recent call last):
        ...
        ValueError: each eigenvalue must have a corresponding dimension and each dimension a corresponding eigenvalue.

    Each dimension must have an eigenvalue paired to it. ::

        sage: random_matrix(QQ,12,algorithm='diagonalizable',eigenvalues=[4,2,6],dimensions=[2,3,5,2])
        Traceback (most recent call last):
        ...
        ValueError: each eigenvalue must have a corresponding dimension and each dimension a corresponding eigenvalue.

    TODO:

    Modify the routine to allow for complex eigenvalues.

    AUTHOR:

    Billy Wonderly (2010-07)
    """

    from sage.misc.prandom import randint

    size=parent.nrows()
    if parent.nrows()!=parent.ncols():
        raise TypeError("a diagonalizable matrix must be square.")
    if eigenvalues is not None and dimensions is None:
        raise ValueError("the list of eigenvalues must have a list of dimensions corresponding to each eigenvalue.")
    if eigenvalues is None and dimensions is not None:
        raise ValueError("the list of dimensions must have a list of corresponding eigenvalues.")
    if eigenvalues is None and dimensions is None:
        values=[]
        #create a list with "size" number of entries
        for eigen_index in range(size):
            eigenvalue=randint(-10,10)
            values.append(eigenvalue)
        values.sort()
        dimensions=[]
        eigenvalues=[]
        #create a list with no duplicate values to be the eigenvalues
        for eigenvalue in range(size):
            if values[eigenvalue] not in eigenvalues:
                eigenvalues.append(values[eigenvalue])
        for dimension in range(len(eigenvalues)):
            #dimension is equal to how many times an eigenvalue was generated in the 'values' list
            dimensions.append(values.count(eigenvalues[dimension]))
    size_check=0
    for check in range(len(dimensions)):
        size_check=size_check+dimensions[check]
    if not map(lambda x: x in ZZ, eigenvalues)==[True]*len(eigenvalues):
        raise TypeError("eigenvalues must be integers.")
    if size!=size_check:
        raise ValueError("the size of the matrix must equal the sum of the dimensions.")
    if min(dimensions)<1:
        raise ValueError("eigenspaces must have a dimension of at least 1.")
    if len(eigenvalues)!=len(dimensions):
        raise ValueError("each eigenvalue must have a corresponding dimension and each dimension a corresponding eigenvalue.")
    #sort the dimensions in order of increasing size, and sort the eigenvalues list in an identical fashion, to maintain corresponding values.
    dimensions_sort=sorted(zip(dimensions,eigenvalues))
    dimensions=[x[0] for x in dimensions_sort]
    eigenvalues=[x[1] for x in dimensions_sort]
    #Create the matrix of eigenvalues on the diagonal.  Use a lower limit and upper limit determined by the eigenvalue dimensions.
    diagonal_matrix=matrix(QQ,size)
    up_bound=0
    low_bound=0
    for row_index in range(len(dimensions)):
        up_bound=up_bound+dimensions[row_index]
        for entry in range(low_bound,up_bound):
            diagonal_matrix[entry,entry]=eigenvalues[row_index]
        low_bound=low_bound+dimensions[row_index]
    # Create a matrix to hold each of the eigenvectors as its columns, begin with an identity matrix so that after row and column
    # operations the resulting matrix will be unimodular.
    eigenvector_matrix=matrix(QQ,size,size,1)
    upper_limit=0
    lower_limit=0
    #run the routine over the necessary number of columns corresponding eigenvalue dimension.
    for dimension_index in range(len(dimensions)-1):
        upper_limit=upper_limit+dimensions[dimension_index]
        lowest_index_row_with_one=size-dimensions[dimension_index]
        #assign a one to the row that is the eigenvalue dimension rows up from the bottom row then assign ones diagonally down to the right.
        for eigen_ones in range(lower_limit,upper_limit):
            eigenvector_matrix[lowest_index_row_with_one,eigen_ones]=1
            lowest_index_row_with_one+=1
        lower_limit=lower_limit+dimensions[dimension_index]
    #Create a list to give the eigenvalue dimension corresponding to each column.
    dimension_check=[]
    for i in range(len(dimensions)):
        for k in range(dimensions[i]):
            dimension_check.append(dimensions[i])
    #run routine over the rows that are in the range of the protected ones.  Use addition of column multiples to fill entries.
    for dimension_multiplicity in range(max(dimensions),min(dimensions),-1):
        highest_one_row=size-dimension_multiplicity
        highest_one_column=0
        #find the column with the protected one in the lowest indexed row.
        while eigenvector_matrix[highest_one_row,highest_one_column]==0:
            highest_one_column+=1
        #dimension_check determines if column has a low enough eigenvalue dimension to take a column multiple.
        for bottom_entry_filler in range(len(dimension_check)):
            if dimension_check[bottom_entry_filler]<dimension_multiplicity and eigenvector_matrix[highest_one_row,bottom_entry_filler]==0:
                # randint range determined experimentally to keep entries manageable.
                eigenvector_matrix.add_multiple_of_column(bottom_entry_filler,highest_one_column,randint(-4,4))
    #Fill remaining rows using scalar row addition.
    for row in range(size-max(dimensions),size):
        for upper_row in range(size-max(dimensions)):
            # range of multiplier determined experimentally so that entries stay manageable for small matrices
            eigenvector_matrix.add_multiple_of_row(upper_row,row,randint(-4,4))
    return eigenvector_matrix*diagonal_matrix*(eigenvector_matrix.inverse())


@matrix_method
def vector_on_axis_rotation_matrix(v, i, ring=None):
    r"""
    Return a rotation matrix `M` such that `det(M)=1` sending the vector
    `v` on the i-th axis so that all other coordinates of `Mv` are zero.

    .. NOTE::

        Such a matrix is not uniquely determined. This function returns one
        such matrix.

    INPUT:

    - ``v``` - vector
    - ``i`` - integer
    - ``ring`` - ring (optional, default: None) of the resulting matrix

    OUTPUT:

    A matrix

    EXAMPLES::

        sage: from sage.matrix.constructor import vector_on_axis_rotation_matrix
        sage: v = vector((1,2,3))
        sage: vector_on_axis_rotation_matrix(v, 2) * v
        (0, 0, sqrt(14))
        sage: vector_on_axis_rotation_matrix(v, 1) * v
        (0, sqrt(14), 0)
        sage: vector_on_axis_rotation_matrix(v, 0) * v
        (sqrt(14), 0, 0)

    ::

        sage: x,y = var('x,y')
        sage: v = vector((x,y))
        sage: vector_on_axis_rotation_matrix(v, 1)
        [ y/sqrt(x^2 + y^2) -x/sqrt(x^2 + y^2)]
        [ x/sqrt(x^2 + y^2)  y/sqrt(x^2 + y^2)]
        sage: vector_on_axis_rotation_matrix(v, 0)
        [ x/sqrt(x^2 + y^2)  y/sqrt(x^2 + y^2)]
        [-y/sqrt(x^2 + y^2)  x/sqrt(x^2 + y^2)]
        sage: vector_on_axis_rotation_matrix(v, 0) * v
        (x^2/sqrt(x^2 + y^2) + y^2/sqrt(x^2 + y^2), 0)
        sage: vector_on_axis_rotation_matrix(v, 1) * v
        (0, x^2/sqrt(x^2 + y^2) + y^2/sqrt(x^2 + y^2))

    ::

        sage: v = vector((1,2,3,4))
        sage: vector_on_axis_rotation_matrix(v, 0) * v
        (sqrt(30), 0, 0, 0)
        sage: vector_on_axis_rotation_matrix(v, 0, ring=RealField(10))
        [ 0.18  0.37  0.55  0.73]
        [-0.98 0.068  0.10  0.14]
        [ 0.00 -0.93  0.22  0.30]
        [ 0.00  0.00 -0.80  0.60]
        sage: vector_on_axis_rotation_matrix(v, 0, ring=RealField(10)) * v
        (5.5, 0.00098, 0.00098, 0.00)

    AUTHORS:

        Sebastien Labbe (April 2010)
    """
    dim = len(v)
    v = vector(v)
    m = identity_matrix(dim, sparse=True)
    L = range(i-1, -1, -1) + range(dim-1,i,-1)
    for i in L:
        rot = ith_to_zero_rotation_matrix(v, i, ring=ring)
        v = rot * v
        m = rot * m
    return m


@matrix_method
def ith_to_zero_rotation_matrix(v, i, ring=None):
    r"""
    Return a rotation matrix that sends the i-th coordinates of the
    vector v to zero by doing a rotation with the (i-1)-th coordinate.

    INPUT:

    - ``v``` - vector
    - ``i`` - integer
    - ``ring`` - ring (optional, default: None) of the resulting matrix

    OUTPUT:

    A matrix

    EXAMPLES::

        sage: from sage.matrix.constructor import ith_to_zero_rotation_matrix
        sage: v = vector((1,2,3))
        sage: ith_to_zero_rotation_matrix(v, 2)
        [             1              0              0]
        [             0  2/13*sqrt(13)  3/13*sqrt(13)]
        [             0 -3/13*sqrt(13)  2/13*sqrt(13)]
        sage: ith_to_zero_rotation_matrix(v, 2) * v
        (1, sqrt(13), 0)

    ::

        sage: ith_to_zero_rotation_matrix(v, 0)
        [ 3/10*sqrt(10)              0 -1/10*sqrt(10)]
        [             0              1              0]
        [ 1/10*sqrt(10)              0  3/10*sqrt(10)]
        sage: ith_to_zero_rotation_matrix(v, 1)
        [ 1/5*sqrt(5)  2/5*sqrt(5)            0]
        [-2/5*sqrt(5)  1/5*sqrt(5)            0]
        [           0            0            1]
        sage: ith_to_zero_rotation_matrix(v, 2)
        [             1              0              0]
        [             0  2/13*sqrt(13)  3/13*sqrt(13)]
        [             0 -3/13*sqrt(13)  2/13*sqrt(13)]

    ::

        sage: ith_to_zero_rotation_matrix(v, 0) * v
        (0, 2, sqrt(10))
        sage: ith_to_zero_rotation_matrix(v, 1) * v
        (sqrt(5), 0, 3)
        sage: ith_to_zero_rotation_matrix(v, 2) * v
        (1, sqrt(13), 0)

    Other ring::

        sage: ith_to_zero_rotation_matrix(v, 2, ring=RR)
        [  1.00000000000000  0.000000000000000  0.000000000000000]
        [ 0.000000000000000  0.554700196225229  0.832050294337844]
        [ 0.000000000000000 -0.832050294337844  0.554700196225229]
        sage: ith_to_zero_rotation_matrix(v, 2, ring=RDF)
        [                1.0                 0.0                 0.0]
        [                0.0  0.5547001962252291  0.8320502943378437]
        [                0.0 -0.8320502943378437  0.5547001962252291]

    On the symbolic ring::

        sage: x,y,z = var('x,y,z')
        sage: v = vector((x,y,z))
        sage: ith_to_zero_rotation_matrix(v, 2)
        [                 1                  0                  0]
        [                 0  y/sqrt(y^2 + z^2)  z/sqrt(y^2 + z^2)]
        [                 0 -z/sqrt(y^2 + z^2)  y/sqrt(y^2 + z^2)]
        sage: ith_to_zero_rotation_matrix(v, 2) * v
        (x, y^2/sqrt(y^2 + z^2) + z^2/sqrt(y^2 + z^2), 0)

    TESTS::

        sage: ith_to_zero_rotation_matrix((1,0,0), 0)
        [ 0  0 -1]
        [ 0  1  0]
        [ 1  0  0]
        sage: ith_to_zero_rotation_matrix((1,0,0), 1)
        [1 0 0]
        [0 1 0]
        [0 0 1]
        sage: ith_to_zero_rotation_matrix((1,0,0), 2)
        [1 0 0]
        [0 1 0]
        [0 0 1]

    AUTHORS:

        Sebastien Labbe (April 2010)
    """
    if not ring is None:
        # coerce the vector so that computations
        # are done in that ring
        v = vector(ring, v)
    dim = len(v)
    i = i % dim
    j = (i-1) % dim
    a, b = v[j], v[i]
    if b == 0:
        return identity_matrix(dim, sparse=True)
    from sage.functions.all import sqrt
    norm = sqrt(a*a + b*b)
    aa = a / norm
    bb = b / norm
    entries = {}
    for k in range(dim):
        entries[(k, k)] = 1
    entries.update({(j,j):aa, (j,i):bb, (i,j):-bb, (i,i):aa})
    return matrix(entries, nrows=dim, ring=ring)


<|MERGE_RESOLUTION|>--- conflicted
+++ resolved
@@ -3229,19 +3229,11 @@
         sage: from sage.matrix.constructor import random_echelonizable_matrix
         sage: matrix_space = sage.matrix.matrix_space.MatrixSpace(QQ, 5, 6)
         sage: A=random_echelonizable_matrix(matrix_space, rank=4, upper_bound=40); A
-<<<<<<< HEAD
-        [  1   1   3  11  17  33]
-        [ -1   0  -1  -4  -6 -13]
-        [ -1   0   0   0  -1  -2]
-        [  0  -3  -4 -12 -22 -35]
-        [ -1   2   1   1   5   2]
-=======
         [  3   4  12  39  18  22]
         [ -1  -3  -9 -27 -16 -19]
         [  1   3  10  31  18  21]
         [ -1   0   0  -2   2   2]
         [  0   1   2   8   4   5]
->>>>>>> 21d9db20
         sage: A.rank()
         4
         sage: max(map(abs,A.list()))<40
@@ -3252,21 +3244,12 @@
     An example with default settings (i.e. no entry size control). ::
 
         sage: C=random_matrix(QQ, 6, 7, algorithm='echelonizable', rank=5); C
-<<<<<<< HEAD
-        [   5   -2  -33  150  450 -643  349]
-        [  -2    1   14  -63 -190  272 -147]
-        [   3   -5  -34  142  446 -648  339]
-        [   4   -2  -29  132  396 -565  307]
-        [  -4    1   27 -131 -381  535 -300]
-        [   5   -1  -29  138  401 -565  318]
-=======
         [   1   -5   -8   16    6   65   30]
         [   3  -14  -22   42   17  178   84]
         [  -5   24   39  -79  -31 -320 -148]
         [   4  -15  -26   55   27  224  106]
         [  -1    0   -6   29    8   65   17]
         [   3  -20  -32   72   14  250  107]
->>>>>>> 21d9db20
         sage: C.rank()
         5
         sage: C.rref()==C.rref().change_ring(ZZ)
@@ -3275,15 +3258,6 @@
     A matrix without size control may have very large entry sizes. ::
 
         sage: D=random_matrix(ZZ, 7, 8, algorithm='echelonizable', rank=6); D
-<<<<<<< HEAD
-        [    1     1     9    25   -17  -125    -7    83]
-        [    0     1     5    11    -9   -54     0    28]
-        [   -1    -3   -18   -44    33   217     6  -128]
-        [   -3   -10   -66  -163   123   815    18  -473]
-        [   -5   -19  -111  -271   200  1328    54  -818]
-        [    5    17   109   272  -202 -1355   -39   805]
-        [   -3   -14   -83  -199   147   970    46  -611]
-=======
         [    1     2     8   -35  -178  -673  -284   778]
         [    4     9    37  -163  -827 -3128 -1324  3624]
         [    5     6    21   -88  -454 -1712  -708  1951]
@@ -3291,7 +3265,6 @@
         [    4     4    13   -55  -283 -1066  -436  1206]
         [    4    11    43  -194  -982 -3714 -1576  4310]
         [   -1    -2   -13    59   294  1113   481 -1312]
->>>>>>> 21d9db20
 
     Matrices can be generated over any exact ring. ::
 
@@ -3307,15 +3280,6 @@
     Square matrices over ZZ or QQ with full rank are always unimodular. ::
 
         sage: E=random_matrix(QQ, 7, 7, algorithm='echelonizable', rank=7); E
-<<<<<<< HEAD
-        [   1   10   36 -107  -47  658  120]
-        [  -3    1   -2   -9    9  -12   66]
-        [  -3   -4  -21   49   36 -378    2]
-        [  -3    3    9  -38  -13  217   73]
-        [   0    5   17  -53  -21  314   69]
-        [  -1   -5  -21   56   39 -418  -23]
-        [  -3    0   -2   -7    6    2   51]
-=======
         [    1     1     7   -29   139   206   413]
         [   -2    -1   -10    41  -197  -292  -584]
         [    2     5    27  -113   541   803  1618]
@@ -3323,7 +3287,6 @@
         [    3     1     8   -32   152   218   412]
         [   -3    -2   -18    70  -343  -506 -1001]
         [    1    -2    -1     1    -2     9    52]
->>>>>>> 21d9db20
         sage: det(E)
         1
 
@@ -3484,21 +3447,12 @@
         sage: from sage.matrix.constructor import random_subspaces_matrix
         sage: matrix_space = sage.matrix.matrix_space.MatrixSpace(QQ, 6, 8)
         sage: B=random_subspaces_matrix(matrix_space, rank=3); B
-<<<<<<< HEAD
-        [    5     0    15    18    18   -59    64   -26]
-        [   -5    -1   -19   -16   -15    50   -56    21]
-        [  216    57   876   663   606 -2034  2307  -837]
-        [  216    57   876   663   606 -2034  2307  -837]
-        [  -72   -19  -292  -221  -202   678  -769   279]
-        [   15     4    61    46    42  -141   160   -58]
-=======
         [ -15   -4   83   35  -24   47  -74   50]
         [ -16   -7   94   34  -25   38  -75   50]
         [  89   34 -513 -196  141 -235  426 -285]
         [  17    6  -97  -38   27  -47   82  -55]
         [   7    3  -41  -15   11  -17   33  -22]
         [  -5   -2   29   11   -8   13  -24   16]
->>>>>>> 21d9db20
         sage: B.rank()
         3
         sage: B.nullity()
@@ -3511,21 +3465,12 @@
         sage: all([x in ZZ for x in B_expanded.list()])
         True
         sage: B_expanded
-<<<<<<< HEAD
-        [  1   0   3   0   0  -1   2   2   0  10   0   0 -18 -83]
-        [  0   1   4   0  -1   3  -2   1   0  -3   0   0  10  47]
-        [  0   0   0   1   1  -3   3  -2   0  -3   0   0   5  23]
-        [  0   0   0   0   0   0   0   0   1   4   0   0   0   1]
-        [  0   0   0   0   0   0   0   0   0   0   1   0   3   0]
-        [  0   0   0   0   0   0   0   0   0   0   0   1   3   0]
-=======
         [  1   0  -5   0  -1   1   0  -1   0   0   0   3  10  24]
         [  0   1  -2   0   1   2   1   0   0   0   0  -2  -3 -11]
         [  0   0   0   1  -1   2  -2   1   0   0   0   1   4   9]
         [  0   0   0   0   0   0   0   0   1   0   0   2  -2   1]
         [  0   0   0   0   0   0   0   0   0   1   0   0   3   1]
         [  0   0   0   0   0   0   0   0   0   0   1  -3  -4   2]
->>>>>>> 21d9db20
 
     Check that we fixed Trac #10543 (echelon forms should be immutable)::
 
@@ -3536,25 +3481,6 @@
 
         sage: B_expanded = copy(B_expanded)
         sage: B_expanded.subdivide(B.nrows()-B.nullity(),B.ncols());B_expanded
-<<<<<<< HEAD
-        [  1   0   3   0   0  -1   2   2|  0  10   0   0 -18 -83]
-        [  0   1   4   0  -1   3  -2   1|  0  -3   0   0  10  47]
-        [  0   0   0   1   1  -3   3  -2|  0  -3   0   0   5  23]
-        [-------------------------------+-----------------------]
-        [  0   0   0   0   0   0   0   0|  1   4   0   0   0   1]
-        [  0   0   0   0   0   0   0   0|  0   0   1   0   3   0]
-        [  0   0   0   0   0   0   0   0|  0   0   0   1   3   0]
-        sage: C=B_expanded.subdivision(0,0)
-        sage: C
-        [ 1  0  3  0  0 -1  2  2]
-        [ 0  1  4  0 -1  3 -2  1]
-        [ 0  0  0  1  1 -3  3 -2]
-        sage: L=B_expanded.subdivision(1,1)
-        sage: L
-        [1 4 0 0 0 1]
-        [0 0 1 0 3 0]
-        [0 0 0 1 3 0]
-=======
         [  1   0  -5   0  -1   1   0  -1|  0   0   0   3  10  24]
         [  0   1  -2   0   1   2   1   0|  0   0   0  -2  -3 -11]
         [  0   0   0   1  -1   2  -2   1|  0   0   0   1   4   9]
@@ -3572,7 +3498,6 @@
         [ 1  0  0  2 -2  1]
         [ 0  1  0  0  3  1]
         [ 0  0  1 -3 -4  2]
->>>>>>> 21d9db20
         sage: B.right_kernel()==C.right_kernel()
         True
         sage: B.row_space()==C.row_space()
@@ -3585,34 +3510,16 @@
     A matrix to show that the null space of the L matrix is the column space of the starting matrix. ::
 
         sage: A=random_matrix(QQ, 5, 7, algorithm='subspaces', rank=None); A
-<<<<<<< HEAD
-        [  14   54  -54   26  -28 -134 -108]
-        [  -3  -11   11   -5    6   27   22]
-        [   7   27  -27   13  -14  -67  -54]
-        [   6   23  -23   11  -12  -57  -46]
-        [   1    4   -4    2   -2  -10   -8]
-=======
         [ -63   13  -71   29 -163  150 -268]
         [  24   -5   27  -11   62  -57  102]
         [  14   -3   16   -7   37  -34   60]
         [  -4    1   -4    1   -9    8  -16]
         [   9   -2   10   -4   23  -21   38]
->>>>>>> 21d9db20
         sage: (A.nrows(), A.ncols())
         (5, 7)
         sage: all([x in ZZ for x in A.list()])
         True
         sage: A.nullity()
-<<<<<<< HEAD
-        3
-        sage: A_expanded=A.augment(identity_matrix(5)).rref()
-        sage: A_expanded
-        [  1   0   0  -2  -2   2   0   0   0   0   4 -23]
-        [  0   1  -1   1   0  -3  -2   0   0   0  -1   6]
-        [  0   0   0   0   0   0   0   1   0   0  -2  -2]
-        [  0   0   0   0   0   0   0   0   1   0   1  -3]
-        [  0   0   0   0   0   0   0   0   0   1  -1  -1]
-=======
         2
         sage: A_expanded=A.augment(identity_matrix(5)).rref()
         sage: A_expanded
@@ -3621,7 +3528,6 @@
         [  0   0   1  -2   3  -3   2   0  -1   0   3   4]
         [  0   0   0   0   0   0   0   1   3   0   0  -1]
         [  0   0   0   0   0   0   0   0   0   1  -1  -2]
->>>>>>> 21d9db20
         sage: all([x in ZZ for x in A_expanded.list()])
         True
         sage: C=A_expanded.submatrix(0,0,A.nrows()-A.nullity(),A.ncols())
@@ -3743,34 +3649,17 @@
         sage: from sage.matrix.constructor import random_unimodular_matrix
         sage: matrix_space = sage.matrix.matrix_space.MatrixSpace(QQ, 5)
         sage: A=random_unimodular_matrix(matrix_space); A
-<<<<<<< HEAD
-        [  5   0  19  -5 -77]
-        [  4   1   8  -8 -48]
-        [ -1   3 -14   3  50]
-        [  4   0  16  -3 -62]
-        [  1  -1  11   6 -22]
-=======
         [   0    3    8  -30  -30]
         [   0    1    4  -18  -13]
         [  -1    0    0    3    0]
         [   4   16   71 -334 -222]
         [  -1   -1   -9   50   24]
->>>>>>> 21d9db20
         sage: det(A)
         1
 
     A matrix size 6 with entries no larger than 50. ::
 
         sage: B=random_matrix(ZZ, 7, algorithm='unimodular', upper_bound=50);B
-<<<<<<< HEAD
-        [  4   3  -7   4   4  -3   7]
-        [ -3   1   2  -4  -5  -4 -37]
-        [ -4   0   5  -4  -1   6  20]
-        [  4   1  -5   4   5   2  29]
-        [ -1  -1   2  -1  -1   1  -1]
-        [  0  -1   0   1   1   5  26]
-        [  1   0  -2   3   3  -2   4]
-=======
         [-14  17  14 -31  43  24  46]
         [ -5   6   5 -11  15   9  18]
         [ -2   5   3  -7  15  -3 -16]
@@ -3778,7 +3667,6 @@
         [ -1   4   1  -4  14 -10 -37]
         [  3  -3  -1   6 -12   4  25]
         [  4  -4  -2   7 -13  -2   1]
->>>>>>> 21d9db20
         sage: det(B)
         1
 
