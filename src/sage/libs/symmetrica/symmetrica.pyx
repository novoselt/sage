<<<<<<< HEAD
=======
"""
Symmetrica library
"""

include "sage/ext/interrupt.pxi"

>>>>>>> f1f7201d
include "symmetrica.pxi"

include "kostka.pxi"

include "sab.pxi"

include "sc.pxi"

include "sb.pxi"

include "part.pxi"

include "schur.pxi"

include "plet.pxi"<|MERGE_RESOLUTION|>--- conflicted
+++ resolved
@@ -1,12 +1,7 @@
-<<<<<<< HEAD
-=======
 """
 Symmetrica library
 """
 
-include "sage/ext/interrupt.pxi"
-
->>>>>>> f1f7201d
 include "symmetrica.pxi"
 
 include "kostka.pxi"
