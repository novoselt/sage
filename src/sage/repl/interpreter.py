r"""
Sage's IPython Modifications

This module contains all of Sage's customizations to the IPython
interpreter.  These changes consist of the following major components:

  - :class:`SageTerminalApp`
  - :class:`SageInteractiveShell`
  - :class:`SageTerminalInteractiveShell`
  - :func:`interface_shell_embed`

SageTerminalApp
---------------

This is the main application object.  It is used by the
``$SAGE_LOCAL/bin/sage-ipython`` script to start the Sage
command-line.  It's primary purpose is to

  - Initialize the :class:`SageTerminalInteractiveShell`.

  - Provide default configuration options for the shell, and its
    subcomponents.  These work with (and can be overridden by)
    IPython's configuration system.

  - Load the Sage ipython extension (which does things like preparsing,
    add magics, etc.).

  - Provide a custom :class:`SageCrashHandler` to give the user
    instructions on how to report the crash to the Sage support
    mailing list.

SageInteractiveShell
--------------------

The :class:`SageInteractiveShell` object is the object responsible for
accepting input from the user and evaluating it.  From the command-line,
this object can be retrieved by running::

    sage: shell = get_ipython()   # not tested

Any input is preprocessed and evaluated inside the ``shell.run_cell``
method. If the command line processing does not do what you want it to
do, you can step through it in the debugger::

    sage: %debug shell.run_cell('?')        # not tested

The :class:`SageInteractiveShell` provides the following
customizations:

  - Modify the libraries before calling system commands. See
    :meth:`~SageInteractiveShell.system_raw`.

SageTerminalInteractiveShell
----------------------------

The :class:`SageTerminalInteractiveShell` is a close relative of
:class:`SageInteractiveShell` that is specialized for running in a
terminal. In particular, running commands like ``!ls`` will directly
write to stdout. Technically, the ``system`` attribute will point to
``system_raw`` instead of ``system_piped``.

Interface Shell
---------------

The function :func:`interface_shell_embed` takes a
:class:`~sage.interfaces.interface.Interface` object and returns an
embeddable IPython shell which can be used to directly interact with
that shell.  The bulk of this functionality is provided through
:class:`InterfaceShellTransformer`.

TESTS:

Check that Cython source code appears in tracebacks::

    sage: from sage.repl.interpreter import get_test_shell
    sage: shell = get_test_shell()
    sage: shell.run_cell('1/0')
    ---------------------------------------------------------------------------
    .../sage/rings/integer_ring.pyx in sage.rings.integer_ring.IntegerRing_class._div (build/cythonized/sage/rings/integer_ring.c:...)()
        ...         cdef rational.Rational x = rational.Rational.__new__(rational.Rational)
        ...         if mpz_sgn(right.value) == 0:
        ...             raise ZeroDivisionError('Rational division by zero')
        ...         mpz_set(mpq_numref(x.value), left.value)
        ...         mpz_set(mpq_denref(x.value), right.value)
    <BLANKLINE>
    ZeroDivisionError: Rational division by zero
    sage: shell.quit()
"""

#*****************************************************************************
#       Copyright (C) 2004-2012 William Stein <wstein@gmail.com>
#
# This program is free software: you can redistribute it and/or modify
# it under the terms of the GNU General Public License as published by
# the Free Software Foundation, either version 2 of the License, or
# (at your option) any later version.
#                  http://www.gnu.org/licenses/
#*****************************************************************************


import copy
import os
import re
import sys
from sage.repl.preparse import preparse

from IPython import Config
from IPython.utils.traitlets import Bool, Type

from sage.env import SAGE_LOCAL

SAGE_EXTENSION = 'sage'

<<<<<<< HEAD
DEFAULT_SAGE_CONFIG = Config(
    PromptManager = Config(
        in_template = 'sage: ',
        in2_template = '....: ',
        justify = False,
        out_template = ''),
    TerminalIPythonApp = Config(
        display_banner = False,
        verbose_crash = True),
    InteractiveShell = Config(
        ast_node_interactivity = 'all',
        colors = 'LightBG' if sys.stdout.isatty() else 'NoColor',
        confirm_exit = False,
        separate_in = ''),
    InteractiveShellApp = Config(extensions=[SAGE_EXTENSION]),
    )

=======
def embedded():
    """
    Returns True if Sage is being run from the notebook.

    EXAMPLES::

        sage: from sage.repl.interpreter import embedded
        sage: embedded()
        False
    """
    import sage.server.support
    return sage.server.support.EMBEDDED_MODE
>>>>>>> 52db42b0

#TODO: This global variable do_preparse should be associtated with an
#IPython InteractiveShell as opposed to a global variable in this
#module.
_do_preparse=True
def preparser(on=True):
    """
    Turn on or off the Sage preparser.

    :keyword on: if True turn on preparsing; if False, turn it off.
    :type on: bool

    EXAMPLES::

        sage: 2/3
        2/3
        sage: preparser(False)
        sage: 2/3  # not tested since doctests are always preparsed
        0
        sage: preparser(True)
        sage: 2^3
        8
    """
    global _do_preparse
    _do_preparse = on is True

##############################
# Sage[Terminal]InteractiveShell #
##############################
class SageShellOverride(object):
    """
    Mixin to override methods in IPython's [Terminal]InteractiveShell
    classes.
    """

    def show_usage(self):
        """
        Print the basic Sage usage.

        This method ends up being called when you enter ``?`` and
        nothing else on the command line.

        EXAMPLES::

            sage: from sage.repl.interpreter import get_test_shell
            sage: shell = get_test_shell()
            sage: shell.run_cell('?')
            Welcome to Sage ...
            sage: shell.quit()
        """
        from sage.misc.sagedoc import help
        help()

    def system_raw(self, cmd):
        """
        Run a system command.

        If the command is not a sage-specific binary, adjust the library
        paths before calling system commands.  See :trac:`975` for a
        discussion of running system commands.

        This is equivalent to the sage-native-execute shell script.

        EXAMPLES::

            sage: from sage.repl.interpreter import get_test_shell
            sage: shell = get_test_shell()
            sage: shell.system_raw('false')
            sage: shell.user_ns['_exit_code'] > 0
            True
            sage: shell.system_raw('true')
            sage: shell.user_ns['_exit_code']
            0
            sage: shell.system_raw('env | grep "^LD_LIBRARY_PATH=" | grep $SAGE_LOCAL')
            sage: shell.user_ns['_exit_code']
            1
            sage: shell.system_raw('R --version')
            R version ...
            sage: shell.user_ns['_exit_code']
            0
            sage: shell.quit()
        """
        path = os.path.join(SAGE_LOCAL, 'bin',
                            re.split(r'[\s|;&]', cmd)[0])
        if not os.access(path, os.X_OK):
            libraries = 'LD_LIBRARY_PATH="$SAGE_ORIG_LD_LIBRARY_PATH";export LD_LIBRARY_PATH;'
            if os.uname()[0]=='Darwin':
                libraries += 'DYLD_LIBRARY_PATH="$SAGE_ORIG_DYLD_LIBRARY_PATH";export DYLD_LIBRARY_PATH;'
            cmd = libraries+cmd
        return super(SageShellOverride, self).system_raw(cmd)


from IPython.core.interactiveshell import InteractiveShell
from IPython.terminal.interactiveshell import TerminalInteractiveShell


class SageNotebookInteractiveShell(SageShellOverride, InteractiveShell):
    """
    IPython Shell for the Sage IPython Notebook

    The doctests are not tested since they would change the current
    rich output backend away from the doctest rich output backend.

    EXAMPLES::

        sage: from sage.repl.interpreter import SageNotebookInteractiveShell
        sage: SageNotebookInteractiveShell()   # not tested
        <sage.repl.interpreter.SageNotebookInteractiveShell object at 0x...>
    """

    def init_display_formatter(self):
        """
        Switch to the Sage IPython notebook rich output backend

        EXAMPLES::

            sage: from sage.repl.interpreter import SageNotebookInteractiveShell
            sage: SageNotebookInteractiveShell().init_display_formatter()   # not tested
        """
        from sage.repl.rich_output.backend_ipython import BackendIPythonNotebook
        backend = BackendIPythonNotebook()
        backend.get_display_manager().switch_backend(backend, shell=self)


class SageTerminalInteractiveShell(SageShellOverride, TerminalInteractiveShell):
    """
    IPython Shell for the Sage IPython Commandline Interface

    The doctests are not tested since they would change the current
    rich output backend away from the doctest rich output backend.

    EXAMPLES::

        sage: from sage.repl.interpreter import SageTerminalInteractiveShell
        sage: SageTerminalInteractiveShell()   # not tested
        <sage.repl.interpreter.SageNotebookInteractiveShell object at 0x...>
    """

    def init_display_formatter(self):
        """
        Switch to the Sage IPython commandline rich output backend

        EXAMPLES::

            sage: from sage.repl.interpreter import SageTerminalInteractiveShell
            sage: SageTerminalInteractiveShell().init_display_formatter()   # not tested
        """
        from sage.repl.rich_output.backend_ipython import BackendIPythonCommandline
        backend = BackendIPythonCommandline()
        backend.get_display_manager().switch_backend(backend, shell=self)


class SageTestShell(SageShellOverride, TerminalInteractiveShell):
    """
    Test Shell

    Care must be taken in these doctests to quit the test shell in
    order to switch back the rich output display backend to the
    doctest backend.

    EXAMPLES::

        sage: from sage.repl.interpreter import get_test_shell
        sage: shell = get_test_shell();  shell
        <sage.repl.interpreter.SageTestShell object at 0x...>
        sage: shell.quit()
    """

    def init_display_formatter(self):
        """
        Switch to the Sage IPython commandline rich output backend

        EXAMPLES::

            sage: from sage.repl.interpreter import get_test_shell
            sage: shell = get_test_shell();  shell
            <sage.repl.interpreter.SageTestShell object at 0x...>
            sage: shell.quit()
            sage: shell.init_display_formatter()
            sage: shell.quit()
        """
        from sage.repl.rich_output.backend_ipython import BackendIPythonCommandline
        self._ipython_backend = backend = BackendIPythonCommandline()
        self._display_manager = backend.get_display_manager()
        self._doctest_backend = self._display_manager.switch_backend(backend, shell=self)

    def quit(self):
        """
        Quit the test shell.
        
        To make the test shell as realistic as possible, we switch to
        the
        :class:`~sage.repl.rich_output.backend_ipython.BackendIPythonCommandline`
        display backend. This method restores the previous display
        backend, which is the
        :class:`~sage.repl.rich_output.backend_doctest.BackendDoctest`
        during doctests.

        EXAMPLES::

            sage: from sage.repl.interpreter import get_test_shell
            sage: from sage.repl.rich_output import get_display_manager
            sage: get_display_manager()
            The Sage display manager using the doctest backend

            sage: shell = get_test_shell()
            sage: get_display_manager()
            The Sage display manager using the IPython command line backend

            sage: shell.quit()
            sage: get_display_manager()
            The Sage display manager using the doctest backend
        """
        self._display_manager.switch_backend(self._doctest_backend)

    def _restart(self):
        """
        Restart the test shell (after :meth:`quit`).

        EXAMPLES::

            sage: from sage.repl.interpreter import get_test_shell
            sage: shell = get_test_shell()
            sage: shell.quit()
            sage: shell._restart()
            sage: shell.quit()
            sage: from sage.repl.rich_output import get_display_manager
            sage: get_display_manager()
            The Sage display manager using the doctest backend        
        """
        self._display_manager.switch_backend(self._ipython_backend, shell=self)

    def run_cell(self, *args, **kwds):
        """
        Run IPython cell

        Starting with IPython-3.0, this returns an success/failure
        information. Since it is more convenient for doctests, we
        ignore it.


        EXAMPLES::

            sage: from sage.repl.interpreter import get_test_shell
            sage: shell = get_test_shell()
            sage: rc = shell.run_cell('1/0')
            ---------------------------------------------------------------------------
            ZeroDivisionError                         Traceback (most recent call last)
            ...
            ZeroDivisionError: Rational division by zero
            sage: rc is None
            True
            sage: shell.quit()
        """
        rc = super(SageTestShell, self).run_cell(*args, **kwds)
    
        
###################################################################
# Default configuration
###################################################################

DEFAULT_SAGE_CONFIG = Config(
    PromptManager = Config(
        in_template = 'sage: ',
        in2_template = '....: ',
        justify = False,
        out_template = ''),
    TerminalIPythonApp = Config(
        display_banner = False,
        verbose_crash = True,
        test_shell = False,
        shell_class = SageTerminalInteractiveShell,
    ),
    InteractiveShell = Config(
        ast_node_interactivity = 'all',
        colors = 'LightBG' if sys.stdout.isatty() else 'NoColor',
        confirm_exit = False,
        separate_in = ''),
    InteractiveShellApp = Config(extensions=[SAGE_EXTENSION]),
)


###################################################################
# Transformers used in the SageInputSplitter
###################################################################
from IPython.core.inputtransformer import (CoroutineInputTransformer,
                                           StatelessInputTransformer,
                                           _strip_prompts)

@StatelessInputTransformer.wrap
def SagePreparseTransformer(line):
    r"""
    EXAMPLES::

        sage: from sage.repl.interpreter import SagePreparseTransformer
        sage: spt = SagePreparseTransformer()
        sage: spt.push('1+1r+2.3^2.3r')
        "Integer(1)+1+RealNumber('2.3')**2.3"
        sage: preparser(False)
        sage: spt.push('2.3^2')
        '2.3^2'

    TESTS:

    Check that syntax errors in the preparser do not crash IPython,
    see :trac:`14961`. ::

        sage: preparser(True)
        sage: bad_syntax = "R.<t> = QQ{]"
        sage: preparse(bad_syntax)
        Traceback (most recent call last):
        ...
        SyntaxError: Mismatched ']'
        sage: from sage.repl.interpreter import get_test_shell
        sage: shell = get_test_shell()
        sage: shell.run_cell(bad_syntax)
          File "<string>", line unknown
        SyntaxError: Mismatched ']'
        <BLANKLINE>
        sage: shell.quit()
    """
    if _do_preparse and not line.startswith('%'):
        return preparse(line)
    else:
        return line

@CoroutineInputTransformer.wrap
def SagePromptTransformer():
    r"""
    Strip the sage:/....: prompts of Sage.

    EXAMPLES::

        sage: from sage.repl.interpreter import SagePromptTransformer
        sage: spt = SagePromptTransformer()
        sage: spt.push("sage: 2 + 2")
        '2 + 2'
        sage: spt.push('')
        ''
        sage: spt.push("....: 2+2")
        '2+2'

    This should strip multiple prompts: see :trac:`16297`::

        sage: spt.push("sage:   sage: 2+2")
        '2+2'
        sage: spt.push("   sage: ....: 2+2")
        '2+2'

    The prompt contains a trailing space. Extra spaces between the
    last prompt and the remainder should not be stripped::

        sage: spt.push("   sage: ....:    2+2")
        '   2+2'

    We test that the input transformer is enabled on the Sage command
    line::

        sage: from sage.repl.interpreter import get_test_shell
        sage: shell = get_test_shell()
        sage: shell.run_cell('sage: a = 123')              # single line
        sage: shell.run_cell('sage: a = [\n... 123]')      # old-style multi-line
        sage: shell.run_cell('sage: a = [\n....: 123]')    # new-style multi-line

    We test that :trac:`16196` is resolved::

        sage: shell.run_cell('    sage: 1+1')
        2
        sage: shell.quit()
    """
    _sage_prompt_re = re.compile(r'^(\s*(:?sage: |\.\.\.\.: ))+')
    return _strip_prompts(_sage_prompt_re)

###################
# Interface shell #
###################
from IPython.core.prefilter import PrefilterTransformer
from IPython.terminal.embed import InteractiveShellEmbed

class InterfaceShellTransformer(PrefilterTransformer):
    priority = 50
    def __init__(self, *args, **kwds):
        """
        Initialize this class.  All of the arguments get passed to
        :meth:`PrefilterTransformer.__init__`.

        .. attribute:: temporary_objects

           a list of hold onto interface objects and keep them from being
           garbage collected

        .. seealso:: :func:`interface_shell_embed`

        EXAMPLES::

            sage: from sage.repl.interpreter import interface_shell_embed
            sage: shell = interface_shell_embed(maxima)
            sage: ift = shell.prefilter_manager.transformers[0]
            sage: ift.temporary_objects
            set()
            sage: ift._sage_import_re.findall('sage(a) + maxima(b)')
            ['a', 'b']
        """
        super(InterfaceShellTransformer, self).__init__(*args, **kwds)
        self.temporary_objects = set()
        self._sage_import_re = re.compile(r'(?:sage|%s)\((.*?)\)'%self.shell.interface.name())

    def preparse_imports_from_sage(self, line):
        """
        Finds occurrences of strings such as ``sage(object)`` in
        *line*, converts ``object`` to :attr:`shell.interface`,
        and replaces those strings with their identifier in the new
        system.  This also works with strings such as
        ``maxima(object)`` if :attr:`shell.interface` is
        ``maxima``.

        :param line: the line to transform
        :type line: string

        .. warning::

            This does not parse nested parentheses correctly.  Thus,
            lines like ``sage(a.foo())`` will not work correctly.
            This can't be done in generality with regular expressions.

        EXAMPLES::

            sage: from sage.repl.interpreter import interface_shell_embed, InterfaceShellTransformer
            sage: shell = interface_shell_embed(maxima)
            sage: ift = InterfaceShellTransformer(shell=shell, config=shell.config, prefilter_manager=shell.prefilter_manager)
            sage: ift.shell.ex('a = 3')
            sage: ift.preparse_imports_from_sage('2 + sage(a)')
            '2 + sage0 '
            sage: maxima.eval('sage0')
            '3'
            sage: ift.preparse_imports_from_sage('2 + maxima(a)')
            '2 +  sage1 '
            sage: ift.preparse_imports_from_sage('2 + gap(a)')
            '2 + gap(a)'
        """
        for sage_code in self._sage_import_re.findall(line):
            expr = preparse(sage_code)
            result = self.shell.interface(eval(expr, self.shell.user_ns))
            self.temporary_objects.add(result)
            line = self._sage_import_re.sub(' ' + result.name() + ' ', line, 1)
        return line

    def transform(self, line, continue_prompt):
        r'''
        Evaluates *line* in :attr:`shell.interface` and returns a
        string representing the result of that evaluation.

        :param line: the line to be transformed *and evaluated*
        :type line: string
        :param continue_prompt: is this line a continuation in a sequence of multiline input?
        :type continue_prompt: bool

        EXAMPLES::

            sage: from sage.repl.interpreter import interface_shell_embed, InterfaceShellTransformer
            sage: shell = interface_shell_embed(maxima)
            sage: ift = InterfaceShellTransformer(shell=shell, config=shell.config, prefilter_manager=shell.prefilter_manager)
            sage: ift.transform('2+2', False)   # note: output contains triple quotation marks
            'sage.misc.all.logstr("""4""")'
            sage: ift.shell.ex('a = 4')
            sage: ift.transform(r'sage(a)+4', False)
            'sage.misc.all.logstr("""8""")'
            sage: ift.temporary_objects
            set()
            sage: shell = interface_shell_embed(gap)
            sage: ift = InterfaceShellTransformer(shell=shell, config=shell.config, prefilter_manager=shell.prefilter_manager)
            sage: ift.transform('2+2', False)
            'sage.misc.all.logstr("""4""")'
        '''
        line = self.preparse_imports_from_sage(line)

        try:
            t = self.shell.interface.eval(line)
        finally:
            # Once we've evaluated the lines, we can clear the
            # temporary objects
            self.temporary_objects = set()
        return 'sage.misc.all.logstr("""%s""")'%t.strip()

def interface_shell_embed(interface):
    """
    Returns an IPython shell which uses a Sage interface on the
    backend to perform the evaluations.  It uses
    :class:`InterfaceShellTransformer` to transform the input into the
    appropriate ``interface.eval(...)`` input.

    INPUT:

    - ``interface`` -- A Sage ``PExpect`` interface instance.

    EXAMPLES::

        sage: from sage.repl.interpreter import interface_shell_embed
        sage: shell = interface_shell_embed(gap)
        sage: shell.run_cell('List( [1..10], IsPrime )')
        [ false, true, true, false, true, false, true, false, false, false ]
        <IPython.core.interactiveshell.ExecutionResult object at 0x...>
    """
    try:
        cfg = copy.deepcopy(get_ipython().config)
    except NameError:
        cfg = copy.deepcopy(DEFAULT_SAGE_CONFIG)
    cfg.PromptManager['in_template'] = interface.name() + ': '
    cfg.PromptManager['in2_template'] = len(interface.name())*'.' + ': '

    ipshell = InteractiveShellEmbed(config=cfg,
                                    banner1='\n  --> Switching to %s <--\n\n'%interface,
                                    exit_msg = '\n  --> Exiting back to Sage <--\n')
    ipshell.interface = interface

    while ipshell.prefilter_manager.transformers:
        ipshell.prefilter_manager.transformers.pop()
    while ipshell.prefilter_manager.checkers:
        ipshell.prefilter_manager.checkers.pop()
    ipshell.ex('import sage.misc.all')

    InterfaceShellTransformer(shell=ipshell,
                              prefilter_manager=ipshell.prefilter_manager,
                              config=cfg)
    return ipshell

def get_test_shell():
    """
    Returns a IPython shell that can be used in testing the functions
    in this module.

    OUTPUT: 

    An IPython shell

    EXAMPLES::

        sage: from sage.repl.interpreter import get_test_shell
        sage: shell = get_test_shell(); shell
        <sage.repl.interpreter.SageTestShell object at 0x...>
        sage: shell.parent.shell_class
        <class 'sage.repl.interpreter.SageTestShell'>
        sage: shell.parent.test_shell
        True
        sage: shell.quit()

    TESTS:

    Check that :trac:`14070` has been resolved::

        sage: from sage.tests.cmdline import test_executable
        sage: cmd = 'from sage.repl.interpreter import get_test_shell; shell = get_test_shell()'
        sage: (out, err, ret) = test_executable(["sage", "-c", cmd])
        sage: out + err
        ''
    """
    config = copy.deepcopy(DEFAULT_SAGE_CONFIG)
    config.TerminalIPythonApp.test_shell = True
    config.TerminalIPythonApp.shell_class = SageTestShell
    app = SageTerminalApp.instance(config=config)
    if app.shell is None:
        app.initialize(argv=[])
    else:
        try:
            app.shell._restart()
        except AttributeError:
            pass
    # overwrite the default (console + graphics) formatter with the plain text one
    import sage.repl.display.formatter as formatter
    app.shell.display_formatter.formatters['text/plain'] = (
        formatter.SagePlainTextFormatter(config=app.shell.config))
    # No quit noise
    app.shell.verbose_quit = False
    return app.shell

#######################
# IPython TerminalApp #
#######################
from IPython.terminal.ipapp import TerminalIPythonApp, IPAppCrashHandler
from IPython.core.crashhandler import CrashHandler

class SageCrashHandler(IPAppCrashHandler):
    def __init__(self, app):
        """
        A custom :class:`CrashHandler` which gives the user
        instructions on how to post the problem to sage-support.

        EXAMPLES::

            sage: from sage.repl.interpreter import SageTerminalApp, SageCrashHandler
            sage: app = SageTerminalApp.instance()
            sage: sch = SageCrashHandler(app); sch
            <sage.repl.interpreter.SageCrashHandler object at 0x...>
            sage: sorted(sch.info.items())
            [('app_name', u'Sage'),
             ('bug_tracker', 'http://trac.sagemath.org'),
             ('contact_email', 'sage-support@googlegroups.com'),
             ('contact_name', 'sage-support'),
             ('crash_report_fname', u'Crash_report_Sage.txt')]
        """
        contact_name = 'sage-support'
        contact_email = 'sage-support@googlegroups.com'
        bug_tracker = 'http://trac.sagemath.org'
        CrashHandler.__init__(self,
            app, contact_name, contact_email, bug_tracker, show_crash_traceback=False)
        self.crash_report_fname = 'Sage_crash_report.txt'


class SageTerminalApp(TerminalIPythonApp):
    name = u'Sage'
    crash_handler_class = SageCrashHandler

    test_shell = Bool(False, config=True, 
                      help='Whether the shell is a test shell')
    shell_class = Type(InteractiveShell, config=True, 
                       help='Type of the shell')

    def load_config_file(self, *args, **kwds):
        r"""
        Merges a config file with the default sage config.

        .. note::

            This code is based on :meth:`Application.update_config`.

        TESTS:

        Test that :trac:`15972` has been fixed::

            sage: from sage.misc.temporary_file import tmp_dir
            sage: from sage.repl.interpreter import SageTerminalApp
            sage: d = tmp_dir()
            sage: IPYTHONDIR = os.environ['IPYTHONDIR']
            sage: os.environ['IPYTHONDIR'] = d
            sage: SageTerminalApp().load_config_file()
            sage: os.environ['IPYTHONDIR'] = IPYTHONDIR
        """
        super(SageTerminalApp, self).load_config_file(*args, **kwds)

        newconfig = copy.deepcopy(DEFAULT_SAGE_CONFIG)

        # merge in the config loaded from file
        newconfig.merge(self.config)

        self.config = newconfig

    def init_shell(self):
        r"""
        Initialize the :class:`SageInteractiveShell` instance.

        .. note::

            This code is based on
            :meth:`TerminalIPythonApp.init_shell`.

        EXAMPLES::

            sage: from sage.repl.interpreter import SageTerminalApp, DEFAULT_SAGE_CONFIG
            sage: app = SageTerminalApp.instance()
            sage: app.shell
            <sage.repl.interpreter.SageTestShell object at 0x...>
        """
        # Shell initialization
        self.shell = self.shell_class.instance(
            parent=self,
            config=self.config,
            display_banner=False,
            profile_dir=self.profile_dir,
            ipython_dir=self.ipython_dir)
        self.shell.configurables.append(self)
        self.shell.has_sage_extensions = SAGE_EXTENSION in self.extensions

        if self.shell.has_sage_extensions:
            self.extensions.remove(SAGE_EXTENSION)

            # load sage extension here to get a crash if
            # something is wrong with the sage library
            self.shell.extension_manager.load_extension(SAGE_EXTENSION)

<|MERGE_RESOLUTION|>--- conflicted
+++ resolved
@@ -111,25 +111,6 @@
 
 SAGE_EXTENSION = 'sage'
 
-<<<<<<< HEAD
-DEFAULT_SAGE_CONFIG = Config(
-    PromptManager = Config(
-        in_template = 'sage: ',
-        in2_template = '....: ',
-        justify = False,
-        out_template = ''),
-    TerminalIPythonApp = Config(
-        display_banner = False,
-        verbose_crash = True),
-    InteractiveShell = Config(
-        ast_node_interactivity = 'all',
-        colors = 'LightBG' if sys.stdout.isatty() else 'NoColor',
-        confirm_exit = False,
-        separate_in = ''),
-    InteractiveShellApp = Config(extensions=[SAGE_EXTENSION]),
-    )
-
-=======
 def embedded():
     """
     Returns True if Sage is being run from the notebook.
@@ -142,7 +123,6 @@
     """
     import sage.server.support
     return sage.server.support.EMBEDDED_MODE
->>>>>>> 52db42b0
 
 #TODO: This global variable do_preparse should be associtated with an
 #IPython InteractiveShell as opposed to a global variable in this
