r"""
Sage's IPython Configuration

TESTS:

<<<<<<< HEAD
We check that Sage stdin can be piped in; In that case the IPython simple prompt
is being used::

    sage: import subprocess
    sage: output = subprocess.check_output(
    ....:     'echo "nth_prime(100000)" | sage',
    ....:     shell=True,
    ....: )
    sage: 'In [1]: \n1299709' in out
=======
We check that Sage stdin can be piped in even if stdout is a tty; In that case
the IPython simple prompt is being used::

    sage: cmd = 'print([sys.stdin.isatty(), sys.stdout.isatty()])'
    sage: import pexpect
    sage: output = pexpect.run(
    ....:     'bash -c \'echo "{0}" | sage\''.format(cmd),
    ....: )
    sage: 'In [1]: [False, True]' in output
>>>>>>> de712614
    True
"""

#*****************************************************************************
#       Copyright (C) 2016 Volker Braun <vbraun.name@gmail.com>
#
#  Distributed under the terms of the GNU General Public License (GPL)
#  as published by the Free Software Foundation; either version 2 of
#  the License, or (at your option) any later version.
#                  http://www.gnu.org/licenses/
#*****************************************************************************

from __future__ import absolute_import

import sys
import copy
from traitlets.config.loader import Config

from sage.repl.prompts import SagePrompts


# Name of the Sage IPython extension
SAGE_EXTENSION = 'sage'


class SageIpythonConfiguration(object):

    def _doctest_mode(self):
        """
        Whether we are in doctest mode

        This returns ``True`` during doctests.

        EXAMPLES::
        
            sage: from sage.repl.configuration import sage_ipython_config
            sage: sage_ipython_config._doctest_mode()
            True
        """
        from sage.doctest import DOCTEST_MODE
        return DOCTEST_MODE
    
    def _allow_ansi(self):
        """
        Whether to allow ANSI escape sequences

        This returns ``False`` during doctests to avoid ANSI escape 
        sequences.

        EXAMPLES::
        
            sage: from sage.repl.configuration import sage_ipython_config
            sage: sage_ipython_config._allow_ansi()
            False
        """
        return (not self._doctest_mode()) and sys.stdin.isatty() and sys.stdout.isatty()

    def colors(self):
        """
        Return the IPython color palette

        This returns ``'NoColor'`` during doctests to avoid ANSI escape 
        sequences.

        EXAMPLES::
        
            sage: from sage.repl.configuration import sage_ipython_config
            sage: sage_ipython_config.simple_prompt()
            True
        """
        return 'LightBG' if self._allow_ansi() else 'NoColor'

    def simple_prompt(self):
        """
        Return whether to use the simple prompt

        This returns ``True`` during doctests to avoid ANSI escape sequences.

        EXAMPLES::
        
            sage: from sage.repl.configuration import sage_ipython_config
            sage: sage_ipython_config.simple_prompt()
            True
        """
        return not self._allow_ansi()

    def term_title(self):
        """
        Return whether to set the terminal title

        This returns false during doctests to avoid ANSI escape sequences.

        EXAMPLES::
        
            sage: from sage.repl.configuration import sage_ipython_config
            sage: sage_ipython_config.term_title()
            False
        """
        return self._allow_ansi()

    def default(self):
        """
        Return a new default configuration object

        EXAMPLES::
        
            sage: from sage.repl.configuration import sage_ipython_config
            sage: sage_ipython_config.default()
            {'InteractiveShell': {'colors': ...
        """
        from sage.repl.interpreter import SageTerminalInteractiveShell
        cfg = Config(
            TerminalIPythonApp=Config(
                display_banner=False,
                verbose_crash=True,
                test_shell=False,
                shell_class=SageTerminalInteractiveShell,
            ),
            InteractiveShell=Config(
                prompts_class=SagePrompts,
                ast_node_interactivity='all',
                colors=self.colors(),
                simple_prompt=self.simple_prompt(),
                term_title=self.term_title(),
                confirm_exit=False,
                separate_in=''
            ),
            InteractiveShellApp=Config(extensions=[SAGE_EXTENSION]),
        )
        if self._doctest_mode():
            # Using the file-backed history causes problems in parallel tests
            cfg.HistoryManager = Config(hist_file=':memory:')
        return cfg

    def copy(self):
        """
        Return a copy of the current configuration

        EXAMPLES::
        
            sage: from sage.repl.configuration import sage_ipython_config
            sage: sage_ipython_config.copy()
            {'InteractiveShell': {'colors': ...
        """
        try:
            return copy.deepcopy(get_ipython().config)
        except NameError:
            return self.default()


sage_ipython_config = SageIpythonConfiguration()<|MERGE_RESOLUTION|>--- conflicted
+++ resolved
@@ -3,17 +3,6 @@
 
 TESTS:
 
-<<<<<<< HEAD
-We check that Sage stdin can be piped in; In that case the IPython simple prompt
-is being used::
-
-    sage: import subprocess
-    sage: output = subprocess.check_output(
-    ....:     'echo "nth_prime(100000)" | sage',
-    ....:     shell=True,
-    ....: )
-    sage: 'In [1]: \n1299709' in out
-=======
 We check that Sage stdin can be piped in even if stdout is a tty; In that case
 the IPython simple prompt is being used::
 
@@ -23,7 +12,6 @@
     ....:     'bash -c \'echo "{0}" | sage\''.format(cmd),
     ....: )
     sage: 'In [1]: [False, True]' in output
->>>>>>> de712614
     True
 """
 
