--- conflicted
+++ resolved
@@ -463,12 +463,8 @@
             False
         """
         return set([
-<<<<<<< HEAD
-            OutputPlainText, OutputAsciiArt, OutputLatex,
+            OutputPlainText, OutputAsciiArt, OutputUnicodeArt, OutputLatex,
             OutputHtml,
-=======
-            OutputPlainText, OutputAsciiArt, OutputUnicodeArt, OutputLatex,
->>>>>>> 3a13f9f4
             OutputImagePng, OutputImageJpg,
             OutputImageSvg, OutputImagePdf,
             OutputSceneJmol,
@@ -519,7 +515,7 @@
             }, {})
         elif isinstance(rich_output, OutputHtml):
             return ({u'text/html':  rich_output.html.get(),
-                     u'text/plain': plain_text.text.get(),
+                     u'text/plain': plain_text.text.get_unicode(),
             }, {})
         elif isinstance(rich_output, OutputImagePng):
             return ({u'image/png':  rich_output.png.get(),
